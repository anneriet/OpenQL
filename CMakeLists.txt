--- conflicted
+++ resolved
@@ -46,10 +46,6 @@
     OFF
 )
 
-<<<<<<< HEAD
-SET(EIGEN_INCLUDE_DIRS
-  "${CMAKE_SOURCE_DIR}/deps/eigen"
-=======
 # Whether the Python module should be built. This should only be enabled for
 # setup.py's builds.
 option(
@@ -63,7 +59,6 @@
 set(
     OPENQL_PYTHON_DIR "${CMAKE_INSTALL_FULL_LIBDIR}/python/openql"
     CACHE STRING "Where to install the Python library"
->>>>>>> f338a402
 )
 mark_as_advanced(OPENQL_PYTHON_DIR)
 
@@ -154,42 +149,6 @@
 # This sort of fixes that (https://stackoverflow.com/questions/1941443)
 SET(CMAKE_WINDOWS_EXPORT_ALL_SYMBOLS ON)
 
-<<<<<<< HEAD
-
-
-
-
-
-
-
-SET_SOURCE_FILES_PROPERTIES(${CMAKE_CURRENT_BINARY_DIR}/grammar.tab.c PROPERTIES LANGUAGE CXX)
-SET_SOURCE_FILES_PROPERTIES(${CMAKE_CURRENT_BINARY_DIR}/lex.yy.c PROPERTIES LANGUAGE CXX)
-ADD_LIBRARY(lexgramstatic STATIC ${CMAKE_CURRENT_BINARY_DIR}/grammar.tab.c ${CMAKE_CURRENT_BINARY_DIR}/lex.yy.c)
-
-#SET_SOURCE_FILES_PROPERTIES(${EIGEN_INCLUDE_DIRS} PROPERTIES LINKER_LANGUAGE CXX)
-ADD_LIBRARY(Eigen ${EIGEN_INCLUDE_DIRS} )
-SET_TARGET_PROPERTIES(Eigen PROPERTIES LINKER_LANGUAGE CXX)
-
-# IF (CMAKE_VERSION VERSION_GREATER_EQUAL 3.16)
-#    TARGET_PRECOMPILE_HEADERS(Eigen
-#        PUBLIC ${EIGEN_INCLUDE_DIRS}
-#    )
-# ENDIF()
-
-IF (CMAKE_VERSION VERSION_GREATER_EQUAL 3.16)
-        TARGET_PRECOMPILE_HEADERS(Eigen
-        PUBLIC ${EIGEN_INCLUDE_DIRS}
-    )
-ENDIF()
-
-## These are the include directories used by the compiler.
-INCLUDE_DIRECTORIES(
-  ${LEMON_INCLUDE_DIRS}
-  ${CLI11_INCLUDE_DIRS}
-  ${LIBQASM_INCLUDE_DIRS}
-  ${EIGEN_INCLUDE_DIRS}
-  ${PROJECT_SOURCE_DIR}/src
-=======
 
 #=============================================================================#
 # OpenQL library target                                                       #
@@ -229,7 +188,6 @@
 # this is necessary for the header files to be installed in the right location.
 target_include_directories(ql
     PUBLIC "${CMAKE_CURRENT_SOURCE_DIR}/src/"
->>>>>>> f338a402
 )
 
 # Configure compilation.
