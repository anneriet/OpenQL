/** \file
 * Unitary matrix (decomposition) implementation.
 */

#pragma once

#include "utils/num.h"
#include "utils/str.h"
#include "utils/vec.h"
#include "gate.h"

namespace ql {

class unitary {
public:
<<<<<<< HEAD
    std::string name;
    std::vector<std::complex<double>> array;
    std::vector<std::complex<double>> SU;
    bool is_decomposed;
    std::vector<double> instructionlist;

    unitary();
    unitary(std::string name, std::vector<std::complex<double>> array);
    int size();
=======
    utils::Str name;
    utils::Vec<utils::Complex> array;
    utils::Vec<utils::Complex> SU;
    utils::Real delta; // JvS: is this even used?
    utils::Real alpha;
    utils::Real beta;
    utils::Real gamma;
    utils::Bool is_decomposed;
    utils::Vec<utils::Real> instructionlist;

    unitary();
    unitary(const utils::Str &name, const utils::Vec<utils::Complex> &array);
    utils::Real size() const;
>>>>>>> 9c0b1f1a
    void decompose();
    static utils::Bool is_decompose_support_enabled();
};

} // namespace ql<|MERGE_RESOLUTION|>--- conflicted
+++ resolved
@@ -13,31 +13,15 @@
 
 class unitary {
 public:
-<<<<<<< HEAD
-    std::string name;
-    std::vector<std::complex<double>> array;
-    std::vector<std::complex<double>> SU;
-    bool is_decomposed;
-    std::vector<double> instructionlist;
-
-    unitary();
-    unitary(std::string name, std::vector<std::complex<double>> array);
-    int size();
-=======
     utils::Str name;
     utils::Vec<utils::Complex> array;
     utils::Vec<utils::Complex> SU;
-    utils::Real delta; // JvS: is this even used?
-    utils::Real alpha;
-    utils::Real beta;
-    utils::Real gamma;
     utils::Bool is_decomposed;
     utils::Vec<utils::Real> instructionlist;
 
     unitary();
     unitary(const utils::Str &name, const utils::Vec<utils::Complex> &array);
-    utils::Real size() const;
->>>>>>> 9c0b1f1a
+    utils::int size() const;
     void decompose();
     static utils::Bool is_decompose_support_enabled();
 };
