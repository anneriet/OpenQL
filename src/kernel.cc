/** \file
 * Quantum kernel abstraction implementation.
 */

#include "kernel.h"

#include <sstream>
#include <algorithm>
#include <iterator>


#define K_PI 3.141592653589793238462643383279502884197169399375105820974944592307816406L
#include "utils/json.h"
#include "utils/str.h"
#include "utils/vec.h"
#include "options.h"
#include "gate.h"
#include "classical.h"
#include "ir.h"
#include "unitary.h"
#include "platform.h"

namespace ql {

using namespace utils;

quantum_kernel::quantum_kernel(const Str &name) :
    name(name), iterations(1), type(kernel_type_t::STATIC)
{
}

quantum_kernel::quantum_kernel(
<<<<<<< HEAD
    const std::string &name,
    const ql::quantum_platform& platform,
    size_t qcount,
    size_t ccount,
    size_t bcount
=======
    const Str &name,
    const quantum_platform& platform,
    UInt qcount,
    UInt ccount
>>>>>>> 0a72dcc7
) :
    name(name),
    iterations(1),
    qubit_count(qcount),
    creg_count(ccount),
    breg_count(bcount),
    type(kernel_type_t::STATIC)
{
    instruction_map = platform.instruction_map;
    cycle_time = platform.cycle_time;
    cycles_valid = true;
    // FIXME: check qubit_count and creg_count against platform
    // FIXME: what is the reason we can specify qubit_count and creg_count here anyway
}

void quantum_kernel::set_condition(const operation &oper) {
    if ((oper.operands[0])->as_creg().id >= creg_count || (oper.operands[1]->as_creg().id >= creg_count)) {
        QL_EOUT("Out of range operand(s) for '" << oper.operation_name);
        throw Exception("Out of range operand(s) for '" + oper.operation_name + "' !", false);
    }

    if (oper.operation_type != operation_type_t::RELATIONAL) {
        QL_EOUT("Relational operator not used for conditional '" << oper.operation_name);
        throw Exception("Relational operator not used for conditional '" + oper.operation_name + "' !", false);
    }

    br_condition = oper;
}

void quantum_kernel::set_kernel_type(kernel_type_t typ) {
    type = typ;
}

Str quantum_kernel::get_gates_definition() const {
    StrStrm ss;

    for (auto i = instruction_map.begin(); i != instruction_map.end(); i++) {
        ss << i->first << std::endl;
    }
    return ss.str();
}

Str quantum_kernel::get_name() const {
    return name;
}

circuit &quantum_kernel::get_circuit() {
    return c;
}

const circuit &quantum_kernel::get_circuit() const {
    return c;
}

void quantum_kernel::identity(UInt qubit) {
    gate("identity", qubit);
}

void quantum_kernel::i(UInt qubit) {
    gate("identity", qubit);
}

void quantum_kernel::hadamard(UInt qubit) {
    gate("hadamard", qubit);
}

void quantum_kernel::h(UInt qubit) {
    hadamard(qubit);
}

void quantum_kernel::rx(UInt qubit, Real angle) {
    c.push_back(new ql::rx(qubit,angle));
    cycles_valid = false;
}

void quantum_kernel::ry(UInt qubit, Real angle) {
    c.push_back(new ql::ry(qubit,angle));
    cycles_valid = false;
}

void quantum_kernel::rz(UInt qubit, Real angle) {
    c.push_back(new ql::rz(qubit,angle));
    cycles_valid = false;
}

void quantum_kernel::s(UInt qubit) {
    gate("s", qubit);
}

void quantum_kernel::sdag(UInt qubit) {
    gate("sdag", qubit);
}

void quantum_kernel::t(UInt qubit) {
    gate("t", qubit);
}

void quantum_kernel::tdag(UInt qubit) {
    gate("tdag", qubit);
}

void quantum_kernel::x(UInt qubit) {
    gate("x", qubit);
}

void quantum_kernel::y(UInt qubit) {
    gate("y", qubit);
}

void quantum_kernel::z(UInt qubit) {
    gate("z", qubit);
}

void quantum_kernel::rx90(UInt qubit) {
    gate("rx90", qubit);
}

void quantum_kernel::mrx90(UInt qubit) {
    gate("mrx90", qubit);
}

void quantum_kernel::rx180(UInt qubit) {
    gate("rx180", qubit);
}

void quantum_kernel::ry90(UInt qubit) {
    gate("ry90", qubit);
}

void quantum_kernel::mry90(UInt qubit) {
    gate("mry90", qubit);
}

void quantum_kernel::ry180(UInt qubit) {
    gate("ry180", qubit);
}

void quantum_kernel::measure(UInt qubit) {
    gate("measure", qubit);
}

<<<<<<< HEAD
void quantum_kernel::measure(size_t qubit, size_t bit) {
    gate("measure", {qubit}, {}, 0, 0.0, {bit});
}

void quantum_kernel::prepz(size_t qubit) {
=======
void quantum_kernel::prepz(UInt qubit) {
>>>>>>> 0a72dcc7
    gate("prepz", qubit);
}

void quantum_kernel::cnot(UInt qubit1, UInt qubit2) {
    gate("cnot", {qubit1, qubit2});
}

void quantum_kernel::cz(UInt qubit1, UInt qubit2) {
    gate("cz", {qubit1, qubit2});
}

void quantum_kernel::cphase(UInt qubit1, UInt qubit2) {
    gate("cphase", {qubit1, qubit2});
}

void quantum_kernel::toffoli(UInt qubit1, UInt qubit2, UInt qubit3) {
    // TODO add custom gate check if needed
    c.push_back(new ql::toffoli(qubit1, qubit2, qubit3));
    cycles_valid = false;
}

void quantum_kernel::swap(UInt qubit1, UInt qubit2) {
    gate("swap", {qubit1, qubit2});
}

void quantum_kernel::wait(const Vec<UInt> &qubits, UInt duration) {
    gate("wait", qubits, {}, duration);
}

void quantum_kernel::display() {
    c.push_back(new ql::display());
    cycles_valid = false;
}

void quantum_kernel::clifford(Int id, UInt qubit) {
    switch (id) {
        case 0 :
            break;              //  ['I']
        case 1 :
            ry90(qubit);
            rx90(qubit);
            break;              //  ['Y90', 'X90']
        case 2 :
            mrx90(qubit);
            mry90(qubit);
            break;              //  ['mX90', 'mY90']
        case 3 :
            rx180(qubit);
            break;              //  ['X180']
        case 4 :
            mry90(qubit);
            mrx90(qubit);
            break;              //  ['mY90', 'mX90']
        case 5 :
            rx90(qubit);
            mry90(qubit);
            break;              //  ['X90', 'mY90']
        case 6 :
            ry180(qubit);
            break;              //  ['Y180']
        case 7 :
            mry90(qubit);
            rx90(qubit);
            break;              //  ['mY90', 'X90']
        case 8 :
            rx90(qubit);
            ry90(qubit);
            break;              //  ['X90', 'Y90']
        case 9 :
            rx180(qubit);
            ry180(qubit);
            break;              //  ['X180', 'Y180']
        case 10:
            ry90(qubit);
            mrx90(qubit);
            break;              //  ['Y90', 'mX90']
        case 11:
            mrx90(qubit);
            ry90(qubit);
            break;              //  ['mX90', 'Y90']
        case 12:
            ry90(qubit);
            rx180(qubit);
            break;              //  ['Y90', 'X180']
        case 13:
            mrx90(qubit);
            break;              //  ['mX90']
        case 14:
            rx90(qubit);
            mry90(qubit);
            mrx90(qubit);
            break;              //  ['X90', 'mY90', 'mX90']
        case 15:
            mry90(qubit);
            break;              //  ['mY90']
        case 16:
            rx90(qubit);
            break;              //  ['X90']
        case 17:
            rx90(qubit);
            ry90(qubit);
            rx90(qubit);
            break;              //  ['X90', 'Y90', 'X90']
        case 18:
            mry90(qubit);
            rx180(qubit);
            break;              //  ['mY90', 'X180']
        case 19:
            rx90(qubit);
            ry180(qubit);
            break;              //  ['X90', 'Y180']
        case 20:
            rx90(qubit);
            mry90(qubit);
            rx90(qubit);
            break;              //  ['X90', 'mY90', 'X90']
        case 21:
            ry90(qubit);
            break;              //  ['Y90']
        case 22:
            mrx90(qubit);
            ry180(qubit);
            break;              //  ['mX90', 'Y180']
        case 23:
            rx90(qubit);
            ry90(qubit);
            mrx90(qubit);
            break;              //  ['X90', 'Y90', 'mX90']
        default:
            break;
    }
}

<<<<<<< HEAD
bool quantum_kernel::add_default_gate_if_available(
    const std::string &gname,
    const std::vector<size_t> &qubits,
    const std::vector<size_t> &cregs,
    size_t duration,
    double angle,
    const std::vector<size_t> &bregs,
    const cond_type_t &cond,
    const std::vector<size_t> &condregs
=======
Bool quantum_kernel::add_default_gate_if_available(
    const Str &gname,
    const Vec<UInt> &qubits,
    const Vec<UInt> &cregs,
    UInt duration,
    Real angle
>>>>>>> 0a72dcc7
) {
    Bool result = false;

    Bool is_one_qubit_gate = (gname == "identity") || (gname == "i")
                             || (gname == "hadamard") || (gname == "h")
                             || (gname == "pauli_x") || (gname == "pauli_y") || (gname == "pauli_z")
                             || (gname == "x") || (gname == "y") || (gname == "z")
                             || (gname == "s") || (gname == "sdag")
                             || (gname == "t") || (gname == "tdag")
                             || (gname == "rx") || (gname == "ry") || (gname == "rz")
                             || (gname == "rx90") || (gname == "mrx90") || (gname == "rx180")
                             || (gname == "ry90") || (gname == "mry90") || (gname == "ry180")
                             || (gname == "measure") || (gname == "prepz");

    Bool is_two_qubit_gate = (gname == "cnot")
                             || (gname == "cz") || (gname == "cphase")
                             || (gname == "swap");

    Bool is_multi_qubit_gate = (gname == "toffoli")
                               || (gname == "wait") || (gname == "barrier");

    if (is_one_qubit_gate) {
        if (qubits.size() != 1) {
            return false;
        }
    } else if (is_two_qubit_gate) {
        if (qubits.size() != 2) {
            return false;
        }
        if (qubits[0] == qubits[1]) {
            return false;
        }
    } else if (!is_multi_qubit_gate) {
        return false;
    }

    if (gname == "identity" || gname == "i") {
        c.push_back(new ql::identity(qubits[0]));
        result = true;
    } else if (gname == "hadamard" || gname == "h") {
        c.push_back(new ql::hadamard(qubits[0]));
        result = true;
    } else if (gname == "pauli_x" || gname == "x") {
        c.push_back(new pauli_x(qubits[0]));
        result = true;
    } else if( gname == "pauli_y" || gname == "y") {
        c.push_back(new pauli_y(qubits[0]));
        result = true;
    } else if (gname == "pauli_z" || gname == "z") {
        c.push_back(new pauli_z(qubits[0]));
        result = true;
    } else if (gname == "s" || gname == "phase") {
        c.push_back(new phase(qubits[0]));
        result = true;
    } else if (gname == "sdag" || gname == "phasedag") {
        c.push_back(new phasedag(qubits[0]));
        result = true;
    } else if (gname == "t") {
        c.push_back(new ql::t(qubits[0]));
        result = true;
    } else if (gname == "tdag") {
        c.push_back(new ql::tdag(qubits[0]));
        result = true;
    } else if (gname == "rx") {
        c.push_back(new ql::rx(qubits[0], angle));
        result = true;
    } else if (gname == "ry") {
        c.push_back(new ql::ry(qubits[0], angle));
        result = true;
    } else if( gname == "rz") {
        c.push_back(new ql::rz(qubits[0], angle));
        result = true;
    } else if (gname == "rx90") {
        c.push_back(new ql::rx90(qubits[0]));
        result = true;
    } else if (gname == "mrx90") {
        c.push_back(new ql::mrx90(qubits[0]));
        result = true;
    } else if (gname == "rx180") {
        c.push_back(new ql::rx180(qubits[0]));
        result = true;
    } else if (gname == "ry90") {
        c.push_back(new ql::ry90(qubits[0]));
        result = true;
    } else if (gname == "mry90") {
        c.push_back(new ql::mry90(qubits[0]));
        result = true;
    } else if (gname == "ry180") {
        c.push_back(new ql::ry180(qubits[0]));
        result = true;
    } else if (gname == "measure") {
        if (cregs.empty()) {
            c.push_back(new ql::measure(qubits[0]));
        } else {
            c.push_back(new ql::measure(qubits[0], cregs[0]));
        }
        result = true;
    } else if (gname == "prepz") {
        c.push_back(new ql::prepz(qubits[0]));
        result = true;
    } else if (gname == "cnot") {
        c.push_back(new ql::cnot(qubits[0], qubits[1]));
        result = true;
    } else if (gname == "cz" || gname == "cphase") {
        c.push_back(new ql::cphase(qubits[0], qubits[1]) );
        result = true;
    } else if (gname == "toffoli") {
        c.push_back(new ql::toffoli(qubits[0], qubits[1], qubits[2]));
        result = true;
    } else if (gname == "swap") {
        c.push_back(new ql::swap(qubits[0], qubits[1]));
        result = true;
    } else if (gname == "barrier") {
        /*
        wait/barrier is applied on the qubits specified as arguments.
        if no qubits are specified, then wait/barrier is applied on all qubits
        */
        if (qubits.empty()) {
            Vec<UInt> all_qubits;
            for (UInt q = 0; q < qubit_count; q++) {
                all_qubits.push_back(q);
            }
            c.push_back(new ql::wait(all_qubits, 0, 0));
        } else {
            c.push_back(new ql::wait(qubits, 0, 0));
        }
        result = true;
    } else if (gname == "wait") {
        /*
        wait/barrier is applied on the qubits specified as arguments.
        if no qubits are specified, then wait/barrier is applied on all qubits
        */
        UInt duration_in_cycles = ceil(static_cast<float>(duration) / cycle_time);
        if (qubits.empty()) {
            Vec<UInt> all_qubits;
            for (UInt q = 0; q < qubit_count; q++) {
                all_qubits.push_back(q);
            }
            c.push_back(new ql::wait(all_qubits, duration, duration_in_cycles));
        } else {
            c.push_back(new ql::wait(qubits, duration, duration_in_cycles));
        }
        result = true;
    } else {
        result = false;
    }

    if (result) {
        c.back()->condition = cond;
        c.back()->cond_operands = condregs;
        cycles_valid = false;
    }

    return result;
}

// if a specialized custom gate ("e.g. cz q0,q4") is available, add it to circuit and return true
// if a parameterized custom gate ("e.g. cz") is available, add it to circuit and return true
//
// note that there is no check for the found gate being a composite gate
<<<<<<< HEAD
bool quantum_kernel::add_custom_gate_if_available(
    const std::string &gname,
    const std::vector<size_t> &qubits,
    const std::vector<size_t> &cregs,
    size_t duration,
    double angle,
    const std::vector<size_t> &bregs,
    const cond_type_t &cond,
    const std::vector<size_t> &condregs
=======
Bool quantum_kernel::add_custom_gate_if_available(
    const Str &gname,
    const Vec<UInt> &qubits,
    const Vec<UInt> &cregs,
    UInt duration,
    Real angle
>>>>>>> 0a72dcc7
) {
#if OPT_DECOMPOSE_WAIT_BARRIER  // hack to skip wait/barrier
    if (gname=="wait" || gname=="barrier") {
        return false;   // return, so a default gate will be attempted
    }
#endif
    // construct canonical name
    Str instr = "";
    for (auto qubit : qubits) {
        if (!instr.empty()) {
            instr += ",";
        }
        instr += "q" + to_string(qubit);
    }
    instr = gname + " " + instr;

    // first check if a specialized custom gate is available
    // a specialized custom gate is of the form: "cz q0 q3"
    instruction_map_t::iterator it = instruction_map.find(instr);
    if (it == instruction_map.end()) {
        it = instruction_map.find(gname);
    }
    if (it == instruction_map.end()) {
        QL_DOUT("custom gate not added for " << gname);
        return false;
    }

    custom_gate *g = new custom_gate(*(it->second));
    for (auto qubit : qubits) {
        g->operands.push_back(qubit);
    }
    for (auto &cop : cregs) {
        g->creg_operands.push_back(cop);
    }
    for (auto &bop : bregs) {
        g->breg_operands.push_back(bop);
    }
    if (duration > 0) {
        g->duration = duration;
    }
    g->angle = angle;
    g->condition = cond;
    g->cond_operands = condregs;
    c.push_back(g);

    QL_DOUT("custom gate added for " << gname);
    cycles_valid = false;
    return true;
}

// FIXME: move to class composite_gate?
// return the subinstructions of a composite gate
// while doing, test whether the subinstructions have a definition (so they cannot be specialized or default ones!)
void quantum_kernel::get_decomposed_ins(
    const composite_gate *gptr,
    Vec<Str> &sub_instructions
) const {
    auto &sub_gates = gptr->gs;
    QL_DOUT("composite ins: " << gptr->name);
    for (auto &agate : sub_gates) {
        Str &sub_ins = agate->name;
        QL_DOUT("  sub ins: " << sub_ins);
        auto it = instruction_map.find(sub_ins);
        if (it != instruction_map.end()) {
            sub_instructions.push_back(sub_ins);
        } else {
            throw Exception("[x] error : kernel::gate() : gate decomposition not available for '" + sub_ins + "'' in the target platform !", false);
        }
    }
}

// if specialized composed gate: "e.g. cz q0,q3" available, with composition of subinstructions, return true
//      also check each subinstruction for presence of a custom_gate (or a default gate)
// otherwise, return false
// don't add anything to circuit
//
// add specialized decomposed gate, example JSON definition: "cl_14 q1": ["rx90 %0", "rym90 %0", "rxm90 %0"]
<<<<<<< HEAD
bool quantum_kernel::add_spec_decomposed_gate_if_available(
    const std::string &gate_name,
    const std::vector<size_t> &all_qubits,
    const std::vector<size_t> &cregs,
    const std::vector<size_t> &bregs,
    const cond_type_t &cond,
    const std::vector<size_t> &condregs
=======
Bool quantum_kernel::add_spec_decomposed_gate_if_available(
    const Str &gate_name,
    const Vec<UInt> &all_qubits,
    const Vec<UInt> &cregs
>>>>>>> 0a72dcc7
) {
    Bool added = false;
    QL_DOUT("Checking if specialized decomposition is available for " << gate_name);

    // construct canonical name
    Str instr_parameterized = "";
    for (auto qubit : all_qubits) {
        if (!instr_parameterized.empty()) {
            instr_parameterized += ",";
        }
        instr_parameterized += "q" + to_string(qubit);
    }
    instr_parameterized = gate_name + " " + instr_parameterized;
    QL_DOUT("specialized instruction name: " << instr_parameterized);

    // find the name
    auto it = instruction_map.find(instr_parameterized);
    if (it != instruction_map.end()) {
        // check gate type
        QL_DOUT("specialized composite gate found for " << instr_parameterized);
        composite_gate * gptr = (composite_gate *)(it->second);
        if (gptr->type() == __composite_gate__) {
            QL_DOUT("composite gate type");
        } else {
            QL_DOUT("not a composite gate type");
            return false;
        }

        // perform decomposition
        Vec<Str> sub_instructions;
        get_decomposed_ins(gptr, sub_instructions);
        for (auto &sub_ins : sub_instructions) {
            // extract name and qubits
            QL_DOUT("Adding sub ins: " << sub_ins);
            std::replace(sub_ins.begin(), sub_ins.end(), ',', ' ');    // FIXME: perform all conversions in sanitize_instruction_name()
            QL_DOUT(" after comma removal, sub ins: " << sub_ins);
            std::istringstream iss(sub_ins);

            Vec<Str> tokens{
                std::istream_iterator<Str>{iss},
                std::istream_iterator<Str>{}
            };

            Vec<UInt> this_gate_qubits;
            Str &sub_ins_name = tokens[0];

            for (UInt i = 1; i < tokens.size(); i++) {
                QL_DOUT("tokens[i] : " << tokens[i]);
                auto sub_str_token = tokens[i].substr(1);
                QL_DOUT("sub_str_token[i] : " << sub_str_token);
                this_gate_qubits.push_back(stoi(tokens[i].substr(1)));
            }

            QL_DOUT("actual qubits of this gate:" << this_gate_qubits);

            // custom gate check
            // when found, custom_added is true, and the expanded subinstruction was added to the circuit
<<<<<<< HEAD
            bool custom_added = add_custom_gate_if_available(sub_ins_name, this_gate_qubits, cregs, 0, 0.0, bregs, cond, condregs);
=======
            Bool custom_added = add_custom_gate_if_available(sub_ins_name, this_gate_qubits, cregs);
>>>>>>> 0a72dcc7
            if (!custom_added) {
                if(options::get("use_default_gates") == "yes") {
                    // default gate check
<<<<<<< HEAD
                    DOUT("adding default gate for " << sub_ins_name);
                    bool default_available = add_default_gate_if_available(sub_ins_name, this_gate_qubits, cregs, 0, 0.0, bregs, cond, condregs);
=======
                    QL_DOUT("adding default gate for " << sub_ins_name);
                    Bool default_available = add_default_gate_if_available(sub_ins_name, this_gate_qubits, cregs);
>>>>>>> 0a72dcc7
                    if (default_available) {
                        QL_DOUT("added default gate '" << sub_ins_name << "' with qubits " << this_gate_qubits); // // NB: changed WOUT to DOUT, since this is common for 'barrier', spamming log
                    } else {
                        QL_EOUT("unknown gate '" << sub_ins_name << "' with qubits " << this_gate_qubits);
                        throw Exception("[x] error : kernel::gate() : the gate '" + sub_ins_name + "' with qubits " + to_string(this_gate_qubits) + " is not supported by the target platform !", false);
                    }
                } else {
                    QL_EOUT("unknown gate '" << sub_ins_name << "' with qubits " << this_gate_qubits);
                    throw Exception("[x] error : kernel::gate() : the gate '" + sub_ins_name + "' with qubits " + to_string(this_gate_qubits) + " is not supported by the target platform !", false);
                }
            }
        }
        added = true;
    } else {
        QL_DOUT("composite gate not found for " << instr_parameterized);
    }

    return added;
}

// if composite gate: "e.g. cz %0 %1" available, return true;
//      also check each subinstruction for availability as a custom gate (or default gate)
// if not, return false
// don't add anything to circuit
//
// add parameterized decomposed gate, example JSON definition: "cl_14 %0": ["rx90 %0", "rym90 %0", "rxm90 %0"]
<<<<<<< HEAD
bool quantum_kernel::add_param_decomposed_gate_if_available(
    const std::string &gate_name,
    const std::vector<size_t> &all_qubits,
    const std::vector<size_t> &cregs,
    const std::vector<size_t> &bregs,
    const cond_type_t &cond,
    const std::vector<size_t> &condregs
=======
Bool quantum_kernel::add_param_decomposed_gate_if_available(
    const Str &gate_name,
    const Vec<UInt> &all_qubits,
    const Vec<UInt> &cregs
>>>>>>> 0a72dcc7
) {
    Bool added = false;
    QL_DOUT("Checking if parameterized composite gate is available for " << gate_name);

    // construct instruction name from gate_name and actual qubit parameters
    Str instr_parameterized = "";
    for (UInt i = 0; i < all_qubits.size(); i++) {
        if (!instr_parameterized.empty()) {
            instr_parameterized += ",";
        }
        instr_parameterized += "%" + to_string(i);
    }
    instr_parameterized = gate_name + " " + instr_parameterized;
    QL_DOUT("parameterized instruction name: " << instr_parameterized);

    // check for composite ins
    auto it = instruction_map.find(instr_parameterized);
    if (it != instruction_map.end()) {
        QL_DOUT("parameterized gate found for " << instr_parameterized);
        composite_gate * gptr = (composite_gate *)(it->second);
        if (gptr->type() == __composite_gate__) {
            QL_DOUT("composite gate type");
        } else {
            QL_DOUT("Not a composite gate type");
            return false;
        }

        Vec<Str> sub_instructions;
        get_decomposed_ins(gptr, sub_instructions);
        for (auto &sub_ins : sub_instructions) {
            QL_DOUT("Adding sub ins: " << sub_ins);
            std::replace( sub_ins.begin(), sub_ins.end(), ',', ' ');
            QL_DOUT(" after comma removal, sub ins: " << sub_ins);

            // tokenize sub_ins into sub_ins_name and this_gate_qubits
            // FIXME: similar code in add_spec_decomposed_gate_if_available()
            std::istringstream iss(sub_ins);
            Vec<Str> tokens{ std::istream_iterator<Str>{iss},
                                             std::istream_iterator<Str>{} };

            Vec<UInt> this_gate_qubits;
            Str & sub_ins_name = tokens[0];

            for (UInt i = 1; i < tokens.size(); i++) {
                auto sub_str_token = tokens[i].substr(1);   // example: tokens[i] equals "%1" -> sub_str_token equals "1"
                UInt qubit_idx = stoi(sub_str_token);
                if (qubit_idx >= all_qubits.size()) {
                    QL_FATAL("Illegal qubit parameter index " << sub_str_token
                                                              << " exceeds actual number of parameters given (" << all_qubits.size()
                                                              << ") while adding sub ins '" << sub_ins
                                                              << "' in parameterized instruction '" << instr_parameterized << "'");
                }
                this_gate_qubits.push_back(all_qubits[qubit_idx]);
            }
            QL_DOUT("actual qubits of this gate: " << this_gate_qubits);

            // FIXME: following code block exists several times in this file
            // custom gate check
            // when found, custom_added is true, and the expanded subinstruction was added to the circuit
<<<<<<< HEAD
            bool custom_added = add_custom_gate_if_available(sub_ins_name, this_gate_qubits, cregs, 0, 0.0, bregs, cond, condregs);
=======
            Bool custom_added = add_custom_gate_if_available(sub_ins_name, this_gate_qubits, cregs);
>>>>>>> 0a72dcc7
            if (!custom_added)
            {
                if (options::get("use_default_gates") == "yes") {
                    // default gate check
<<<<<<< HEAD
                    DOUT("adding default gate for " << sub_ins_name);
                    bool default_available = add_default_gate_if_available(sub_ins_name, this_gate_qubits, cregs, 0, 0.0, bregs, cond, condregs);
=======
                    QL_DOUT("adding default gate for " << sub_ins_name);
                    Bool default_available = add_default_gate_if_available(sub_ins_name, this_gate_qubits, cregs);
>>>>>>> 0a72dcc7
                    if (default_available) {
                        QL_WOUT("added default gate '" << sub_ins_name << "' with qubits " << this_gate_qubits);
                    } else {
                        QL_EOUT("unknown gate '" << sub_ins_name << "' with qubits " << this_gate_qubits);
                        throw Exception("[x] error : kernel::gate() : the gate '" + sub_ins_name + "' with qubits " + to_string(this_gate_qubits) + " is not supported by the target platform !", false);
                    }
                } else {
                    QL_EOUT("unknown gate '" << sub_ins_name << "' with qubits " << this_gate_qubits);
                    throw Exception("[x] error : kernel::gate() : the gate '" + sub_ins_name + "' with qubits " + to_string(this_gate_qubits) + " is not supported by the target platform !", false);
                }
            }
        }
        added = true;
    } else {
        QL_DOUT("composite gate not found for " << instr_parameterized);
    }
    return added;
}

void quantum_kernel::gate(const Str &gname, UInt q0) {
    gate(gname, Vec<UInt> {q0});
}

void quantum_kernel::gate(const Str &gname, UInt q0, UInt q1) {
    gate(gname, Vec<UInt> {q0, q1});
}

/**
 * custom gate with arbitrary number of operands
 * check qubit/creg indices against platform parameters; fail fatally if an index is out of range
 * find matching gate in kernel's and platform's gate_definition; when no match, fail
 * return the gate (or its decomposition) by appending it to kernel.c, the current kernel's circuit
 */
void quantum_kernel::gate(
<<<<<<< HEAD
    const std::string &gname,
    const std::vector<size_t> &qubits,
    const std::vector<size_t> &cregs,
    size_t duration,
    double angle,
    const std::vector<size_t> &bregs,
    const cond_type_t &cond,
    const std::vector<size_t> &condregs
=======
    const Str &gname,
    const Vec<UInt> &qubits,
    const Vec<UInt> &cregs,
    UInt duration,
    Real angle
>>>>>>> 0a72dcc7
) {
    for (auto &qno : qubits) {
        if (qno >= qubit_count) {
            QL_FATAL("Number of qubits in platform: " << to_string(qubit_count) << ", specified qubit numbers out of range for gate: '" << gname << "' with qubits " << qubits);
        }
    }
    for (auto & cno : cregs) {
        if (cno >= creg_count) {
            QL_FATAL("Out of range operand(s) for '" << gname << "' with cregs " << cregs);
        }
    }
<<<<<<< HEAD
    for (auto & bno : bregs) {
        if (bno >= breg_count) {
            FATAL("Out of range operand(s) for '" << gname << "' with " << ql::utils::to_string(bregs,"bregs") );
        }
    }
    if (!gate::is_valid_cond(cond, condregs)) {
        FATAL("Condition " << cond << " of '" << gname << "' incompatible with " << ql::utils::to_string(condregs,"condregs") );
    }
    for (auto & cbno : condregs) {
        if (cbno >= breg_count) {
            FATAL("Out of range condition operand(s) for '" << gname << "' with " << ql::utils::to_string(condregs,"condregs") );
        }
    }
    if (!gate_nonfatal(gname, qubits, cregs, duration, angle, bregs, cond, condregs)) {
        FATAL("Unknown gate '" << gname << "' with " << ql::utils::to_string(qubits,"qubits") );
=======

    if (!gate_nonfatal(gname, qubits, cregs, duration, angle)) {
        QL_FATAL("Unknown gate '" << gname << "' with qubits " << qubits);
>>>>>>> 0a72dcc7
    }
}

/**
 * custom gate with arbitrary number of operands
 * as gate above but return whether gate was successfully matched in gate_definition, next to gate in kernel.c
 */
<<<<<<< HEAD
bool quantum_kernel::gate_nonfatal(
    const std::string &gname,
    const std::vector<size_t> &qubits,
    const std::vector<size_t> &cregs,
    size_t duration,
    double angle,
    const std::vector<size_t> &bregs,
    const cond_type_t &cond,
    const std::vector<size_t> &condregs
=======
Bool quantum_kernel::gate_nonfatal(
    const Str &gname,
    const Vec<UInt> &qubits,
    const Vec<UInt> &cregs,
    UInt duration,
    Real angle
>>>>>>> 0a72dcc7
) {
    Bool added = false;
    // check if specialized composite gate is available
    // if not, check if parameterized composite gate is available
    // if not, check if a specialized custom gate is available
    // if not, check if a parameterized custom gate is available
    // if not, check if a default gate is available
    // if not, then error

    auto gname_lower = to_lower(gname);
    QL_DOUT("Adding gate : " << gname_lower << " with qubits " << qubits);

    // specialized composite gate check
<<<<<<< HEAD
    DOUT("trying to add specialized composite gate for: " << gname_lower);
    bool spec_decom_added = add_spec_decomposed_gate_if_available(gname_lower, qubits, cregs, bregs, cond, condregs);
=======
    QL_DOUT("trying to add specialized composite gate for: " << gname_lower);
    Bool spec_decom_added = add_spec_decomposed_gate_if_available(gname_lower, qubits);
>>>>>>> 0a72dcc7
    if (spec_decom_added) {
        added = true;
        QL_DOUT("specialized decomposed gates added for " << gname_lower);
    } else {
        // parameterized composite gate check
<<<<<<< HEAD
        DOUT("trying to add parameterized composite gate for: " << gname_lower);
        bool param_decom_added = add_param_decomposed_gate_if_available(gname_lower, qubits, cregs, bregs, cond, condregs);
=======
        QL_DOUT("trying to add parameterized composite gate for: " << gname_lower);
        Bool param_decom_added = add_param_decomposed_gate_if_available(gname_lower, qubits);
>>>>>>> 0a72dcc7
        if (param_decom_added) {
            added = true;
            QL_DOUT("decomposed gates added for " << gname_lower);
        } else {
            // specialized/parameterized custom gate check
            QL_DOUT("adding custom gate for " << gname_lower);
            // when found, custom_added is true, and the gate was added to the circuit
<<<<<<< HEAD
            bool custom_added = add_custom_gate_if_available(gname_lower, qubits, cregs, duration, angle, bregs, cond, condregs);
=======
            Bool custom_added = add_custom_gate_if_available(gname_lower, qubits, cregs, duration, angle);
>>>>>>> 0a72dcc7
            if (custom_added) {
                added = true;
                QL_DOUT("custom gate added for " << gname_lower);
            } else {
                if (options::get("use_default_gates") == "yes") {
                    // default gate check (which is always parameterized)
                    QL_DOUT("adding default gate for " << gname_lower);

<<<<<<< HEAD
                    bool default_available = add_default_gate_if_available(gname_lower, qubits, cregs, duration, angle, bregs, cond, condregs);
=======
                    Bool default_available = add_default_gate_if_available(gname_lower, qubits, cregs, duration);
>>>>>>> 0a72dcc7
                    if (default_available) {
                        added = true;
                        QL_DOUT("default gate added for " << gname_lower);   // FIXME: used to be WOUT, but that gives a warning for every "wait" and spams the log
                    }
                }
            }
        }
    }
    if (added) {
        cycles_valid = false;
    }
    return added;
}

// to add unitary to kernel
void quantum_kernel::gate(
    const unitary &u,
    const Vec<UInt> &qubits
) {
    UInt u_size = log2(u.size()) / 2;
    if (u_size != qubits.size()) {
        QL_EOUT("Unitary " << u.name << " has been applied to the wrong number of qubits! " << qubits.size() << " and not " << u_size);
        throw Exception("Unitary '" + u.name + "' has been applied to the wrong number of qubits. Cannot be added to kernel! " + to_string(qubits.size()) + " and not " + to_string(u_size), false);
    }
    for (uint64_t i = 0; i < qubits.size()-1; i++) {
        for (uint64_t j = i + 1; j < qubits.size(); j++) {
            if (qubits[i] == qubits[j]) {
                QL_EOUT("Qubit numbers used more than once in Unitary: " << u.name << ". Double qubit is number " << qubits[j]);
                throw Exception("Qubit numbers used more than once in Unitary: " + u.name + ". Double qubit is number " + to_string(qubits[j]), false);
            }
        }
    }
    // applying unitary to gates
    QL_COUT("Applying unitary '" << u.name << "' to qubits: " << qubits);
    if (u.is_decomposed) {
        QL_DOUT("Adding decomposed unitary to kernel ...");
        QL_IOUT("The list is this many items long: " << u.instructionlist.size());
        //COUT("Instructionlist" << to_string(u.instructionlist));
        cycles_valid = false;
        Int end_index = recursiveRelationsForUnitaryDecomposition(u,qubits, u_size, 0);
        QL_DOUT("Total number of gates added: " << end_index);
    } else {
        QL_EOUT("Unitary " << u.name << " not decomposed. Cannot be added to kernel!");
        throw Exception("Unitary '" + u.name + "' not decomposed. Cannot be added to kernel!", false);
    }
}

//recursive gate count function
//n is number of qubits
//i is the start point for the instructionlist
Int quantum_kernel::recursiveRelationsForUnitaryDecomposition(
    const unitary &u,
    const Vec<UInt> &qubits,
    UInt n,
    UInt i
) {
    // DOUT("Adding a new unitary starting at index: "<< i << ", to " << n << to_string(qubits, " qubits: "));
    if (n > 1) {
        // Need to be checked here because it changes the structure of the decomposition.
        // This checks whether the first qubit is affected, if not, it applies a unitary to the all qubits except the first one.
        UInt numberforcontrolledrotation = pow2(n - 1);                     //number of gates per rotation

        // code for last one not affected
        if (u.instructionlist[i] == 100.0) {
            QL_DOUT("[kernel.h] Optimization: last qubit is not affected, skip one step in the recursion. New start_index: " << i + 1);
            Vec<UInt> subvector(qubits.begin() + 1, qubits.end());
            return recursiveRelationsForUnitaryDecomposition(u, subvector, n - 1, i + 1) + 1; // for the number 10.0
        } else if (u.instructionlist[i] == 200.0) {
            Vec<UInt> subvector(qubits.begin(), qubits.end() - 1);

            // This is a special case of only demultiplexing
            if (u.instructionlist[i+1] == 300.0) {

                // Two numbers that aren't rotation gate angles
                UInt start_counter = i + 2;
                QL_DOUT("[kernel.h] Optimization: first qubit not affected, skip one step in the recursion. New start_index: " << start_counter);

                return recursiveRelationsForUnitaryDecomposition(u, subvector, n - 1, start_counter) + 2; //for the numbers 20 and 30
            } else {
                UInt start_counter = i + 1;
                QL_DOUT("[kernel.h] Optimization: only demultiplexing will be performed. New start_index: " << start_counter);

                start_counter += recursiveRelationsForUnitaryDecomposition(u, subvector, n - 1, start_counter);
                multicontrolled_rz(u.instructionlist, start_counter, start_counter + numberforcontrolledrotation - 1, qubits);
                start_counter += numberforcontrolledrotation; //multicontrolled rotation always has the same number of gates
                start_counter += recursiveRelationsForUnitaryDecomposition(u, subvector, n - 1, start_counter);
                return start_counter - i;
            }
        } else {
            // The new qubit vector that is passed to the recursive function
            Vec<UInt> subvector(qubits.begin(), qubits.end() - 1);
            UInt start_counter = i;
            start_counter += recursiveRelationsForUnitaryDecomposition(u, subvector, n - 1, start_counter);
            multicontrolled_rz(u.instructionlist, start_counter, start_counter + numberforcontrolledrotation - 1, qubits);
            start_counter += numberforcontrolledrotation;
            start_counter += recursiveRelationsForUnitaryDecomposition(u, subvector, n - 1, start_counter);
            multicontrolled_ry(u.instructionlist, start_counter, start_counter + numberforcontrolledrotation - 1, qubits);
            start_counter += numberforcontrolledrotation;
            start_counter += recursiveRelationsForUnitaryDecomposition(u, subvector, n - 1, start_counter);
            multicontrolled_rz(u.instructionlist, start_counter, start_counter + numberforcontrolledrotation - 1, qubits);
            start_counter += numberforcontrolledrotation;
            start_counter += recursiveRelationsForUnitaryDecomposition(u, subvector, n - 1, start_counter);
            return start_counter -i; //it is just the total
        }
    } else { //n=1
        // DOUT("Adding the zyz decomposition gates at index: "<< i);
        // zyz gates happen on the only qubit in the list.
        c.push_back(new ql::rz(qubits.back(), u.instructionlist[i]));
        c.push_back(new ql::ry(qubits.back(), u.instructionlist[i + 1]));
        c.push_back(new ql::rz(qubits.back(), u.instructionlist[i + 2]));
        // How many gates this took
        return 3;
    }
}

//controlled qubit is the first in the list.
void quantum_kernel::multicontrolled_rz(
    const Vec<Real> &instruction_list,
    UInt start_index,
    UInt end_index,
    const Vec<UInt> &qubits
) {
    // DOUT("Adding a multicontrolled rz-gate at start index " << start_index << ", to " << to_string(qubits, "qubits: "));
    UInt idx;
    //The first one is always controlled from the last to the first qubit.
    c.push_back(new ql::rz(qubits.back(),-instruction_list[start_index]));
    c.push_back(new ql::cnot(qubits[0], qubits.back()));
    for (UInt i = 1; i < end_index - start_index; i++) {
        idx = log2(((i)^((i)>>1))^((i+1)^((i+1)>>1)));
        c.push_back(new ql::rz(qubits.back(),-instruction_list[i+start_index]));
        c.push_back(new ql::cnot(qubits[idx], qubits.back()));
    }
    // The last one is always controlled from the next qubit to the first qubit
    c.push_back(new ql::rz(qubits.back(),-instruction_list[end_index]));
    c.push_back(new ql::cnot(qubits.end()[-2], qubits.back()));
    cycles_valid = false;
}

//controlled qubit is the first in the list.
void quantum_kernel::multicontrolled_ry(
    const Vec<Real> &instruction_list,
    UInt start_index,
    UInt end_index,
    const Vec<UInt> &qubits
) {
    // DOUT("Adding a multicontrolled ry-gate at start index "<< start_index << ", to " << to_string(qubits, "qubits: "));
    UInt idx;

    //The first one is always controlled from the last to the first qubit.
    c.push_back(new ql::ry(qubits.back(),-instruction_list[start_index]));
    c.push_back(new ql::cnot(qubits[0], qubits.back()));

    for (UInt i = 1; i < end_index - start_index; i++) {
        idx = log2(((i)^((i)>>1))^((i+1)^((i+1)>>1)));
        c.push_back(new ql::ry(qubits.back(),-instruction_list[i+start_index]));
        c.push_back(new ql::cnot(qubits[idx], qubits.back()));
    }
    // Last one is controlled from the next qubit to the first one.
    c.push_back(new ql::ry(qubits.back(),-instruction_list[end_index]));
    c.push_back(new ql::cnot(qubits.end()[-2], qubits.back()));
    cycles_valid = false;
}

/**
 * qasm output
 */
// FIXME: create a separate QASM backend?
Str quantum_kernel::get_prologue() const  {
    StrStrm ss;
    ss << "\n";
    ss << "." << name << "\n";
    // ss << name << ":\n";

    if (type == kernel_type_t::IF_START) {
        ss << "    b" << br_condition->inv_operation_name <<" r" << (br_condition->operands[0])->as_creg().id
           <<", r" << (br_condition->operands[1])->as_creg().id << ", " << name << "_end\n";
    }

    if (type == kernel_type_t::ELSE_START) {
        ss << "    b" << br_condition->operation_name <<" r" << (br_condition->operands[0])->as_creg().id
           <<", r" << (br_condition->operands[1])->as_creg().id << ", " << name << "_end\n";
    }

    if (type == kernel_type_t::FOR_START) {
        // TODO for now r29, r30, r31 are used, fix it
        ss << "    ldi r29" <<", " << iterations << "\n";
        ss << "    ldi r30" <<", " << 1 << "\n";
        ss << "    ldi r31" <<", " << 0 << "\n";
    }

    return ss.str();
}

Str quantum_kernel::get_epilogue() const {
    StrStrm ss;

    if (type == kernel_type_t::DO_WHILE_END) {
        ss << "    b" << br_condition->operation_name <<" r" << (br_condition->operands[0])->as_creg().id
           <<", r" << (br_condition->operands[1])->as_creg().id << ", " << name << "_start\n";
    }

    if (type == kernel_type_t::FOR_END) {
        Str kname(name);
        std::replace( kname.begin(), kname.end(), '_', ' ');
        std::istringstream iss(kname);
        Vec<Str> tokens{ std::istream_iterator<Str>{iss},
                                         std::istream_iterator<Str>{} };

        // TODO for now r29, r30, r31 are used, fix it
        ss << "    add r31, r31, r30\n";
        ss << "    blt r31, r29, " << tokens[0] << "\n";
    }

    return ss.str();
}

Str quantum_kernel::qasm() const {
    StrStrm ss;

    ss << get_prologue();

    for (UInt i = 0; i < c.size(); ++i) {
        ss << "    " << c[i]->qasm() << "\n";
    }

    ss << get_epilogue();

    return  ss.str();
}

/**
 * classical gate
 */
void quantum_kernel::classical(const creg &destination, const operation &oper) {
    // check sanity of destination
    if (destination.id >= creg_count) {
        QL_EOUT("Out of range operand(s) for '" << oper.operation_name);
        throw Exception("Out of range operand(s) for '" + oper.operation_name + "' !", false);
    }

    // check sanity of other operands
    for (auto &op : oper.operands) {
        if (op->type() == operand_type_t::CREG) {
            if (op->as_creg().id >= creg_count) {
                QL_EOUT("Out of range operand(s) for '" << oper.operation_name);
                throw Exception("Out of range operand(s) for '" + oper.operation_name + "' !", false);
            }
        }
    }

    c.push_back(new ql::classical(destination, oper));
    cycles_valid = false;
}

void quantum_kernel::classical(const Str &operation) {
    c.push_back(new ql::classical(operation));
    cycles_valid = false;
}

void quantum_kernel::controlled_x(UInt tq, UInt cq) {
    // from: https://arxiv.org/pdf/1206.0758v3.pdf
    // A meet-in-the-middle algorithm for fast synthesis
    // of depth-optimal quantum circuits
    cnot(cq, tq);
}

void quantum_kernel::controlled_y(UInt tq, UInt cq) {
    // from: https://arxiv.org/pdf/1206.0758v3.pdf
    // A meet-in-the-middle algorithm for fast synthesis
    // of depth-optimal quantum circuits
    sdag(tq);
    cnot(cq, tq);
    s(tq);
}

void quantum_kernel::controlled_z(UInt tq, UInt cq) {
    // from: https://arxiv.org/pdf/1206.0758v3.pdf
    // A meet-in-the-middle algorithm for fast synthesis
    // of depth-optimal quantum circuits
    hadamard(tq);
    cnot(cq, tq);
    hadamard(tq);
}

void quantum_kernel::controlled_h(UInt tq, UInt cq) {
    // from: https://arxiv.org/pdf/1206.0758v3.pdf
    // A meet-in-the-middle algorithm for fast synthesis
    // of depth-optimal quantum circuits
    s(tq);
    hadamard(tq);
    t(tq);
    cnot(cq, tq);
    tdag(tq);
    hadamard(tq);
    sdag(tq);
}

void quantum_kernel::controlled_i(UInt tq, UInt cq) {
    // well, basically you dont need to do anything for it :‑)
}

void quantum_kernel::controlled_s(UInt tq, UInt cq) {
    // cphase(cq, tq);

    // from: https://arxiv.org/pdf/1206.0758v3.pdf
    // A meet-in-the-middle algorithm for fast synthesis
    // of depth-optimal quantum circuits

    cnot(tq, cq);
    tdag(cq);
    cnot(tq, cq);
    t(cq);
    t(tq);
}

void quantum_kernel::controlled_sdag(UInt tq, UInt cq) {
    // based on: https://arxiv.org/pdf/1206.0758v3.pdf
    // A meet-in-the-middle algorithm for fast synthesis
    // of depth-optimal quantum circuits

    tdag(cq);
    tdag(tq);
    cnot(tq, cq);
    t(cq);
    cnot(tq, cq);
}

void quantum_kernel::controlled_t(UInt tq, UInt cq, UInt aq) {
    QL_WOUT("Controlled-T implementation requires an ancilla");
    QL_WOUT("At the moment, Qubit 0 is used as ancilla");
    QL_WOUT("This will change when Qubit allocater is implemented");
    // from: https://arxiv.org/pdf/1206.0758v3.pdf
    // A meet-in-the-middle algorithm for fast synthesis
    // of depth-optimal quantum circuits
    cnot(cq, tq);
    hadamard(aq);
    sdag(cq);
    cnot(tq, aq);
    cnot(aq, cq);
    t(cq);
    tdag(aq);
    cnot(tq, cq);
    cnot(tq, aq);
    t(cq);
    tdag(aq);
    cnot(aq, cq);
    h(cq);
    t(cq);
    h(cq);
    cnot(aq, cq);
    tdag(cq);
    t(aq);
    cnot(tq, aq);
    cnot(tq, cq);
    t(aq);
    tdag(cq);
    cnot(aq, cq);
    s(cq);
    cnot(tq, aq);
    cnot(cq, tq);
    h(aq);
}

void quantum_kernel::controlled_tdag(UInt tq, UInt cq, UInt aq) {
    QL_WOUT("Controlled-Tdag implementation requires an ancilla");
    QL_WOUT("At the moment, Qubit 0 is used as ancilla");
    QL_WOUT("This will change when Qubit allocater is implemented");
    // from: https://arxiv.org/pdf/1206.0758v3.pdf
    // A meet-in-the-middle algorithm for fast synthesis
    // of depth-optimal quantum circuits
    h(aq);
    cnot(cq, tq);
    sdag(cq);
    cnot(tq, aq);
    cnot(aq, cq);
    t(cq);
    cnot(tq, cq);
    tdag(aq);
    cnot(tq, aq);
    t(cq);
    tdag(aq);
    cnot(aq, cq);
    h(cq);
    tdag(cq);
    h(cq);
    cnot(aq, cq);
    tdag(cq);
    t(aq);
    cnot(tq, aq);
    cnot(tq, cq);
    tdag(cq);
    t(aq);
    cnot(aq, cq);
    s(cq);
    cnot(tq, aq);
    cnot(cq, tq);
    hadamard(aq);
}

void quantum_kernel::controlled_ix(UInt tq, UInt cq) {
    // from: https://arxiv.org/pdf/1210.0974.pdf
    // Quantum circuits of T-depth one
    cnot(cq, tq);
    s(cq);
}

// toffoli decomposition
// from: https://arxiv.org/pdf/1210.0974.pdf
// Quantum circuits of T-depth one
void quantum_kernel::controlled_cnot_AM(UInt tq, UInt cq1, UInt cq2) {
    h(tq);
    t(cq1);
    t(cq2);
    t(tq);
    cnot(cq2, cq1);
    cnot(tq, cq2);
    cnot(cq1, tq);
    tdag(cq2);
    cnot(cq1, cq2);
    tdag(cq1);
    tdag(cq2);
    tdag(tq);
    cnot(tq, cq2);
    cnot(cq1, tq);
    cnot(cq2, cq1);
    h(tq);
}

// toffoli decomposition
// Neilsen and Chuang
void quantum_kernel::controlled_cnot_NC(UInt tq, UInt cq1, UInt cq2) {
    h(tq);
    cnot(cq2,tq);
    tdag(tq);
    cnot(cq1,tq);
    t(tq);
    cnot(cq2,tq);
    tdag(tq);
    cnot(cq1,tq);
    tdag(cq2);
    t(tq);
    cnot(cq1,cq2);
    h(tq);
    tdag(cq2);
    cnot(cq1,cq2);
    t(cq1);
    s(cq2);
}

void quantum_kernel::controlled_swap(UInt tq1, UInt tq2, UInt cq) {
    // from: https://arxiv.org/pdf/1210.0974.pdf
    // Quantum circuits of T-depth one
    cnot(tq2, tq1);
    cnot(cq, tq1);
    h(tq2);
    t(cq);
    tdag(tq1);
    t(tq2);
    cnot(tq2, tq1);
    cnot(cq, tq2);
    t(tq1);
    cnot(cq, tq1);
    tdag(tq2);
    tdag(tq1);
    cnot(cq, tq2);
    cnot(tq2, tq1);
    t(tq1);
    h(tq2);
    cnot(tq2, tq1);
}

void quantum_kernel::controlled_rx(UInt tq, UInt cq, Real theta) {
    rx(tq, theta/2);
    cz(cq, tq);
    rx(tq, -theta/2);
    cz(cq, tq);
}

void quantum_kernel::controlled_ry(UInt tq, UInt cq, Real theta) {
    ry(tq, theta/2);
    cnot(cq, tq);
    ry(tq, -theta/2);
    cnot(cq, tq);
}

void quantum_kernel::controlled_rz(UInt tq, UInt cq, Real theta) {
    rz(tq, theta/2);
    cnot(cq, tq);
    rz(tq, -theta/2);
    cnot(cq, tq);
}

void quantum_kernel::controlled_single(
    const quantum_kernel *k,
    UInt control_qubit,
    UInt ancilla_qubit
) {
    const circuit &ckt = k->get_circuit();
    for (auto &g : ckt) {
        Str gname = g->name;
        gate_type_t gtype = g->type();
        Vec<UInt> goperands = g->operands;
        QL_DOUT("Generating controlled gate for " << gname);
        QL_DOUT("Type : " << gtype);
        if (gtype == __pauli_x_gate__ || gtype == __rx180_gate__) {
            UInt tq = goperands[0];
            UInt cq = control_qubit;
            controlled_x(tq, cq);
        } else if (gtype == __pauli_y_gate__ || gtype == __ry180_gate__) {
            UInt tq = goperands[0];
            UInt cq = control_qubit;
            controlled_y(tq, cq);
        } else if (gtype == __pauli_z_gate__) {
            UInt tq = goperands[0];
            UInt cq = control_qubit;
            controlled_z(tq, cq);
        } else if (gtype == __hadamard_gate__) {
            UInt tq = goperands[0];
            UInt cq = control_qubit;
            controlled_h(tq, cq);
        } else if (gtype == __identity_gate__) {
            UInt tq = goperands[0];
            UInt cq = control_qubit;
            controlled_i(tq, cq);
        } else if (gtype == __t_gate__) {
            UInt tq = goperands[0];
            UInt cq = control_qubit;
            UInt aq = ancilla_qubit;
            controlled_t(tq, cq, aq);
        } else if (gtype == __tdag_gate__) {
            UInt tq = goperands[0];
            UInt cq = control_qubit;
            UInt aq = ancilla_qubit;
            controlled_tdag(tq, cq, aq);
        } else if (gtype == __phase_gate__) {
            UInt tq = goperands[0];
            UInt cq = control_qubit;
            controlled_s(tq, cq);
        } else if (__phasedag_gate__ == gtype) {
            UInt tq = goperands[0];
            UInt cq = control_qubit;
            controlled_sdag(tq, cq);
        } else if (__cnot_gate__ == gtype) {
            UInt cq1 = goperands[0];
            UInt cq2 = control_qubit;
            UInt tq = goperands[1];

            auto opt = options::get("decompose_toffoli");
            if (opt == "AM") {
                controlled_cnot_AM(tq, cq1, cq2);
            } else if (opt == "NC") {
                controlled_cnot_NC(tq, cq1, cq2);
            } else {
                toffoli(cq1, cq2, tq);
            }
        } else if (gtype == __swap_gate__) {
            UInt tq1 = goperands[0];
            UInt tq2 = goperands[1];
            UInt cq = control_qubit;
            controlled_swap(tq1, tq2, cq);
        } else if (gtype == __rx_gate__) {
            UInt tq = goperands[0];
            UInt cq = control_qubit;
            controlled_rx(tq, cq, g->angle);
        } else if (gtype == __ry_gate__) {
            UInt tq = goperands[0];
            UInt cq = control_qubit;
            controlled_ry(tq, cq, g->angle);
        } else if (gtype == __rz_gate__) {
            UInt tq = goperands[0];
            UInt cq = control_qubit;
            controlled_rz(tq, cq, g->angle);
        } else if (gtype == __rx90_gate__) {
            UInt tq = goperands[0];
            UInt cq = control_qubit;
            controlled_rx(tq, cq, K_PI/2);
        } else if (gtype == __mrx90_gate__) {
            UInt tq = goperands[0];
            UInt cq = control_qubit;
            controlled_rx(tq, cq, -1*K_PI/2);
        } else if (gtype == __rx180_gate__) {
            UInt tq = goperands[0];
            UInt cq = control_qubit;
            controlled_rx(tq, cq, K_PI);
            // controlled_x(tq, cq);
        } else if (gtype == __ry90_gate__) {
            UInt tq = goperands[0];
            UInt cq = control_qubit;
            controlled_ry(tq, cq, K_PI/4);
        } else if (gtype == __mry90_gate__) {
            UInt tq = goperands[0];
            UInt cq = control_qubit;
            controlled_ry(tq, cq, -1*K_PI/4);
        } else if (gtype == __ry180_gate__) {
            UInt tq = goperands[0];
            UInt cq = control_qubit;
            controlled_ry(tq, cq, K_PI);
            // controlled_y(tq, cq);
        } else {
            QL_EOUT("Controlled version of gate '" << gname << "' not defined !");
            throw Exception("[x] error : kernel::controlled : Controlled version of gate '" + gname + "' not defined ! ", false);
        }
    }
}

void quantum_kernel::controlled(
    const quantum_kernel *k,
    const Vec<UInt> &control_qubits,
    const Vec<UInt> &ancilla_qubits
) {
    QL_DOUT("Generating controlled kernel ... ");
    Int ncq = control_qubits.size();
    Int naq = ancilla_qubits.size();

    if (ncq == 0) {
        QL_EOUT("At least one control_qubits should be specified !");
        throw Exception("[x] error : kernel::controlled : At least one control_qubits should be specified !", false);
    } else if (ncq == 1) {
        //                      control               ancilla
        controlled_single(k, control_qubits[0], ancilla_qubits[0]);
    } else if (ncq > 1) {
        // Network implementing C^n(U) operation
        // - based on Fig. 4.10, p.p 185, Nielson & Chuang
        // - requires as many ancilla/work qubits as control qubits
        if (naq == ncq) {
            toffoli(control_qubits[0], control_qubits[1], ancilla_qubits[0]);

            for (Int n = 0; n <= naq - 3; n++) {
                toffoli(control_qubits[n+2], ancilla_qubits[n], ancilla_qubits[n+1]);
            }

            //                      control               ancilla
            controlled_single(k, ancilla_qubits[naq-2], ancilla_qubits[naq-1]);

            for (Int n = naq - 3; n >= 0; n--) {
                toffoli(control_qubits[n+2], ancilla_qubits[n], ancilla_qubits[n+1]);
            }

            toffoli(control_qubits[0], control_qubits[1], ancilla_qubits[0]);
        } else {
            QL_EOUT("No. of control qubits should be equal to No. of ancilla qubits!");
            throw Exception("[x] error : kernel::controlled : No. of control qubits should be equal to No. of ancilla qubits!", false);
        }
    }

    QL_DOUT("Generating controlled kernel [Done]");
}

void quantum_kernel::conjugate(const quantum_kernel *k) {
    QL_COUT("Generating conjugate kernel");
    const circuit &ckt = k->get_circuit();
    for (auto rgit = ckt.rbegin(); rgit != ckt.rend(); ++rgit) {
        auto g = *rgit;
        Str gname = g->name;
        gate_type_t gtype = g->type();
        QL_DOUT("Generating conjugate gate for " << gname);
        QL_DOUT("Type : " << gtype);
        if (gtype == __pauli_x_gate__ || gtype == __rx180_gate__) {
            gate("x", g->operands, {}, g->duration, g->angle, g->breg_operands);
        } else if (gtype == __pauli_y_gate__ || gtype == __ry180_gate__) {
            gate("y", g->operands, {}, g->duration, g->angle, g->breg_operands);
        } else if (gtype == __pauli_z_gate__) {
            gate("z", g->operands, {}, g->duration, g->angle, g->breg_operands);
        } else if (gtype == __hadamard_gate__) {
            gate("hadamard", g->operands, {}, g->duration, g->angle, g->breg_operands);
        } else if (gtype == __identity_gate__) {
            gate("identity", g->operands, {}, g->duration, g->angle, g->breg_operands);
        } else if (gtype == __t_gate__) {
            gate("tdag", g->operands, {}, g->duration, g->angle, g->breg_operands);
        } else if (gtype == __tdag_gate__) {
            gate("t", g->operands, {}, g->duration, g->angle, g->breg_operands);
        } else if (gtype == __phase_gate__) {
            gate("sdag", g->operands, {}, g->duration, g->angle, g->breg_operands);
        } else if (gtype == __phasedag_gate__) {
            gate("s", g->operands, {}, g->duration, g->angle, g->breg_operands);
        } else if (gtype == __cnot_gate__) {
            gate("cnot", g->operands, {}, g->duration, g->angle, g->breg_operands);
        } else if (gtype == __swap_gate__) {
            gate("swap", g->operands, {}, g->duration, g->angle, g->breg_operands);
        } else if (gtype == __rx_gate__) {
            gate("rx", g->operands, {}, g->duration, -(g->angle) , g->breg_operands);
        } else if (gtype == __ry_gate__) {
            gate("ry", g->operands, {}, g->duration, -(g->angle) , g->breg_operands);
        } else if (gtype == __rz_gate__) {
            gate("rz", g->operands, {}, g->duration, -(g->angle) , g->breg_operands);
        } else if (gtype == __rx90_gate__) {
            gate("mrx90", g->operands, {}, g->duration, g->angle, g->breg_operands);
        } else if (gtype == __mrx90_gate__) {
            gate("rx90", g->operands, {}, g->duration, g->angle, g->breg_operands);
        } else if (gtype == __rx180_gate__) {
            gate("x", g->operands, {}, g->duration, g->angle, g->breg_operands);
        } else if (gtype == __ry90_gate__) {
            gate("mry90", g->operands, {}, g->duration, g->angle, g->breg_operands);
        } else if (gtype == __mry90_gate__) {
            gate("ry90", g->operands, {}, g->duration, g->angle, g->breg_operands);
        } else if (gtype == __ry180_gate__) {
            gate("y", g->operands, {}, g->duration, g->angle, g->breg_operands);
        } else if (gtype == __cphase_gate__) {
            gate("cphase", g->operands, {}, g->duration, g->angle, g->breg_operands);
        } else if (gtype == __toffoli_gate__) {
            gate("toffoli", g->operands, {}, g->duration, g->angle, g->breg_operands);
        } else {
            QL_EOUT("Conjugate version of gate '" << gname << "' not defined !");
            throw Exception("[x] error : kernel::conjugate : Conjugate version of gate '" + gname + "' not defined ! ", false);
        }
    }
    QL_COUT("Generating conjugate kernel [Done]");
}

} // namespace ql<|MERGE_RESOLUTION|>--- conflicted
+++ resolved
@@ -30,18 +30,11 @@
 }
 
 quantum_kernel::quantum_kernel(
-<<<<<<< HEAD
-    const std::string &name,
-    const ql::quantum_platform& platform,
-    size_t qcount,
-    size_t ccount,
-    size_t bcount
-=======
     const Str &name,
     const quantum_platform& platform,
     UInt qcount,
-    UInt ccount
->>>>>>> 0a72dcc7
+    UInt ccount,
+    UInt bcount
 ) :
     name(name),
     iterations(1),
@@ -183,15 +176,11 @@
     gate("measure", qubit);
 }
 
-<<<<<<< HEAD
-void quantum_kernel::measure(size_t qubit, size_t bit) {
+void quantum_kernel::measure(UInt qubit, UInt bit) {
     gate("measure", {qubit}, {}, 0, 0.0, {bit});
 }
 
-void quantum_kernel::prepz(size_t qubit) {
-=======
 void quantum_kernel::prepz(UInt qubit) {
->>>>>>> 0a72dcc7
     gate("prepz", qubit);
 }
 
@@ -325,24 +314,15 @@
     }
 }
 
-<<<<<<< HEAD
-bool quantum_kernel::add_default_gate_if_available(
-    const std::string &gname,
-    const std::vector<size_t> &qubits,
-    const std::vector<size_t> &cregs,
-    size_t duration,
-    double angle,
-    const std::vector<size_t> &bregs,
-    const cond_type_t &cond,
-    const std::vector<size_t> &condregs
-=======
 Bool quantum_kernel::add_default_gate_if_available(
     const Str &gname,
     const Vec<UInt> &qubits,
     const Vec<UInt> &cregs,
     UInt duration,
-    Real angle
->>>>>>> 0a72dcc7
+    Real angle,
+    const Vec<UInt> &bregs,
+    cond_type_t cond,
+    const Vec<UInt> &condregs
 ) {
     Bool result = false;
 
@@ -491,6 +471,7 @@
     }
 
     if (result) {
+        c.back()->breg_operands = bregs;
         c.back()->condition = cond;
         c.back()->cond_operands = condregs;
         cycles_valid = false;
@@ -503,24 +484,15 @@
 // if a parameterized custom gate ("e.g. cz") is available, add it to circuit and return true
 //
 // note that there is no check for the found gate being a composite gate
-<<<<<<< HEAD
-bool quantum_kernel::add_custom_gate_if_available(
-    const std::string &gname,
-    const std::vector<size_t> &qubits,
-    const std::vector<size_t> &cregs,
-    size_t duration,
-    double angle,
-    const std::vector<size_t> &bregs,
-    const cond_type_t &cond,
-    const std::vector<size_t> &condregs
-=======
 Bool quantum_kernel::add_custom_gate_if_available(
     const Str &gname,
     const Vec<UInt> &qubits,
     const Vec<UInt> &cregs,
     UInt duration,
-    Real angle
->>>>>>> 0a72dcc7
+    Real angle,
+    const Vec<UInt> &bregs,
+    cond_type_t cond,
+    const Vec<UInt> &condregs
 ) {
 #if OPT_DECOMPOSE_WAIT_BARRIER  // hack to skip wait/barrier
     if (gname=="wait" || gname=="barrier") {
@@ -598,20 +570,13 @@
 // don't add anything to circuit
 //
 // add specialized decomposed gate, example JSON definition: "cl_14 q1": ["rx90 %0", "rym90 %0", "rxm90 %0"]
-<<<<<<< HEAD
-bool quantum_kernel::add_spec_decomposed_gate_if_available(
-    const std::string &gate_name,
-    const std::vector<size_t> &all_qubits,
-    const std::vector<size_t> &cregs,
-    const std::vector<size_t> &bregs,
-    const cond_type_t &cond,
-    const std::vector<size_t> &condregs
-=======
 Bool quantum_kernel::add_spec_decomposed_gate_if_available(
     const Str &gate_name,
     const Vec<UInt> &all_qubits,
-    const Vec<UInt> &cregs
->>>>>>> 0a72dcc7
+    const Vec<UInt> &cregs,
+    const Vec<UInt> &bregs,
+    cond_type_t cond,
+    const Vec<UInt> &condregs
 ) {
     Bool added = false;
     QL_DOUT("Checking if specialized decomposition is available for " << gate_name);
@@ -669,21 +634,12 @@
 
             // custom gate check
             // when found, custom_added is true, and the expanded subinstruction was added to the circuit
-<<<<<<< HEAD
-            bool custom_added = add_custom_gate_if_available(sub_ins_name, this_gate_qubits, cregs, 0, 0.0, bregs, cond, condregs);
-=======
-            Bool custom_added = add_custom_gate_if_available(sub_ins_name, this_gate_qubits, cregs);
->>>>>>> 0a72dcc7
+            Bool custom_added = add_custom_gate_if_available(sub_ins_name, this_gate_qubits, cregs, 0, 0.0, bregs, cond, condregs);
             if (!custom_added) {
-                if(options::get("use_default_gates") == "yes") {
+                if (options::get("use_default_gates") == "yes") {
                     // default gate check
-<<<<<<< HEAD
-                    DOUT("adding default gate for " << sub_ins_name);
-                    bool default_available = add_default_gate_if_available(sub_ins_name, this_gate_qubits, cregs, 0, 0.0, bregs, cond, condregs);
-=======
                     QL_DOUT("adding default gate for " << sub_ins_name);
-                    Bool default_available = add_default_gate_if_available(sub_ins_name, this_gate_qubits, cregs);
->>>>>>> 0a72dcc7
+                    Bool default_available = add_default_gate_if_available(sub_ins_name, this_gate_qubits, cregs, 0, 0.0, bregs, cond, condregs);
                     if (default_available) {
                         QL_DOUT("added default gate '" << sub_ins_name << "' with qubits " << this_gate_qubits); // // NB: changed WOUT to DOUT, since this is common for 'barrier', spamming log
                     } else {
@@ -710,20 +666,13 @@
 // don't add anything to circuit
 //
 // add parameterized decomposed gate, example JSON definition: "cl_14 %0": ["rx90 %0", "rym90 %0", "rxm90 %0"]
-<<<<<<< HEAD
-bool quantum_kernel::add_param_decomposed_gate_if_available(
-    const std::string &gate_name,
-    const std::vector<size_t> &all_qubits,
-    const std::vector<size_t> &cregs,
-    const std::vector<size_t> &bregs,
-    const cond_type_t &cond,
-    const std::vector<size_t> &condregs
-=======
 Bool quantum_kernel::add_param_decomposed_gate_if_available(
     const Str &gate_name,
     const Vec<UInt> &all_qubits,
-    const Vec<UInt> &cregs
->>>>>>> 0a72dcc7
+    const Vec<UInt> &cregs,
+    const Vec<UInt> &bregs,
+    cond_type_t cond,
+    const Vec<UInt> &condregs
 ) {
     Bool added = false;
     QL_DOUT("Checking if parameterized composite gate is available for " << gate_name);
@@ -783,22 +732,12 @@
             // FIXME: following code block exists several times in this file
             // custom gate check
             // when found, custom_added is true, and the expanded subinstruction was added to the circuit
-<<<<<<< HEAD
-            bool custom_added = add_custom_gate_if_available(sub_ins_name, this_gate_qubits, cregs, 0, 0.0, bregs, cond, condregs);
-=======
-            Bool custom_added = add_custom_gate_if_available(sub_ins_name, this_gate_qubits, cregs);
->>>>>>> 0a72dcc7
-            if (!custom_added)
-            {
+            Bool custom_added = add_custom_gate_if_available(sub_ins_name, this_gate_qubits, cregs, 0, 0.0, bregs, cond, condregs);
+            if (!custom_added) {
                 if (options::get("use_default_gates") == "yes") {
                     // default gate check
-<<<<<<< HEAD
-                    DOUT("adding default gate for " << sub_ins_name);
-                    bool default_available = add_default_gate_if_available(sub_ins_name, this_gate_qubits, cregs, 0, 0.0, bregs, cond, condregs);
-=======
                     QL_DOUT("adding default gate for " << sub_ins_name);
-                    Bool default_available = add_default_gate_if_available(sub_ins_name, this_gate_qubits, cregs);
->>>>>>> 0a72dcc7
+                    Bool default_available = add_default_gate_if_available(sub_ins_name, this_gate_qubits, cregs, 0, 0.0, bregs, cond, condregs);
                     if (default_available) {
                         QL_WOUT("added default gate '" << sub_ins_name << "' with qubits " << this_gate_qubits);
                     } else {
@@ -833,54 +772,40 @@
  * return the gate (or its decomposition) by appending it to kernel.c, the current kernel's circuit
  */
 void quantum_kernel::gate(
-<<<<<<< HEAD
-    const std::string &gname,
-    const std::vector<size_t> &qubits,
-    const std::vector<size_t> &cregs,
-    size_t duration,
-    double angle,
-    const std::vector<size_t> &bregs,
-    const cond_type_t &cond,
-    const std::vector<size_t> &condregs
-=======
     const Str &gname,
     const Vec<UInt> &qubits,
     const Vec<UInt> &cregs,
     UInt duration,
-    Real angle
->>>>>>> 0a72dcc7
+    Real angle,
+    const Vec<UInt> &bregs,
+    cond_type_t cond,
+    const Vec<UInt> &condregs
 ) {
     for (auto &qno : qubits) {
         if (qno >= qubit_count) {
             QL_FATAL("Number of qubits in platform: " << to_string(qubit_count) << ", specified qubit numbers out of range for gate: '" << gname << "' with qubits " << qubits);
         }
     }
-    for (auto & cno : cregs) {
+    for (auto &cno : cregs) {
         if (cno >= creg_count) {
             QL_FATAL("Out of range operand(s) for '" << gname << "' with cregs " << cregs);
         }
     }
-<<<<<<< HEAD
-    for (auto & bno : bregs) {
+    for (auto &bno : bregs) {
         if (bno >= breg_count) {
-            FATAL("Out of range operand(s) for '" << gname << "' with " << ql::utils::to_string(bregs,"bregs") );
+            QL_FATAL("Out of range operand(s) for '" << gname << "' with bregs " << bregs);
         }
     }
     if (!gate::is_valid_cond(cond, condregs)) {
-        FATAL("Condition " << cond << " of '" << gname << "' incompatible with " << ql::utils::to_string(condregs,"condregs") );
-    }
-    for (auto & cbno : condregs) {
+        QL_FATAL("Condition " << cond << " of '" << gname << "' incompatible with condregs " << condregs);
+    }
+    for (auto &cbno : condregs) {
         if (cbno >= breg_count) {
-            FATAL("Out of range condition operand(s) for '" << gname << "' with " << ql::utils::to_string(condregs,"condregs") );
+            QL_FATAL("Out of range condition operand(s) for '" << gname << "' with condregs " << condregs);
         }
     }
     if (!gate_nonfatal(gname, qubits, cregs, duration, angle, bregs, cond, condregs)) {
-        FATAL("Unknown gate '" << gname << "' with " << ql::utils::to_string(qubits,"qubits") );
-=======
-
-    if (!gate_nonfatal(gname, qubits, cregs, duration, angle)) {
         QL_FATAL("Unknown gate '" << gname << "' with qubits " << qubits);
->>>>>>> 0a72dcc7
     }
 }
 
@@ -888,24 +813,15 @@
  * custom gate with arbitrary number of operands
  * as gate above but return whether gate was successfully matched in gate_definition, next to gate in kernel.c
  */
-<<<<<<< HEAD
-bool quantum_kernel::gate_nonfatal(
-    const std::string &gname,
-    const std::vector<size_t> &qubits,
-    const std::vector<size_t> &cregs,
-    size_t duration,
-    double angle,
-    const std::vector<size_t> &bregs,
-    const cond_type_t &cond,
-    const std::vector<size_t> &condregs
-=======
 Bool quantum_kernel::gate_nonfatal(
     const Str &gname,
     const Vec<UInt> &qubits,
     const Vec<UInt> &cregs,
     UInt duration,
-    Real angle
->>>>>>> 0a72dcc7
+    Real angle,
+    const Vec<UInt> &bregs,
+    cond_type_t cond,
+    const Vec<UInt> &condregs
 ) {
     Bool added = false;
     // check if specialized composite gate is available
@@ -919,25 +835,15 @@
     QL_DOUT("Adding gate : " << gname_lower << " with qubits " << qubits);
 
     // specialized composite gate check
-<<<<<<< HEAD
-    DOUT("trying to add specialized composite gate for: " << gname_lower);
-    bool spec_decom_added = add_spec_decomposed_gate_if_available(gname_lower, qubits, cregs, bregs, cond, condregs);
-=======
     QL_DOUT("trying to add specialized composite gate for: " << gname_lower);
-    Bool spec_decom_added = add_spec_decomposed_gate_if_available(gname_lower, qubits);
->>>>>>> 0a72dcc7
+    Bool spec_decom_added = add_spec_decomposed_gate_if_available(gname_lower, qubits, cregs, bregs, cond, condregs);
     if (spec_decom_added) {
         added = true;
         QL_DOUT("specialized decomposed gates added for " << gname_lower);
     } else {
         // parameterized composite gate check
-<<<<<<< HEAD
-        DOUT("trying to add parameterized composite gate for: " << gname_lower);
-        bool param_decom_added = add_param_decomposed_gate_if_available(gname_lower, qubits, cregs, bregs, cond, condregs);
-=======
         QL_DOUT("trying to add parameterized composite gate for: " << gname_lower);
-        Bool param_decom_added = add_param_decomposed_gate_if_available(gname_lower, qubits);
->>>>>>> 0a72dcc7
+        Bool param_decom_added = add_param_decomposed_gate_if_available(gname_lower, qubits, cregs, bregs, cond, condregs);
         if (param_decom_added) {
             added = true;
             QL_DOUT("decomposed gates added for " << gname_lower);
@@ -945,11 +851,7 @@
             // specialized/parameterized custom gate check
             QL_DOUT("adding custom gate for " << gname_lower);
             // when found, custom_added is true, and the gate was added to the circuit
-<<<<<<< HEAD
-            bool custom_added = add_custom_gate_if_available(gname_lower, qubits, cregs, duration, angle, bregs, cond, condregs);
-=======
-            Bool custom_added = add_custom_gate_if_available(gname_lower, qubits, cregs, duration, angle);
->>>>>>> 0a72dcc7
+            Bool custom_added = add_custom_gate_if_available(gname_lower, qubits, cregs, duration, angle, bregs, cond, condregs);
             if (custom_added) {
                 added = true;
                 QL_DOUT("custom gate added for " << gname_lower);
@@ -958,11 +860,7 @@
                     // default gate check (which is always parameterized)
                     QL_DOUT("adding default gate for " << gname_lower);
 
-<<<<<<< HEAD
-                    bool default_available = add_default_gate_if_available(gname_lower, qubits, cregs, duration, angle, bregs, cond, condregs);
-=======
-                    Bool default_available = add_default_gate_if_available(gname_lower, qubits, cregs, duration);
->>>>>>> 0a72dcc7
+                    Bool default_available = add_default_gate_if_available(gname_lower, qubits, cregs, duration, angle, bregs, cond, condregs);
                     if (default_available) {
                         added = true;
                         QL_DOUT("default gate added for " << gname_lower);   // FIXME: used to be WOUT, but that gives a warning for every "wait" and spams the log
