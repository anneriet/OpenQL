--- conflicted
+++ resolved
@@ -182,10 +182,6 @@
 
 void quantum_kernel::measure(UInt qubit) {
     gate("measure", {qubit}, {}, 0, 0.0, {});
-}
-
-void quantum_kernel::measure(UInt qubit, UInt bit) {
-    gate("measure", {qubit}, {}, 0, 0.0, {bit});
 }
 
 void quantum_kernel::measure(UInt qubit, UInt bit) {
@@ -335,13 +331,8 @@
     UInt duration,
     Real angle,
     const Vec<UInt> &bregs,
-<<<<<<< HEAD
-    cond_type_t cond,
-    const Vec<UInt> &condregs
-=======
     cond_type_t gcond,
     const Vec<UInt> &gcondregs
->>>>>>> 8dbf631b
 ) {
     Bool result = false;
 
@@ -492,10 +483,6 @@
 
     if (result) {
         c.back()->breg_operands = bregs;
-<<<<<<< HEAD
-        c.back()->condition = cond;
-        c.back()->cond_operands = condregs;
-=======
         if (gcond != cond_always && is_non_conditional_gate ) {
             QL_WOUT("Condition " << gcond << " on default gate '" << gname << "' specified while gate cannot be executed conditionally; condition will be ignored");
             c.back()->condition = cond_always;
@@ -504,7 +491,6 @@
             c.back()->condition = gcond;
             c.back()->cond_operands = gcondregs;
         }
->>>>>>> 8dbf631b
         cycles_valid = false;
     }
 
@@ -522,13 +508,8 @@
     UInt duration,
     Real angle,
     const Vec<UInt> &bregs,
-<<<<<<< HEAD
-    cond_type_t cond,
-    const Vec<UInt> &condregs
-=======
     cond_type_t gcond,
     const Vec<UInt> &gcondregs
->>>>>>> 8dbf631b
 ) {
 #if OPT_DECOMPOSE_WAIT_BARRIER  // hack to skip wait/barrier
     if (gname=="wait" || gname=="barrier") {
@@ -570,13 +551,8 @@
         g->duration = duration;
     }
     g->angle = angle;
-<<<<<<< HEAD
-    g->condition = cond;
-    g->cond_operands = condregs;
-=======
     g->condition = gcond;
     g->cond_operands = gcondregs;
->>>>>>> 8dbf631b
     c.push_back(g);
 
     QL_DOUT("custom gate added for " << gname);
@@ -616,13 +592,8 @@
     const Vec<UInt> &all_qubits,
     const Vec<UInt> &cregs,
     const Vec<UInt> &bregs,
-<<<<<<< HEAD
-    cond_type_t cond,
-    const Vec<UInt> &condregs
-=======
     cond_type_t gcond,
     const Vec<UInt> &gcondregs
->>>>>>> 8dbf631b
 ) {
     Bool added = false;
     QL_DOUT("Checking if specialized decomposition is available for " << gate_name);
@@ -680,20 +651,12 @@
 
             // custom gate check
             // when found, custom_added is true, and the expanded subinstruction was added to the circuit
-<<<<<<< HEAD
-            Bool custom_added = add_custom_gate_if_available(sub_ins_name, this_gate_qubits, cregs, 0, 0.0, bregs, cond, condregs);
-=======
             Bool custom_added = add_custom_gate_if_available(sub_ins_name, this_gate_qubits, cregs, 0, 0.0, bregs, gcond, gcondregs);
->>>>>>> 8dbf631b
             if (!custom_added) {
                 if (options::get("use_default_gates") == "yes") {
                     // default gate check
                     QL_DOUT("adding default gate for " << sub_ins_name);
-<<<<<<< HEAD
-                    Bool default_available = add_default_gate_if_available(sub_ins_name, this_gate_qubits, cregs, 0, 0.0, bregs, cond, condregs);
-=======
                     Bool default_available = add_default_gate_if_available(sub_ins_name, this_gate_qubits, cregs, 0, 0.0, bregs, gcond, gcondregs);
->>>>>>> 8dbf631b
                     if (default_available) {
                         QL_DOUT("added default gate '" << sub_ins_name << "' with qubits " << this_gate_qubits); // // NB: changed WOUT to DOUT, since this is common for 'barrier', spamming log
                     } else {
@@ -725,13 +688,8 @@
     const Vec<UInt> &all_qubits,
     const Vec<UInt> &cregs,
     const Vec<UInt> &bregs,
-<<<<<<< HEAD
-    cond_type_t cond,
-    const Vec<UInt> &condregs
-=======
     cond_type_t gcond,
     const Vec<UInt> &gcondregs
->>>>>>> 8dbf631b
 ) {
     Bool added = false;
     QL_DOUT("Checking if parameterized composite gate is available for " << gate_name);
@@ -791,20 +749,12 @@
             // FIXME: following code block exists several times in this file
             // custom gate check
             // when found, custom_added is true, and the expanded subinstruction was added to the circuit
-<<<<<<< HEAD
-            Bool custom_added = add_custom_gate_if_available(sub_ins_name, this_gate_qubits, cregs, 0, 0.0, bregs, cond, condregs);
-=======
             Bool custom_added = add_custom_gate_if_available(sub_ins_name, this_gate_qubits, cregs, 0, 0.0, bregs, gcond, gcondregs);
->>>>>>> 8dbf631b
             if (!custom_added) {
                 if (options::get("use_default_gates") == "yes") {
                     // default gate check
                     QL_DOUT("adding default gate for " << sub_ins_name);
-<<<<<<< HEAD
-                    Bool default_available = add_default_gate_if_available(sub_ins_name, this_gate_qubits, cregs, 0, 0.0, bregs, cond, condregs);
-=======
                     Bool default_available = add_default_gate_if_available(sub_ins_name, this_gate_qubits, cregs, 0, 0.0, bregs, gcond, gcondregs);
->>>>>>> 8dbf631b
                     if (default_available) {
                         QL_WOUT("added default gate '" << sub_ins_name << "' with qubits " << this_gate_qubits);
                     } else {
@@ -847,17 +797,11 @@
     UInt duration,
     Real angle,
     const Vec<UInt> &bregs,
-<<<<<<< HEAD
-    cond_type_t cond,
-    const Vec<UInt> &condregs
-) {
-=======
     cond_type_t gcond,
     const Vec<UInt> &gcondregs
 ) {
     QL_DOUT("gate:" <<" gname=" << gname <<" qubits=" << qubits <<" cregs=" << cregs <<" duration=" << duration <<" angle=" << angle <<" bregs=" << bregs <<" gcond=" << gcond <<" gcondregs=" << gcondregs);
 
->>>>>>> 8dbf631b
     for (auto &qno : qubits) {
         if (qno >= qubit_count) {
             QL_FATAL("Number of qubits in platform: " << to_string(qubit_count) << ", specified qubit numbers out of range for gate: '" << gname << "' with qubits " << qubits);
@@ -873,18 +817,6 @@
             QL_FATAL("Out of range operand(s) for '" << gname << "' with bregs " << bregs);
         }
     }
-<<<<<<< HEAD
-    if (!gate::is_valid_cond(cond, condregs)) {
-        QL_FATAL("Condition " << cond << " of '" << gname << "' incompatible with condregs " << condregs);
-    }
-    for (auto &cbno : condregs) {
-        if (cbno >= breg_count) {
-            QL_FATAL("Out of range condition operand(s) for '" << gname << "' with condregs " << condregs);
-        }
-    }
-    if (!gate_nonfatal(gname, qubits, cregs, duration, angle, bregs, cond, condregs)) {
-        QL_FATAL("Unknown gate '" << gname << "' with qubits " << qubits);
-=======
     if (!gate::is_valid_cond(gcond, gcondregs)) {
         QL_FATAL("Condition " << gcond << " of '" << gname << "' incompatible with gcondregs " << gcondregs);
     }
@@ -946,7 +878,6 @@
             bregs.push_back(qubits[0]);
         }
         QL_DOUT("gate_add_implicits (after):" <<" gname=" << gname <<" qubits=" << qubits <<" cregs=" << cregs <<" duration=" << duration <<" angle=" << angle <<" bregs=" << bregs <<" gcond=" << gcond <<" gcondregs=" << gcondregs);
->>>>>>> 8dbf631b
     }
 }
 
@@ -961,13 +892,8 @@
     UInt duration,
     Real angle,
     const Vec<UInt> &bregs,
-<<<<<<< HEAD
-    cond_type_t cond,
-    const Vec<UInt> &condregs
-=======
     cond_type_t gcond,
     const Vec<UInt> &gcondregs
->>>>>>> 8dbf631b
 ) {
     Vec<UInt> lcondregs = gcondregs;
 
@@ -999,22 +925,14 @@
 
     // specialized composite gate check
     QL_DOUT("trying to add specialized composite gate for: " << gname_lower);
-<<<<<<< HEAD
-    Bool spec_decom_added = add_spec_decomposed_gate_if_available(gname_lower, qubits, cregs, bregs, cond, condregs);
-=======
     Bool spec_decom_added = add_spec_decomposed_gate_if_available(gname_lower, qubits, cregs, bregs, gcond, lcondregs);
->>>>>>> 8dbf631b
     if (spec_decom_added) {
         added = true;
         QL_DOUT("specialized decomposed gates added for " << gname_lower);
     } else {
         // parameterized composite gate check
         QL_DOUT("trying to add parameterized composite gate for: " << gname_lower);
-<<<<<<< HEAD
-        Bool param_decom_added = add_param_decomposed_gate_if_available(gname_lower, qubits, cregs, bregs, cond, condregs);
-=======
         Bool param_decom_added = add_param_decomposed_gate_if_available(gname_lower, qubits, cregs, bregs, gcond, lcondregs);
->>>>>>> 8dbf631b
         if (param_decom_added) {
             added = true;
             QL_DOUT("decomposed gates added for " << gname_lower);
@@ -1022,11 +940,7 @@
             // specialized/parameterized custom gate check
             QL_DOUT("adding custom gate for " << gname_lower);
             // when found, custom_added is true, and the gate was added to the circuit
-<<<<<<< HEAD
-            Bool custom_added = add_custom_gate_if_available(gname_lower, qubits, cregs, duration, angle, bregs, cond, condregs);
-=======
             Bool custom_added = add_custom_gate_if_available(gname_lower, qubits, cregs, duration, angle, bregs, gcond, lcondregs);
->>>>>>> 8dbf631b
             if (custom_added) {
                 added = true;
                 QL_DOUT("custom gate added for " << gname_lower);
@@ -1035,11 +949,7 @@
                     // default gate check (which is always parameterized)
                     QL_DOUT("adding default gate for " << gname_lower);
 
-<<<<<<< HEAD
-                    Bool default_available = add_default_gate_if_available(gname_lower, qubits, cregs, duration, angle, bregs, cond, condregs);
-=======
                     Bool default_available = add_default_gate_if_available(gname_lower, qubits, cregs, duration, angle, bregs, gcond, lcondregs);
->>>>>>> 8dbf631b
                     if (default_available) {
                         added = true;
                         QL_DOUT("default gate added for " << gname_lower);   // FIXME: used to be WOUT, but that gives a warning for every "wait" and spams the log
