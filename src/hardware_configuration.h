--- conflicted
+++ resolved
@@ -182,7 +182,7 @@
                     str::lower_case(sub_ins);
                     DOUT("Adding sub instr: " << sub_ins);
                     sub_ins = sanitize_instruction_name(sub_ins);
-<<<<<<< HEAD
+#ifdef MAPPER_NO_SPACE_SEPARATING_OPERANDS
                     sub_ins = std::regex_replace(sub_ins, comma_space_pattern, " ");
                     DOUT("After comma removal sub instr: " << sub_ins);
                     std::string sub_ins_adjusted(sub_ins);      // why this?
@@ -194,9 +194,7 @@
                     // format of key and value (which is a custom_gate)'s name in instruction_map:
                     //  "^(token(\stoken)*))$"
                     //  so with one space between any operands
-=======
->>>>>>> 3f2b6333
-
+#endif
                     if ( instruction_map.find(sub_ins) != instruction_map.end() )
                     {
                         // i.e. subinstruction as is is also defined as instruction (with all operands)
@@ -218,12 +216,7 @@
                     {
                         // for specialized custom instructions, raise error if instruction
                         // is not already available
-<<<<<<< HEAD
-                        EOUT("custom instruction not found for '" << sub_ins_adjusted <<"'");
-                        throw ql::exception("[x] error : custom instruction not found for '" + sub_ins_adjusted + "'",false);
-=======
                         FATAL("custom instruction not found for '" << sub_ins <<"'");
->>>>>>> 3f2b6333
                     }
                 }
                 instruction_map[comp_ins] = new composite_gate(comp_ins, gs);
