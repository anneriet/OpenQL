/**
 * @file   gate.h
 * @date   11/2016
 * @author Nader Khammassi
 *         Imran Ashraf
 * @brief  gates implementation
 */

#pragma once

#include <string>
<<<<<<< HEAD
#include <sstream>
#include <map>

#include <compile_options.h>
#include <matrix.h>
#include <json.h>
#include <exception.h>
#include <utils.h>
#include <gate_visual.h>
=======
#include <vector>
#include "json.h"
#include "matrix.h"
#include "utils.h"
>>>>>>> 819459fb

namespace ql {

typedef std::string instruction_t;

// gate types
typedef enum __gate_type_t
{
    __identity_gate__,
    __hadamard_gate__,
    __pauli_x_gate__,
    __pauli_y_gate__,
    __pauli_z_gate__,
    __phase_gate__,
    __phasedag_gate__,
    __t_gate__,
    __tdag_gate__,
    __rx90_gate__,
    __mrx90_gate__,
    __rx180_gate__,
    __ry90_gate__,
    __mry90_gate__,
    __ry180_gate__,
    __rx_gate__,
    __ry_gate__,
    __rz_gate__,
    __prepz_gate__,
    __cnot_gate__,
    __cphase_gate__,
    __toffoli_gate__,
    __custom_gate__,
    __composite_gate__,
    __measure_gate__,
    __display__,
    __display_binary__,
    __nop_gate__,
    __dummy_gate__,
    __swap_gate__,
    __wait_gate__,
    __classical_gate__
} gate_type_t;

#define sqrt_2  (1.4142135623730950488016887242096980785696718753769480731766797379f)
#define rsqrt_2 (0.7071067811865475244008443621048490392848359376884740365883398690f)

#define __c(r,i) complex_t(r,i)

const complex_t identity_c [] /* __attribute__((aligned(64))) */ = { __c(1.0, 0.0), __c(0.0, 0.0),
                                                                     __c(0.0, 0.0), __c(1.0, 0.0)
                                                                   };     /* I */

const complex_t pauli_x_c  [] /* __attribute__((aligned(64))) */ = { __c(0.0, 0.0), __c(1.0, 0.0),
                                                                     __c(1.0, 0.0), __c(0.0, 0.0)
                                                                   };      /* X */

const complex_t pauli_y_c  [] /* __attribute__((aligned(64))) */ = { __c(0.0, 0.0), __c(0.0,-1.0),
                                                                     __c(0.0, 1.0), __c(0.0, 0.0)
                                                                   };      /* Y */

const complex_t pauli_z_c  [] /* __attribute__((aligned(64))) */ = { __c(1.0, 0.0), __c(0.0, 0.0),
                                                                     __c(0.0, 0.0), __c(-1.0,0.0)
                                                                   };      /* Z */

const complex_t hadamard_c [] /* __attribute__((aligned(64))) */  = { rsqrt_2,  rsqrt_2,
                                                                      rsqrt_2, -rsqrt_2
                                                                    };            /* H */

const complex_t phase_c    [] /* __attribute__((aligned(64))) */ = { __c(1.0, 0.0), __c(0.0, 0.0),
                                                                     __c(0.0, 0.0), __c(0.0, 1.0)
                                                                   };        /* S */

const complex_t phasedag_c [] /* __attribute__((aligned(64))) */ = { __c(1.0, 0.0), __c(0.0, 0.0),
                                                                     __c(0.0, 0.0), __c(0.0, -1.0)
                                                                   };        /* S */

const complex_t t_c    [] /* __attribute__((aligned(64))) */ = { __c(1.0, 0.0), __c(0.0, 0.0),
                                                                 __c(0.0, 0.0), __c(0.707106781, 0.707106781)
                                                               };        /* T */

const complex_t tdag_c    [] /* __attribute__((aligned(64))) */ = { __c(1.0, 0.0), __c(0.0, 0.0),
                                                                    __c(0.0, 0.0), __c(0.707106781, -0.707106781)
                                                                  };        /* Tdag */

const complex_t rx90_c  [] /* __attribute__((aligned(64))) */ = { __c(rsqrt_2, 0.0), __c(0.0, -rsqrt_2),
                                                                  __c(0.0, -rsqrt_2), __c(rsqrt_2,  0.0)
                                                                };   /* rx90  */

const complex_t ry90_c  [] /* __attribute__((aligned(64))) */ = { __c(rsqrt_2, 0.0), __c(-rsqrt_2, 0.0),
                                                                  __c(rsqrt_2, 0.0 ), __c( rsqrt_2, 0.0)
                                                                };   /* ry90  */

const complex_t mrx90_c [] /* __attribute__((aligned(64))) */ = { __c(rsqrt_2, 0.0), __c(0.0,  rsqrt_2),
                                                                  __c(0.0, rsqrt_2), __c(rsqrt_2,  0.0)
                                                                };   /* mrx90 */

const complex_t mry90_c [] /* __attribute__((aligned(64))) */ = { __c(rsqrt_2, 0.0), __c(rsqrt_2, 0.0),
                                                                  __c(-rsqrt_2, 0.0), __c(rsqrt_2, 0.0)
                                                                };   /* ry90  */

const complex_t rx180_c [] /* __attribute__((aligned(64))) */ = { __c(0.0, 0.0), __c(0.0,-1.0),
                                                                  __c(0.0,-1.0), __c(0.0, 0.0)
                                                                };   /* rx180 */

const complex_t ry180_c [] /* __attribute__((aligned(64))) */ = { __c(0.0, 0.0), __c(-1.0, 0.0),
                                                                  __c(1.0, 0.0), __c( 0.0, 0.0)
                                                                };   /* ry180 */

/**
 * to do : multi-qubit gates should not be represented by their matrix (the matrix depends on the ctrl/target qubit locations, the simulation using such matrix is inefficient as well...)
 */

const complex_t cnot_c [] /* __attribute__((aligned(64))) */ =
{
    __c(1.0, 0.0), __c(0.0, 0.0), __c(0.0, 0.0), __c(0.0, 0.0),
    __c(0.0, 0.0), __c(1.0, 0.0), __c(0.0, 0.0), __c(0.0, 0.0),
    __c(0.0, 0.0), __c(0.0, 0.0), __c(1.0, 0.0), __c(0.0, 0.0),
    __c(0.0, 0.0), __c(0.0, 0.0), __c(0.0, 0.0), __c(1.0, 0.0)
};  /* cnot  */

// TODO correct it, for now copied from cnot
const complex_t cphase_c [] /* __attribute__((aligned(64))) */ =
{
    __c(1.0, 0.0), __c(0.0, 0.0), __c(0.0, 0.0), __c(0.0, 0.0),
    __c(0.0, 0.0), __c(1.0, 0.0), __c(0.0, 0.0), __c(0.0, 0.0),
    __c(0.0, 0.0), __c(0.0, 0.0), __c(1.0, 0.0), __c(0.0, 0.0),
    __c(0.0, 0.0), __c(0.0, 0.0), __c(0.0, 0.0), __c(-1.0, 0.0)
}; /* cz */

const complex_t swap_c [] /* __attribute__((aligned(64))) */ =
{
    __c(1.0, 0.0), __c(0.0, 0.0), __c(0.0, 0.0), __c(0.0, 0.0),
    __c(0.0, 0.0), __c(1.0, 0.0), __c(0.0, 0.0), __c(0.0, 0.0),
    __c(0.0, 0.0), __c(0.0, 0.0), __c(1.0, 0.0), __c(0.0, 0.0),
    __c(0.0, 0.0), __c(0.0, 0.0), __c(0.0, 0.0), __c(1.0, 0.0)
};  /* swap  */

// TODO correct it, for now copied from toffoli
const complex_t ctoffoli_c[] /* __attribute__((aligned(64))) */ =
{
    __c(1.0, 0.0), __c(0.0, 0.0), __c(0.0, 0.0), __c(0.0, 0.0), __c(0.0, 0.0), __c(0.0, 0.0), __c(0.0, 0.0), __c(0.0, 0.0),
    __c(0.0, 0.0), __c(1.0, 0.0), __c(0.0, 0.0), __c(0.0, 0.0), __c(0.0, 0.0), __c(0.0, 0.0), __c(0.0, 0.0), __c(0.0, 0.0),
    __c(0.0, 0.0), __c(0.0, 0.0), __c(1.0, 0.0), __c(0.0, 0.0), __c(0.0, 0.0), __c(0.0, 0.0), __c(0.0, 0.0), __c(0.0, 0.0),
    __c(0.0, 0.0), __c(0.0, 0.0), __c(0.0, 0.0), __c(1.0, 0.0), __c(0.0, 0.0), __c(0.0, 0.0), __c(0.0, 0.0), __c(0.0, 0.0),
    __c(0.0, 0.0), __c(0.0, 0.0), __c(0.0, 0.0), __c(0.0, 0.0), __c(1.0, 0.0), __c(0.0, 0.0), __c(0.0, 0.0), __c(0.0, 0.0),
    __c(0.0, 0.0), __c(0.0, 0.0), __c(0.0, 0.0), __c(0.0, 0.0), __c(0.0, 0.0), __c(1.0, 0.0), __c(0.0, 0.0), __c(0.0, 0.0),
    __c(0.0, 0.0), __c(0.0, 0.0), __c(0.0, 0.0), __c(0.0, 0.0), __c(0.0, 0.0), __c(0.0, 0.0), __c(0.0, 0.0), __c(1.0, 0.0),
    __c(0.0, 0.0), __c(0.0, 0.0), __c(0.0, 0.0), __c(0.0, 0.0), __c(0.0, 0.0), __c(0.0, 0.0), __c(1.0, 0.0), __c(0.0, 0.0)
};

const complex_t nop_c      [] /*__attribute__((aligned(64)))*/ =
{
    __c(1.0, 0.0), __c(0.0, 0.0),
    __c(0.0, 0.0), __c(1.0, 0.0)
};

#undef __c




/**
 * gate interface
 */
class gate {
public:
    std::string name;
    std::vector<size_t> operands;
    std::vector<size_t> creg_operands;
    int int_operand = 0;
    size_t duration = 0;
    double angle = 0.0;                      // for arbitrary rotations
    size_t  cycle = MAX_CYCLE;               // cycle after scheduling; MAX_CYCLE indicates undefined
<<<<<<< HEAD
    virtual instruction_t qasm()       = 0;
    virtual gate_type_t   type()       = 0;
    virtual cmat_t        mat()        = 0;  // to do : change cmat_t type to avoid stack smashing on 2 qubits gate operations
    std::string visual_type = ""; // holds the visualization type of this gate that will be linked to a specific configuration in the visualizer
=======
    virtual ~gate() = default;
    virtual instruction_t qasm() const = 0;
    virtual gate_type_t   type() const = 0;
    virtual cmat_t        mat()  const = 0;  // to do : change cmat_t type to avoid stack smashing on 2 qubits gate operations
>>>>>>> 819459fb
};


/****************************************************************************\
| Standard gates
\****************************************************************************/

class identity : public gate {
public:
    cmat_t m;
    explicit identity(size_t q);
    instruction_t qasm() const override;
    gate_type_t type() const override;
    cmat_t mat() const override;
};

class hadamard : public gate {
public:
    cmat_t m;
    explicit hadamard(size_t q);
    instruction_t qasm() const override;
    gate_type_t type() const override;
    cmat_t mat() const override;
};

class phase : public gate {
public:
    cmat_t m;
    explicit phase(size_t q);
    instruction_t qasm() const override;
    gate_type_t type() const override;
    cmat_t mat() const override;
};

class phasedag : public gate {
public:
    cmat_t m;
    explicit phasedag(size_t q);
    instruction_t qasm() const override;
    gate_type_t type() const override;
    cmat_t mat() const override;
};

class rx : public gate {
public:
    cmat_t m;
    rx(size_t q, double theta);
    instruction_t qasm() const override;
    gate_type_t type() const override;
    cmat_t mat() const override;
};

class ry : public gate {
public:
    cmat_t m;
    ry(size_t q, double theta);
    instruction_t qasm() const override;
    gate_type_t type() const override;
    cmat_t mat() const override;
};

class rz : public gate {
public:
    cmat_t m;
    rz(size_t q, double theta);
    instruction_t qasm() const override;
    gate_type_t type() const override;
    cmat_t mat() const override;
};

class t : public gate {
public:
    cmat_t m;
    explicit t(size_t q);
    instruction_t qasm() const override;
    gate_type_t type() const override;
    cmat_t mat() const override;
};

class tdag : public gate {
public:
    cmat_t m;
    explicit tdag(size_t q);
    instruction_t qasm() const override;
    gate_type_t type() const override;
    cmat_t mat() const override;
};

class pauli_x : public gate {
public:
    cmat_t m;
    explicit pauli_x(size_t q);
    instruction_t qasm() const override;
    gate_type_t type() const override;
    cmat_t mat() const override;
};

class pauli_y : public gate {
public:
    cmat_t m;
    explicit pauli_y(size_t q);
    instruction_t qasm() const override;
    gate_type_t type() const override;
    cmat_t mat() const override;
};

class pauli_z : public gate {
public:
    cmat_t m;
    explicit pauli_z(size_t q);
    instruction_t qasm() const override;
    gate_type_t type() const override;
    cmat_t mat() const override;
};

class rx90 : public gate {
public:
    cmat_t m;
    explicit rx90(size_t q);
    instruction_t qasm() const override;
    gate_type_t type() const override;
    cmat_t mat() const override;
};

class mrx90 : public gate {
public:
    cmat_t m;
    explicit mrx90(size_t q);
    instruction_t qasm() const override;
    gate_type_t type() const override;
    cmat_t mat() const override;
};

class rx180 : public gate {
public:
    cmat_t m;
    explicit rx180(size_t q);
    instruction_t qasm() const override;
    gate_type_t type() const override;
    cmat_t mat() const override;
};

class ry90 : public gate {
public:
    cmat_t m;
    explicit ry90(size_t q);
    instruction_t qasm() const override;
    gate_type_t type() const override;
    cmat_t mat() const override;
};

class mry90 : public gate {
public:
    cmat_t m;
    explicit mry90(size_t q);
    instruction_t qasm() const override;
    gate_type_t type() const override;
    cmat_t mat() const override;
};

class ry180 : public gate {
public:
    cmat_t m;
    explicit ry180(size_t q);
    instruction_t qasm() const override;
    gate_type_t type() const override;
    cmat_t mat() const override;
};

class measure : public gate {
public:
    cmat_t m;
    explicit measure(size_t q);
    measure(size_t q, size_t c);
    instruction_t qasm() const override;
    gate_type_t type() const override;
    cmat_t mat() const override;
};

class prepz : public gate {
public:
    cmat_t m;
    explicit prepz(size_t q);
    instruction_t qasm() const override;
    gate_type_t type() const override;
    cmat_t mat() const override;
};

class cnot : public gate {
public:
    cmat_t m;
    cnot(size_t q1, size_t q2);
    instruction_t qasm() const override;
    gate_type_t type() const override;
    cmat_t mat() const override;
};

class cphase : public gate {
public:
    cmat_t m;
    cphase(size_t q1, size_t q2);
    instruction_t qasm() const override;
    gate_type_t type() const override;
    cmat_t mat() const override;
};

class toffoli : public gate {
public:
    cmat_t m;
    toffoli(size_t q1, size_t q2, size_t q3);
    instruction_t qasm() const override;
    gate_type_t type() const override;
    cmat_t mat() const override;
};

class nop : public gate {
public:
    cmat_t m;
    nop();
    instruction_t qasm() const override;
    gate_type_t type() const override;
    cmat_t mat() const override;
};

class swap : public gate {
public:
    cmat_t m;
    swap(size_t q1, size_t q2);
    instruction_t qasm() const override;
    gate_type_t type() const override;
    cmat_t mat() const override;
};

/****************************************************************************\
| Special gates
\****************************************************************************/

class wait : public gate {
public:
    cmat_t m;
    size_t duration_in_cycles;

    wait(std::vector<size_t> qubits, size_t d, size_t dc);
    instruction_t qasm() const override;
    gate_type_t type() const override;
    cmat_t mat() const override;
};

class SOURCE : public gate {
public:
    cmat_t m;
    SOURCE();
    instruction_t qasm() const override;
    gate_type_t type() const override;
    cmat_t mat() const override;
};

class SINK : public gate {
public:
    cmat_t m;
    SINK();
    instruction_t qasm() const override;
    gate_type_t type() const override;
    cmat_t mat() const override;
};

class display : public gate {
public:
    cmat_t m;
    display();
    instruction_t qasm() const override;
    gate_type_t type() const override;
    cmat_t mat() const override;
};

class custom_gate : public gate {
public:
    cmat_t              m;                // matrix representation
    std::string         arch_operation_name;  // name of instruction in the architecture (e.g. cc_light_instr)
<<<<<<< HEAD
    std::vector<size_t>    codewords; // index 0 is right and index 1 is left, in case of multi-qubit gate

public:

    /**
     * ctor
     */
    custom_gate(string_t name)
    {
        this->name = name;  // just remember name, e.g. "x", "x %0" or "x q0", expansion is done by add_custom_gate_if_available().
        // FIXME: no syntax check is performed
    }

    /**
     * copy ctor
     */
    custom_gate(const custom_gate& g)
    {
        DOUT("Custom gate copy constructor for " << g.name);
        name = g.name;
        creg_operands = g.creg_operands;
        duration  = g.duration;
        codewords = g.codewords;
		visual_type = g.visual_type;
        m.m[0] = g.m.m[0];
        m.m[1] = g.m.m[1];
        m.m[2] = g.m.m[2];
        m.m[3] = g.m.m[3];
    }


#if 0    // FIXME: unused, but see comment in hardware_configuration.h::load_instruction
    /**
     * load instruction from json map
     */
    custom_gate(std::string& name, json& instr)
    {
        DOUT("Custom gate load from json map for " << name);
        this->name = name;
        load(instr);
    }
#endif

    /**
     * match qubit id
     */
    bool is_qubit_id(std::string& str)
    {
        if (str[0] != 'q')
            return false;
        size_t l = str.length();
        if (l>=1)
        {
            for (size_t i=1; i<l; ++i)
                if (!str::is_digit(str[i]))
                    return false;
        }
        return true;
    }

    /**
     * return qubit id
     */
    size_t qubit_id(std::string qubit)
    {
        std::string id = qubit.substr(1);
        return (atoi(id.c_str()));
    }

    /**
     * load instruction from json map
     */
    void load(json& instr)
    {
        DOUT("loading instruction '" << name << "'...");
        std::string l_attr = "(none)";
        try
        {
            l_attr = "qubits";
            DOUT("qubits: " << instr["qubits"]);
            size_t parameters = instr["qubits"].size();
            for (size_t i=0; i<parameters; ++i)
            {
                std::string qid = instr["qubits"][i];
                if (!is_qubit_id(qid))
                {
                    EOUT("invalid qubit id in attribute 'qubits' !");
                    throw ql::exception("[x] error : ql::custom_gate() : error while loading instruction '" + name + "' : attribute 'qubits' : invalid qubit id !", false);
                }
                operands.push_back(qubit_id(qid));
            }
            l_attr = "duration";
            duration = instr["duration"];
            DOUT("duration: " << instr["duration"]);
            l_attr = "matrix";
            // FIXME: make matrix optional, default to NaN
            auto mat = instr["matrix"];
            DOUT("matrix: " << instr["matrix"]);
            m.m[0] = complex_t(mat[0][0], mat[0][1]);
            m.m[1] = complex_t(mat[1][0], mat[1][1]);
            m.m[2] = complex_t(mat[2][0], mat[2][1]);
            m.m[3] = complex_t(mat[3][0], mat[3][1]);

            // Load the cc-light codeword(s).
            l_attr = "cc_light_codeword";
            if (instr.count("cc_light_codeword") == 1)
            {
                codewords.push_back(instr["cc_light_codeword"]);
                DOUT("codewords: " << codewords[0]);
            }
            else
            {
                if (instr.count("cc_light_right_codeword") == 1 && instr.count("cc_light_left_codeword") == 1)
                {
                    codewords.push_back(instr["cc_light_right_codeword"]);
                    codewords.push_back(instr["cc_light_left_codeword"]);
                    DOUT("codewords: " << codewords[0] << "," << codewords[1]);
                }
                else
                {
                    WOUT("Did not find any codeword attributes for instruction: '" << name << "'!");
                }
            }
			
			// Load the visual type of the instruction if provided.
            l_attr = "visual_type";
            if (instr.count("visual_type") == 1)
            {
                visual_type = instr["visual_type"].get<std::string>();
                DOUT("visual_type: '" << visual_type);
            }
            else
            {
                WOUT("Did not find 'visual_type' attribute for instruction: '" << name << "'!");
            }
        }
        catch (json::exception &e)
        {
            EOUT("while loading instruction '" << name << "' (attr: " << l_attr << ") : " << e.what());
            throw ql::exception("[x] error : ql::custom_gate() : error while loading instruction '" + name + "' : attribute '" + l_attr + "' : \n\t" + e.what(), false);
        }

        if ( instr.count("cc_light_instr") > 0)
        {
            arch_operation_name = instr["cc_light_instr"].get<std::string>();
            DOUT("cc_light_instr: " << instr["cc_light_instr"]);
        }
    }

    void print_info()
    {
        println("[-] custom gate : ");
        println("    |- name     : " << name);
        utils::print_vector(operands,"[openql]     |- qubits   :"," , ");
        println("    |- duration : " << duration);
        println("    |- matrix   : [" << m.m[0] << ", " << m.m[1] << ", " << m.m[2] << ", " << m.m[3] << "]");
    }

    /**
     * qasm output
     */
    instruction_t qasm()
    {
        std::stringstream ss;
        size_t p = name.find(" ");
        std::string gate_name = name.substr(0,p);
        if (operands.size() == 0)
            ss << gate_name;
        else if (operands.size() == 1)
            ss << gate_name << " q[" << operands[0] << "]";
        else
        {
            ss << gate_name << " q[" << operands[0] << "]";
            for (size_t i=1; i<operands.size(); i++)
                ss << ",q[" << operands[i] << "]";
        }

        // deal with custom gates with argument, such as angle
        if(gate_name == "rx" || gate_name == "ry" || gate_name == "rz")
        {
            ss << ", " << angle;
        }

        if(creg_operands.size() == 0)
        {

        }
        else if(creg_operands.size() == 1)
        {
            ss << ",r" << creg_operands[0];
        }
        else
        {
            ss << ",r" << creg_operands[0];
            for (size_t i=1; i<creg_operands.size(); i++)
                ss << ",r" << creg_operands[i];
        }

        return instruction_t(ss.str());
    }

    /**
     * type
     */
    gate_type_t type()
    {
        return __custom_gate__;
    }

    /**
     * matrix
     */
    cmat_t mat()
    {
        return m;
    }

=======
    explicit custom_gate(const std::string &name);
    custom_gate(const custom_gate &g);
    static bool is_qubit_id(const std::string &str);
    static size_t qubit_id(const std::string &qubit);
    void load(nlohmann::json &instr);
    void print_info() const;
    instruction_t qasm() const override;
    gate_type_t type() const override;
    cmat_t mat() const override;
>>>>>>> 819459fb
};

class composite_gate : public custom_gate {
public:
    cmat_t m;
    std::vector<gate *> gs;
    explicit composite_gate(const std::string &name);
    composite_gate(const std::string &name, const std::vector<gate*> &seq);
    instruction_t qasm() const override;
    gate_type_t type() const override;
    cmat_t mat() const override;
};

} // namespace ql<|MERGE_RESOLUTION|>--- conflicted
+++ resolved
@@ -9,22 +9,10 @@
 #pragma once
 
 #include <string>
-<<<<<<< HEAD
-#include <sstream>
-#include <map>
-
-#include <compile_options.h>
-#include <matrix.h>
-#include <json.h>
-#include <exception.h>
-#include <utils.h>
-#include <gate_visual.h>
-=======
 #include <vector>
 #include "json.h"
 #include "matrix.h"
 #include "utils.h"
->>>>>>> 819459fb
 
 namespace ql {
 
@@ -197,17 +185,11 @@
     size_t duration = 0;
     double angle = 0.0;                      // for arbitrary rotations
     size_t  cycle = MAX_CYCLE;               // cycle after scheduling; MAX_CYCLE indicates undefined
-<<<<<<< HEAD
-    virtual instruction_t qasm()       = 0;
-    virtual gate_type_t   type()       = 0;
-    virtual cmat_t        mat()        = 0;  // to do : change cmat_t type to avoid stack smashing on 2 qubits gate operations
-    std::string visual_type = ""; // holds the visualization type of this gate that will be linked to a specific configuration in the visualizer
-=======
     virtual ~gate() = default;
     virtual instruction_t qasm() const = 0;
     virtual gate_type_t   type() const = 0;
     virtual cmat_t        mat()  const = 0;  // to do : change cmat_t type to avoid stack smashing on 2 qubits gate operations
->>>>>>> 819459fb
+    std::string visual_type = ""; // holds the visualization type of this gate that will be linked to a specific configuration in the visualizer
 };
 
 
@@ -487,225 +469,7 @@
 public:
     cmat_t              m;                // matrix representation
     std::string         arch_operation_name;  // name of instruction in the architecture (e.g. cc_light_instr)
-<<<<<<< HEAD
-    std::vector<size_t>    codewords; // index 0 is right and index 1 is left, in case of multi-qubit gate
-
-public:
-
-    /**
-     * ctor
-     */
-    custom_gate(string_t name)
-    {
-        this->name = name;  // just remember name, e.g. "x", "x %0" or "x q0", expansion is done by add_custom_gate_if_available().
-        // FIXME: no syntax check is performed
-    }
-
-    /**
-     * copy ctor
-     */
-    custom_gate(const custom_gate& g)
-    {
-        DOUT("Custom gate copy constructor for " << g.name);
-        name = g.name;
-        creg_operands = g.creg_operands;
-        duration  = g.duration;
-        codewords = g.codewords;
-		visual_type = g.visual_type;
-        m.m[0] = g.m.m[0];
-        m.m[1] = g.m.m[1];
-        m.m[2] = g.m.m[2];
-        m.m[3] = g.m.m[3];
-    }
-
-
-#if 0    // FIXME: unused, but see comment in hardware_configuration.h::load_instruction
-    /**
-     * load instruction from json map
-     */
-    custom_gate(std::string& name, json& instr)
-    {
-        DOUT("Custom gate load from json map for " << name);
-        this->name = name;
-        load(instr);
-    }
-#endif
-
-    /**
-     * match qubit id
-     */
-    bool is_qubit_id(std::string& str)
-    {
-        if (str[0] != 'q')
-            return false;
-        size_t l = str.length();
-        if (l>=1)
-        {
-            for (size_t i=1; i<l; ++i)
-                if (!str::is_digit(str[i]))
-                    return false;
-        }
-        return true;
-    }
-
-    /**
-     * return qubit id
-     */
-    size_t qubit_id(std::string qubit)
-    {
-        std::string id = qubit.substr(1);
-        return (atoi(id.c_str()));
-    }
-
-    /**
-     * load instruction from json map
-     */
-    void load(json& instr)
-    {
-        DOUT("loading instruction '" << name << "'...");
-        std::string l_attr = "(none)";
-        try
-        {
-            l_attr = "qubits";
-            DOUT("qubits: " << instr["qubits"]);
-            size_t parameters = instr["qubits"].size();
-            for (size_t i=0; i<parameters; ++i)
-            {
-                std::string qid = instr["qubits"][i];
-                if (!is_qubit_id(qid))
-                {
-                    EOUT("invalid qubit id in attribute 'qubits' !");
-                    throw ql::exception("[x] error : ql::custom_gate() : error while loading instruction '" + name + "' : attribute 'qubits' : invalid qubit id !", false);
-                }
-                operands.push_back(qubit_id(qid));
-            }
-            l_attr = "duration";
-            duration = instr["duration"];
-            DOUT("duration: " << instr["duration"]);
-            l_attr = "matrix";
-            // FIXME: make matrix optional, default to NaN
-            auto mat = instr["matrix"];
-            DOUT("matrix: " << instr["matrix"]);
-            m.m[0] = complex_t(mat[0][0], mat[0][1]);
-            m.m[1] = complex_t(mat[1][0], mat[1][1]);
-            m.m[2] = complex_t(mat[2][0], mat[2][1]);
-            m.m[3] = complex_t(mat[3][0], mat[3][1]);
-
-            // Load the cc-light codeword(s).
-            l_attr = "cc_light_codeword";
-            if (instr.count("cc_light_codeword") == 1)
-            {
-                codewords.push_back(instr["cc_light_codeword"]);
-                DOUT("codewords: " << codewords[0]);
-            }
-            else
-            {
-                if (instr.count("cc_light_right_codeword") == 1 && instr.count("cc_light_left_codeword") == 1)
-                {
-                    codewords.push_back(instr["cc_light_right_codeword"]);
-                    codewords.push_back(instr["cc_light_left_codeword"]);
-                    DOUT("codewords: " << codewords[0] << "," << codewords[1]);
-                }
-                else
-                {
-                    WOUT("Did not find any codeword attributes for instruction: '" << name << "'!");
-                }
-            }
-			
-			// Load the visual type of the instruction if provided.
-            l_attr = "visual_type";
-            if (instr.count("visual_type") == 1)
-            {
-                visual_type = instr["visual_type"].get<std::string>();
-                DOUT("visual_type: '" << visual_type);
-            }
-            else
-            {
-                WOUT("Did not find 'visual_type' attribute for instruction: '" << name << "'!");
-            }
-        }
-        catch (json::exception &e)
-        {
-            EOUT("while loading instruction '" << name << "' (attr: " << l_attr << ") : " << e.what());
-            throw ql::exception("[x] error : ql::custom_gate() : error while loading instruction '" + name + "' : attribute '" + l_attr + "' : \n\t" + e.what(), false);
-        }
-
-        if ( instr.count("cc_light_instr") > 0)
-        {
-            arch_operation_name = instr["cc_light_instr"].get<std::string>();
-            DOUT("cc_light_instr: " << instr["cc_light_instr"]);
-        }
-    }
-
-    void print_info()
-    {
-        println("[-] custom gate : ");
-        println("    |- name     : " << name);
-        utils::print_vector(operands,"[openql]     |- qubits   :"," , ");
-        println("    |- duration : " << duration);
-        println("    |- matrix   : [" << m.m[0] << ", " << m.m[1] << ", " << m.m[2] << ", " << m.m[3] << "]");
-    }
-
-    /**
-     * qasm output
-     */
-    instruction_t qasm()
-    {
-        std::stringstream ss;
-        size_t p = name.find(" ");
-        std::string gate_name = name.substr(0,p);
-        if (operands.size() == 0)
-            ss << gate_name;
-        else if (operands.size() == 1)
-            ss << gate_name << " q[" << operands[0] << "]";
-        else
-        {
-            ss << gate_name << " q[" << operands[0] << "]";
-            for (size_t i=1; i<operands.size(); i++)
-                ss << ",q[" << operands[i] << "]";
-        }
-
-        // deal with custom gates with argument, such as angle
-        if(gate_name == "rx" || gate_name == "ry" || gate_name == "rz")
-        {
-            ss << ", " << angle;
-        }
-
-        if(creg_operands.size() == 0)
-        {
-
-        }
-        else if(creg_operands.size() == 1)
-        {
-            ss << ",r" << creg_operands[0];
-        }
-        else
-        {
-            ss << ",r" << creg_operands[0];
-            for (size_t i=1; i<creg_operands.size(); i++)
-                ss << ",r" << creg_operands[i];
-        }
-
-        return instruction_t(ss.str());
-    }
-
-    /**
-     * type
-     */
-    gate_type_t type()
-    {
-        return __custom_gate__;
-    }
-
-    /**
-     * matrix
-     */
-    cmat_t mat()
-    {
-        return m;
-    }
-
-=======
+    std::vector<size_t> codewords; // index 0 is right and index 1 is left, in case of multi-qubit gate
     explicit custom_gate(const std::string &name);
     custom_gate(const custom_gate &g);
     static bool is_qubit_id(const std::string &str);
@@ -715,7 +479,6 @@
     instruction_t qasm() const override;
     gate_type_t type() const override;
     cmat_t mat() const override;
->>>>>>> 819459fb
 };
 
 class composite_gate : public custom_gate {
