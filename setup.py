#!/usr/bin/env python3

import os, platform, shutil, sys, re
from setuptools import setup, Extension

from distutils.command.clean        import clean        as _clean
from setuptools.command.build_ext   import build_ext    as _build_ext
from distutils.command.build        import build        as _build
from setuptools.command.install     import install      as _install
from distutils.command.bdist        import bdist        as _bdist
from wheel.bdist_wheel              import bdist_wheel  as _bdist_wheel
from distutils.command.sdist        import sdist        as _sdist
from setuptools.command.egg_info    import egg_info     as _egg_info

root_dir   = os.getcwd()                        # root of the repository
src_dir    = root_dir   + os.sep + 'src'        # C++ source directory
target_dir = root_dir   + os.sep + 'pybuild'    # python-specific build directory
build_dir  = target_dir + os.sep + 'build'      # directory for setuptools to dump various files into
dist_dir   = target_dir + os.sep + 'dist'       # wheel output directory
cbuild_dir = target_dir + os.sep + 'cbuild'     # cmake build directory
prefix_dir = target_dir + os.sep + 'prefix'     # cmake install prefix
module_dir = target_dir + os.sep + 'module'     # openql Python module directory, including generated file(s)

def get_version(verbose=0):
    """ Extract version information from source code """

    matcher = re.compile('[\t ]*#define[\t ]+OPENQL_VERSION_STRING[\t ]+"(.*)"')
    version = None
    with open(os.path.join(src_dir, 'version.h'), 'r') as f:
        for ln in f:
            m = matcher.match(ln)
            if m:
                version = m.group(1)
                break

    if verbose:
        print('get_version: %s' % version)

    return version

def read(fname):
    with open(os.path.join(os.path.dirname(__file__), fname)) as f:
        return f.read()

class clean(_clean):
    def run(self):
        _clean.run(self)
        if os.path.exists(target_dir):
            shutil.rmtree(target_dir)

class build_ext(_build_ext):
    def run(self):
        from plumbum import local, FG, ProcessExecutionError

        # If we were previously built in a different directory, nuke the cbuild
        # dir to prevent inane CMake errors. This happens when the user does
        # pip install . after building locally.
        if os.path.exists(cbuild_dir + os.sep + 'CMakeCache.txt'):
            with open(cbuild_dir + os.sep + 'CMakeCache.txt', 'r') as f:
                for line in f.read().split('\n'):
                    line = line.split('#')[0].strip()
                    if not line:
                        continue
                    if line.startswith('OpenQL_BINARY_DIR:STATIC'):
                        config_dir = line.split('=', maxsplit=1)[1]
                        if os.path.realpath(config_dir) != os.path.realpath(cbuild_dir):
                            print('removing pybuild/cbuild to avoid CMakeCache error')
                            shutil.rmtree(cbuild_dir)
                        break

        # Figure out how many parallel processes to build with.
        if self.parallel:
            nprocs = str(self.parallel)
        else:
            nprocs = os.environ.get('NPROCS', '1')

        # Figure out how setuptools wants to name the extension file and where
        # it wants to place it.
        target = os.path.abspath(self.get_ext_fullpath('openql._openql'))

        # Build the Python module and install it into module_dir.
        if not os.path.exists(cbuild_dir):
            os.makedirs(cbuild_dir)
        with local.cwd(cbuild_dir):
            build_type = os.environ.get('OPENQL_BUILD_TYPE', 'Release')

            cmd = (local['cmake'][root_dir]
                ['-DOPENQL_BUILD_PYTHON=YES']
                ['-DCMAKE_INSTALL_PREFIX=' + prefix_dir]
                ['-DOPENQL_PYTHON_DIR=' + os.path.dirname(target)]
                ['-DOPENQL_PYTHON_EXT=' + os.path.basename(target)]

                # Make sure CMake uses the Python installation corresponding
                # with the the Python version we're building with now.
                ['-DPYTHON_EXECUTABLE=' + sys.executable]

                # (ab)use static libs for the intermediate libraries to avoid
                # dealing with R(UN)PATH nonsense on Linux/OSX as much as
                # possible.
                ['-DBUILD_SHARED_LIBS=NO']

                # Build type can be set using an environment variable.
                ['-DCMAKE_BUILD_TYPE=' + build_type]
            )

            # Unitary decomposition can be disabled using an environment
            # variable.
            if 'OPENQL_DISABLE_UNITARY' in os.environ:
                cmd = cmd['-DWITH_UNITARY_DECOMPOSITION=OFF']

            # Initial placement support can be enabled using an environment
            # variable.
            if 'OPENQL_ENABLE_INITIAL_PLACEMENT' in os.environ:
                cmd = cmd['-DWITH_INITIAL_PLACEMENT=ON']

            # C++ tests can be enabled using an environment variable. They'll
            # be run before the install.
            if 'OPENQL_BUILD_TESTS' in os.environ:
                cmd = cmd['-DOPENQL_BUILD_TESTS=ON']

            # Run cmake configuration.
            cmd & FG

            # Do the build with the given number of parallel threads.
            build_cmd = local['cmake']['--build']['.']['--config'][build_type]
            cmd = build_cmd
            if nprocs != '1':
                try:
                    parallel_supported = tuple(local['cmake']('--version').split('\n')[0].split()[-1].split('.')) >= (3, 12)
                except:
                    parallel_supported = False
                if parallel_supported:
                    cmd = cmd['--parallel'][nprocs]
                elif not sys.platform.startswith('win'):
                    cmd = cmd['--']['-j'][nprocs]
            cmd & FG

            # Run the C++ tests if requested.
            if 'OPENQL_BUILD_TESTS' in os.environ:
                cmd = build_cmd['--target']['test'] & FG

            # Do the install.
            try:
                # install target for makefiles
                build_cmd['--target']['install'] & FG
            except ProcessExecutionError:
                # install target for MSVC
                build_cmd['--target']['INSTALL'] & FG

class build(_build):
    def initialize_options(self):
        _build.initialize_options(self)
        self.build_base = os.path.relpath(build_dir)

    def run(self):
        # Make sure the extension is built before the Python module is "built",
        # otherwise SWIG's generated module isn't included.
        # See https://stackoverflow.com/questions/12491328
        self.run_command('build_ext')
        _build.run(self)

class install(_install):
    def run(self):
        # See https://stackoverflow.com/questions/12491328
        self.run_command('build_ext')
        _install.run(self)

class bdist(_bdist):
    def finalize_options(self):
        _bdist.finalize_options(self)
        self.dist_dir = os.path.relpath(dist_dir)

class bdist_wheel(_bdist_wheel):
    def run(self):
        if platform.system() == "Darwin":
            os.environ['MACOSX_DEPLOYMENT_TARGET'] = '10.10'
        _bdist_wheel.run(self)
        impl_tag, abi_tag, plat_tag = self.get_tag()
        archive_basename = "{}-{}-{}-{}".format(self.wheel_dist_name, impl_tag, abi_tag, plat_tag)
        wheel_path = os.path.join(self.dist_dir, archive_basename + '.whl')
        if platform.system() == "Darwin":
            from delocate.delocating import delocate_wheel
            delocate_wheel(wheel_path)

class sdist(_sdist):
    def finalize_options(self):
        _sdist.finalize_options(self)
        self.dist_dir = os.path.relpath(dist_dir)

class egg_info(_egg_info):
    def initialize_options(self):
        _egg_info.initialize_options(self)
        self.egg_base = os.path.relpath(target_dir)

setup(
    name='qutechopenql',
    version=get_version(),
    description='OpenQL Python Package',
    long_description=read('README.md'),
    long_description_content_type = 'text/markdown',
    author='QuTech, TU Delft',
    url='https://github.com/QE-Lab/OpenQL',
    license=read('LICENSE'),

    classifiers = [
        'License :: OSI Approved :: Apache Software License',

        'Operating System :: POSIX :: Linux',
        'Operating System :: MacOS',
        'Operating System :: Microsoft :: Windows',

        'Programming Language :: Python :: 3 :: Only',
        'Programming Language :: Python :: 3.5',
        'Programming Language :: Python :: 3.6',
        'Programming Language :: Python :: 3.7',
        'Programming Language :: Python :: 3.8',

        'Topic :: Scientific/Engineering'
    ],

    packages = ['openql'],
    package_dir = {'': 'python'},

    # NOTE: the library build process is completely overridden to let CMake
    # handle it; setuptools' implementation is horribly broken. This is here
    # just to have the rest of setuptools understand that this is a Python
    # module with an extension in it.
    ext_modules = [
        Extension('openql._openql', [])
    ],

    cmdclass = {
        'bdist': bdist,
        'bdist_wheel': bdist_wheel,
        'build_ext': build_ext,
        'build': build,
        'install': install,
        'clean': clean,
        'egg_info': egg_info,
        'sdist': sdist,
    },

    setup_requires = [
        'plumbum',
        'delocate; platform_system == "Darwin"',
    ],
<<<<<<< HEAD
    install_requires = [
        'msvc-runtime; platform_system == "Windows"',
    ],
    tests_require = [
       'pytest', 'numpy' 
    ],
    
=======
    install_requires = ['msvc-runtime'] if sys.platform == 'win32' else [],
>>>>>>> 2b490dc2
    zip_safe=False
)<|MERGE_RESOLUTION|>--- conflicted
+++ resolved
@@ -244,16 +244,12 @@
         'plumbum',
         'delocate; platform_system == "Darwin"',
     ],
-<<<<<<< HEAD
     install_requires = [
         'msvc-runtime; platform_system == "Windows"',
     ],
     tests_require = [
        'pytest', 'numpy' 
     ],
-    
-=======
-    install_requires = ['msvc-runtime'] if sys.platform == 'win32' else [],
->>>>>>> 2b490dc2
+
     zip_safe=False
 )