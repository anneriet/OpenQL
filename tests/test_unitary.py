--- conflicted
+++ resolved
@@ -20,11 +20,7 @@
 c0 = ""
 
 def helper_regex(measurementstring):
-<<<<<<< HEAD
     regex = re.findall(r'[0-9.e\-]+',measurementstring)
-=======
-    regex = re.findall('[-0-9.e]+',measurementstring)
->>>>>>> f338a402
     i = 0
     array = []
     while i < len(regex):
