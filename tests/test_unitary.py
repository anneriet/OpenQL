import os
import unittest
from openql import openql as ql
from utils import file_compare
import re
import numpy as np

try:
    from qxelarator import qxelarator
    qx = qxelarator.QX()
except ImportError:
    qx = None

curdir = os.path.dirname(os.path.realpath(__file__))
config_fn = os.path.join(curdir, 'test_cfg_none_simple.json')
platform = ql.Platform('platform_none', config_fn)
output_dir = os.path.join(curdir, 'test_output')

c0 = ""

def helper_regex(measurementstring):
    regex = re.findall(r'[0-9.e\-]+',measurementstring)
    i = 0
    array = []
    while i < len(regex):
        array.append(float(regex[i])**2+float(regex[i+1])**2)
        i +=3 # so we skip every third occurence, which is the bit string representing the qubit combi
    return array

def helper_prob(qubitstate):
    return qubitstate.real**2+qubitstate.imag**2

@unittest.skipUnless(ql.Unitary.is_decompose_support_enabled(), "unitary decomposition support was disabled during OpenQL build")
class Test_conjugated_kernel(unittest.TestCase):

    @classmethod
    def setUp(self):
        ql.initialize()
        ql.set_option('output_dir', output_dir)
        ql.set_option('optimize', 'no')
        ql.set_option('scheduler', 'ASAP')
        ql.set_option('log_level', 'LOG_NOTHING')
        # ql.set_option('write_qasm_files', 'yes')

    def test_unitary_basic(self):
        num_qubits = 3
        p = ql.Program('test_unitary_pass', platform, num_qubits)
        k = ql.Kernel('akernel', platform, num_qubits)

        u = ql.Unitary('u1', [  complex(1.0, 0.0), complex(0.0, 0.0),
                                complex(0.0, 0.0), complex(0.0, 1.0)])
        u.decompose()

        k.gate("i", [0])
        k.gate("s", [0])
        k.gate(u, [2])

        p.add_kernel(k)
        p.compile()

    def test_unitary_called_hadamard(self):
        num_qubits = 3
        p = ql.Program('test_unitary_called_hadamard', platform, num_qubits)
        k = ql.Kernel('akernel', platform, num_qubits)

        u = ql.Unitary('hadamard', [  complex(1.0, 0.0), complex(0.0, 0.0),
                                complex(0.0, 0.0), complex(0.0, 1.0)])
        u.decompose()

        k.gate(u, [2])

        p.add_kernel(k)
        p.compile()
	
    def test_unitary_undecomposed(self):
        num_qubits = 3
        p = ql.Program('test_unitary_pass', platform, num_qubits)
        k = ql.Kernel('akernel', platform, num_qubits)

        u = ql.Unitary('u1', [  complex(1.0, 0.0), complex(0.0, 0.0),
                                complex(0.0, 0.0), complex(0.0, 1.0)])
        k.gate("s", [0])

        # adding un-decomposed u to kernel should raise error
        with self.assertRaises(Exception) as cm:
            k.gate(u, [2])

        self.assertEqual(str(cm.exception).split('\n', maxsplit=1)[0], 'Unitary \'u1\' not decomposed. Cannot be added to kernel!')

    def test_unitary_wrongnumberofqubits(self):
        num_qubits = 3
        p = ql.Program('test_unitary_pass', platform, num_qubits)
        k = ql.Kernel('akernel', platform, num_qubits)

        u = ql.Unitary('u1', [  complex(1.0, 0.0), complex(0.0, 0.0),
                                complex(0.0, 0.0), complex(0.0, 1.0)])
        k.gate("s", [0])

        # adding un-decomposed u to kernel should raise error
        with self.assertRaises(Exception) as cm:
            k.gate(u, [1,2])

        self.assertEqual(str(cm.exception).split('\n', maxsplit=1)[0], 'Unitary \'u1\' has been applied to the wrong number of qubits. Cannot be added to kernel! 2 and not 1')
    
    def test_unitary_wrongnumberofqubits_toofew(self):
        num_qubits = 3
        p = ql.Program('test_unitary_pass', platform, num_qubits)
        k = ql.Kernel('akernel', platform, num_qubits)


        u = ql.Unitary('u1', [-0.43874989-0.10659111j, -0.47325212+0.12917344j, -0.58227163+0.20750072j, -0.29075334+0.29807585j,  
                    0.30168601-0.22307459j,  0.32626   +0.4534935j , -0.20523265-0.42403593j, -0.01012565+0.5701683j , 
                    -0.40954341-0.49946371j,  0.28560698-0.06740801j,  0.52146754+0.1833513j , -0.37248653+0.22891636j,  
                    0.03113162-0.48703302j, -0.57180014+0.18486244j,  0.2943625 -0.06148912j,  0.55533888+0.04322811j])
        # adding un-decomposed u to kernel should raise error
        with self.assertRaises(Exception) as cm:
            k.gate(u, [0])

        self.assertEqual(str(cm.exception).split('\n', maxsplit=1)[0], 'Unitary \'u1\' has been applied to the wrong number of qubits. Cannot be added to kernel! 1 and not 2')

    @unittest.skipIf(qx is None, "qxelarator not installed")
    def test_unitary_decompose_I(self):
        num_qubits = 1
        p = ql.Program('test_unitary_I', platform, num_qubits)
        k = ql.Kernel('akernel', platform, num_qubits)

        matrix = [  complex(1.0, 0.0), complex(0.0, 0.0),  complex(0.0, 0.0), complex(1.0, 0.0) ]
        u = ql.Unitary('u1', matrix)
        u.decompose()
        k.hadamard(0)
        k.gate(u, [0])

        p.add_kernel(k)
        p.compile()

        qx.set(os.path.join(output_dir, p.name+'.qasm'))
        qx.execute()
        c0 = qx.get_state()
        self.assertAlmostEqual(0.5*(helper_prob(matrix[0])+helper_prob(matrix[1])), helper_regex(c0)[0], 5)
        self.assertAlmostEqual(0.5*(helper_prob(matrix[2])+helper_prob(matrix[3])), helper_regex(c0)[0], 5)

    @unittest.skipIf(qx is None, "qxelarator not installed")
    def test_unitary_decompose_X(self):
        num_qubits = 1
        p = ql.Program('test_unitary_X', platform, num_qubits)
        k = ql.Kernel('akernel', platform, num_qubits)

        matrix = [  complex(0.0, 0.0), complex(1.0, 0.0),
                    complex(1.0, 0.0), complex(0.0, 0.0)]
        u = ql.Unitary('u1', matrix)
        u.decompose()
        k.gate(u, [0])

        p.add_kernel(k)
        p.compile()
        
        qx.set(os.path.join(output_dir, p.name+'.qasm'))
        qx.execute()
        c0 = qx.get_state()
        self.assertAlmostEqual(helper_prob(matrix[0]), helper_regex(c0)[0], 5)
        self.assertAlmostEqual(helper_prob(matrix[2]), helper_regex(c0)[1], 5)

    @unittest.skipIf(qx is None, "qxelarator not installed")
    def test_unitary_decompose_Y(self):
        num_qubits = 1
        p = ql.Program('test_unitary_Y', platform, num_qubits)
        k = ql.Kernel('akernel', platform, num_qubits)

        matrix = [  complex(0.0, 0.0), complex(0.0, -1.0),
                    complex(0.0, 1.0), complex(0.0, 0.0)]
        u = ql.Unitary('u1', matrix)
        u.decompose()
        k.gate(u, [0])

        p.add_kernel(k)
        p.compile()
        
        qx.set(os.path.join(output_dir, p.name+'.qasm'))
        qx.execute()
        c0 = qx.get_state()
        self.assertAlmostEqual(helper_prob(matrix[0]), helper_regex(c0)[0], 5)
        self.assertAlmostEqual(helper_prob(matrix[2]), helper_regex(c0)[1], 5)
 
    @unittest.skipIf(qx is None, "qxelarator not installed")
    def test_unitary_decompose_Z(self):
        num_qubits = 1
        p = ql.Program('test_unitary_Z', platform, num_qubits)
        k = ql.Kernel('akernel', platform, num_qubits)

        matrix =  [  complex(1.0, 0.0), complex(0.0, 0.0),
                     complex(0.0, 0.0), complex(-1.0, 0.0)]
        u = ql.Unitary('u1', matrix )
        u.decompose()
        k.gate("hadamard", [0])
        k.gate(u, [0])
        k.gate("hadamard", [0])

        p.add_kernel(k)
        p.compile()
        
        qx.set(os.path.join(output_dir, p.name+'.qasm'))
        qx.execute()
        c0 = qx.get_state()
		#HZH = X, so the result should be |0> + |1>
        self.assertAlmostEqual(0, helper_regex(c0)[0], 5)
        self.assertAlmostEqual(1, helper_regex(c0)[1], 5)
   

    @unittest.skipIf(qx is None, "qxelarator not installed")
    def test_unitary_decompose_IYZ(self):
        num_qubits = 1
        p = ql.Program('test_unitary_IYZ', platform, num_qubits)
        k = ql.Kernel('akernel', platform, num_qubits)

        u = ql.Unitary('X', [  complex(0.0, 0.0), complex(1.0, 0.0),
                                complex(1.0, 0.0), complex(0.0, 0.0)])
        u.decompose()
        k.gate(u, [0])
        u = ql.Unitary('Y', [  complex(0.0, 0.0), complex(0.0, -1.0),
                                complex(0.0, 1.0), complex(0.0, 0.0)])
        u.decompose()
        k.gate(u, [0])
        u = ql.Unitary('Z', [  complex(1.0, 0.0), complex(0.0, 0.0),
                                complex(0.0, 0.0), complex(-1.0, 0.0)])
        u.decompose()
        k.gate("hadamard", [0])
        k.gate(u, [0])

        p.add_kernel(k)
        p.compile()
        
        qx.set(os.path.join(output_dir, p.name+'.qasm'))
        qx.execute()
        c0 = qx.get_state()

        #jXYZ = I, so this should change nothing about the state.
        self.assertAlmostEqual(0.5, helper_regex(c0)[0], 5)
        self.assertAlmostEqual(0.5, helper_regex(c0)[1], 5)  

    @unittest.skipIf(qx is None, "qxelarator not installed")
    def test_unitary_decompose_IYZ_differentorder(self):
        num_qubits = 1
        p = ql.Program('test_unitary_IYZ', platform, num_qubits)
        k = ql.Kernel('akernel', platform, num_qubits)

        u = ql.Unitary('X', [  complex(0.0, 0.0), complex(1.0, 0.0),
                                complex(1.0, 0.0), complex(0.0, 0.0)])
        
        u1 = ql.Unitary('y', [  complex(0.0, 0.0), complex(0.0, -1.0),
                                complex(0.0, 1.0), complex(0.0, 0.0)])
        
        u2 = ql.Unitary('Z', [  complex(1.0, 0.0), complex(0.0, 0.0),
                                complex(0.0, 0.0), complex(-1.0, 0.0)])
        u.decompose()
        u1.decompose()
        u2.decompose()

        k.gate("hadamard", [0])
        k.gate(u, [0])
        k.gate(u1, [0])
        k.gate(u2, [0])

        p.add_kernel(k)
        p.compile()
        
        qx.set(os.path.join(output_dir, p.name+'.qasm'))
        qx.execute()
        c0 = qx.get_state()

        #jXYZ = I, so this should change nothing about the state.
        self.assertAlmostEqual(0.5, helper_regex(c0)[0], 5)
        self.assertAlmostEqual(0.5, helper_regex(c0)[1], 5)  

    def test_unitary_decompose_nonunitary(self):
        num_qubits = 1
        p = ql.Program('test_unitary_nonunitary', platform, num_qubits)
        k = ql.Kernel('akernel', platform, num_qubits)

        u = ql.Unitary('WRONG', [  complex(0.0, 0.0), complex(0.0, 0.0),
                                complex(0.0, 0.0), complex(0.0, 0.0)])
        
        with self.assertRaises(Exception) as cm:
            u.decompose()
            k.gate(u, [0])

            add_kernel(k)
            p.compile()

<<<<<<< HEAD
        self.assertEqual(str(cm.exception), "Error: Unitary 'WRONG' is not a unitary matrix. Cannot be decomposed!")
=======
        self.assertEqual(str(cm.exception).split('\n\n', maxsplit=1)[0], "Error: Unitary 'WRONG' is not a unitary matrix. Cannot be decomposed!(0,0) (0,0)\n(0,0) (0,0)")
>>>>>>> 9c0b1f1a
  
  # input for the unitary decomposition needs to be an array
    def test_unitary_decompose_matrixinsteadofarray(self):
        num_qubits = 1
        p = ql.Program('test_unitary_wrongtype', platform, num_qubits)
        k = ql.Kernel('akernel', platform, num_qubits)
        
        with self.assertRaises(TypeError) as cm:
            u = ql.Unitary('TypeError', [[1, 0], [0,1]])



    @unittest.skipIf(qx is None, "qxelarator not installed")
    def test_unitary_decompose_2qubit_CNOT(self):
        num_qubits = 2
        p = ql.Program('test_unitary_2qubitCNOT', platform, num_qubits)
        k = ql.Kernel('akernel', platform, num_qubits)

        matrix = [  complex(1.0, 0.0), complex(0.0, 0.0), complex(0.0, 0.0), complex(0.0, 0.0),
                               complex(0.0, 0.0), complex(1.0, 0.0), complex(0.0, 0.0), complex(0.0, 0.0),
                               complex(0.0, 0.0), complex(0.0, 0.0), complex(0.0, 0.0), complex(1.0, 0.0),
                               complex(0.0, 0.0), complex(0.0, 0.0), complex(1.0, 0.0), complex(0.0, 0.0)]
        u = ql.Unitary('cnot',matrix)
        u.decompose()
        k.gate(u, [0, 1])
        p.add_kernel(k)
        p.compile()


        qx.set(os.path.join(output_dir, p.name+'.qasm'))
        qx.execute()
        c0 = qx.get_state()

        #only two states are nonzero
        self.assertAlmostEqual(helper_prob(matrix[0]), helper_regex(c0)[0], 5)
        self.assertAlmostEqual(helper_prob(matrix[4]), helper_regex(c0)[1], 5)

    @unittest.skipIf(qx is None, "qxelarator not installed")
    def test_unitary_decompose_2qubit_CNOT_2(self):
        num_qubits = 2
        p = ql.Program('test_unitary_2qubitCNOT', platform, num_qubits)
        k = ql.Kernel('akernel', platform, num_qubits)

        matrix = [  complex(1.0, 0.0), complex(0.0, 0.0), complex(0.0, 0.0), complex(0.0, 0.0),
                               complex(0.0, 0.0), complex(1.0, 0.0), complex(0.0, 0.0), complex(0.0, 0.0),
                               complex(0.0, 0.0), complex(0.0, 0.0), complex(0.0, 0.0), complex(1.0, 0.0),
                               complex(0.0, 0.0), complex(0.0, 0.0), complex(1.0, 0.0), complex(0.0, 0.0)]
        u = ql.Unitary('cnot2',matrix)
        u.decompose()
        k.x(1)
        k.gate(u, [0, 1])
        p.add_kernel(k)
        p.compile()


        qx.set(os.path.join(output_dir, p.name+'.qasm'))
        qx.execute()
        c0 = qx.get_state()

        #only two states are nonzero
        self.assertAlmostEqual(0.0, helper_regex(c0)[0], 5)
        self.assertAlmostEqual(1.0, helper_regex(c0)[1], 5)


    @unittest.skipIf(qx is None, "qxelarator not installed")
    def test_non_90_degree_angle(self):
        num_qubits = 2
        p = ql.Program('test_unitary_non_90_degree_angle', platform, num_qubits)
        k = ql.Kernel('akernel', platform, num_qubits)

        matrix =  [-0.43874989-0.10659111j, -0.47325212+0.12917344j, -0.58227163+0.20750072j, -0.29075334+0.29807585j,  
                    0.30168601-0.22307459j,  0.32626   +0.4534935j , -0.20523265-0.42403593j, -0.01012565+0.5701683j , 
                    -0.40954341-0.49946371j,  0.28560698-0.06740801j,  0.52146754+0.1833513j , -0.37248653+0.22891636j,  
                    0.03113162-0.48703302j, -0.57180014+0.18486244j,  0.2943625 -0.06148912j,  0.55533888+0.04322811j]

        u1 = ql.Unitary("testname",matrix)
        u1.decompose()
        k.gate(u1, [0,1])

        p.add_kernel(k)
        p.compile()
        
        qx.set(os.path.join(output_dir, p.name+'.qasm'))
        qx.execute()
        c0 = qx.get_state()
        self.assertAlmostEqual(helper_prob(matrix[0]), helper_regex(c0)[0], 5)
        self.assertAlmostEqual(helper_prob(matrix[4]), helper_regex(c0)[1], 5)
        self.assertAlmostEqual(helper_prob(matrix[8]), helper_regex(c0)[2], 5)
        self.assertAlmostEqual(helper_prob(matrix[12]), helper_regex(c0)[3], 5)   

    @unittest.skipIf(qx is None, "qxelarator not installed")
    def test_usingqx_00(self):
        num_qubits = 2
        p = ql.Program('test_usingqx00', platform, num_qubits)
        k = ql.Kernel('akernel', platform, num_qubits)

        matrix =  [-0.15050486+0.32164259j, -0.29086861+0.76699622j,
        0.17865218+0.18573699j, -0.31380116+0.19005417j,
       -0.65629705+0.20915109j,  0.32782708+0.16363753j,
       -0.54511727-0.21100055j,  0.0601221 -0.21446079j,
       -0.38935965-0.47787084j,  0.30279699-0.10056307j,
        0.04076564+0.54046282j, -0.23847619+0.40939808j,
        0.13874319-0.01460122j, -0.27256915+0.12950497j,
       -0.49774672+0.22449364j,  0.6159743 +0.46032394j]

        u1 = ql.Unitary("testname",matrix)
        u1.decompose()
        k.gate(u1, [0,1])
        p.add_kernel(k)
        p.compile()

        qx.set(os.path.join(output_dir, p.name+'.qasm'))
        qx.execute()
        c0 = qx.get_state()
        self.assertAlmostEqual(helper_prob(matrix[0]), helper_regex(c0)[0], 5)
        self.assertAlmostEqual(helper_prob(matrix[4]), helper_regex(c0)[1], 5)
        self.assertAlmostEqual(helper_prob(matrix[8]), helper_regex(c0)[2], 5)
        self.assertAlmostEqual(helper_prob(matrix[12]), helper_regex(c0)[3], 5)
        


    @unittest.skipIf(qx is None, "qxelarator not installed")
    def test_usingqx_01(self):
        num_qubits = 2
        p = ql.Program('test_usingqx01', platform, num_qubits)
        k = ql.Kernel('akernel', platform, num_qubits)

        matrix =  [-0.15050486+0.32164259j, -0.29086861+0.76699622j,
        0.17865218+0.18573699j, -0.31380116+0.19005417j,
       -0.65629705+0.20915109j,  0.32782708+0.16363753j,
       -0.54511727-0.21100055j,  0.0601221 -0.21446079j,
       -0.38935965-0.47787084j,  0.30279699-0.10056307j,
        0.04076564+0.54046282j, -0.23847619+0.40939808j,
        0.13874319-0.01460122j, -0.27256915+0.12950497j,
       -0.49774672+0.22449364j,  0.6159743 +0.46032394j]

        k.x(0)
        
        u1 = ql.Unitary("testname",matrix)
        u1.decompose()   
        k.gate(u1, [0,1])

        p.add_kernel(k)
        p.compile()

        qx.set(os.path.join(output_dir, p.name+'.qasm'))
        qx.execute()
        c0 = qx.get_state()
        
        
        self.assertAlmostEqual(helper_prob(matrix[1]), helper_regex(c0)[0], 5)
        self.assertAlmostEqual(helper_prob(matrix[5]), helper_regex(c0)[1], 5)
        self.assertAlmostEqual(helper_prob(matrix[9]), helper_regex(c0)[2], 5)
        self.assertAlmostEqual(helper_prob(matrix[13]), helper_regex(c0)[3], 5)



    @unittest.skipIf(qx is None, "qxelarator not installed")
    def test_usingqx_10(self):
        num_qubits = 2
        p = ql.Program('test_usingqx10', platform, num_qubits)
        k = ql.Kernel('akernel', platform, num_qubits)

        matrix =  [-0.15050486+0.32164259j, -0.29086861+0.76699622j,
        0.17865218+0.18573699j, -0.31380116+0.19005417j,
       -0.65629705+0.20915109j,  0.32782708+0.16363753j,
       -0.54511727-0.21100055j,  0.0601221 -0.21446079j,
       -0.38935965-0.47787084j,  0.30279699-0.10056307j,
        0.04076564+0.54046282j, -0.23847619+0.40939808j,
        0.13874319-0.01460122j, -0.27256915+0.12950497j,
       -0.49774672+0.22449364j,  0.6159743 +0.46032394j]



        u1 = ql.Unitary("testname",matrix)
        u1.decompose()
        k.x(1)
        k.gate(u1, [0,1])

        p.add_kernel(k)
        p.compile()

        qx.set(os.path.join(output_dir, p.name+'.qasm'))
        qx.execute()
        c0 = qx.get_state()
        
        self.assertAlmostEqual(helper_prob(matrix[2]), helper_regex(c0)[0], 5)
        self.assertAlmostEqual(helper_prob(matrix[6]), helper_regex(c0)[1], 5)
        self.assertAlmostEqual(helper_prob(matrix[10]), helper_regex(c0)[2], 5)
        self.assertAlmostEqual(helper_prob(matrix[14]), helper_regex(c0)[3], 5)
 

    
    @unittest.skipIf(qx is None, "qxelarator not installed")
    def test_usingqx_11(self):
        num_qubits = 2
        p = ql.Program('test_usingqx11', platform, num_qubits)
        k = ql.Kernel('akernel', platform, num_qubits)

        matrix =  [-0.15050486+0.32164259j, -0.29086861+0.76699622j,
        0.17865218+0.18573699j, -0.31380116+0.19005417j,
       -0.65629705+0.20915109j,  0.32782708+0.16363753j,
       -0.54511727-0.21100055j,  0.0601221 -0.21446079j,
       -0.38935965-0.47787084j,  0.30279699-0.10056307j,
        0.04076564+0.54046282j, -0.23847619+0.40939808j,
        0.13874319-0.01460122j, -0.27256915+0.12950497j,
       -0.49774672+0.22449364j,  0.6159743 +0.46032394j]



        u1 = ql.Unitary("testname",matrix)
        u1.decompose()
        k.x(0)
        k.x(1)
        k.gate(u1, [0,1])

        p.add_kernel(k)
        p.compile()
        qx.set(os.path.join(output_dir, p.name+'.qasm'))
        qx.execute()
        c0 = qx.get_state()
        
        self.assertAlmostEqual(helper_prob(matrix[3]), helper_regex(c0)[0], 5)
        self.assertAlmostEqual(helper_prob(matrix[7]), helper_regex(c0)[1], 5)
        self.assertAlmostEqual(helper_prob(matrix[11]), helper_regex(c0)[2], 5)
        self.assertAlmostEqual(helper_prob(matrix[15]), helper_regex(c0)[3], 5)
    
    @unittest.skipIf(qx is None, "qxelarator not installed")
    def test_usingqx_bellstate(self):
        num_qubits = 2
        p = ql.Program('test_usingqxbellstate', platform, num_qubits)
        k = ql.Kernel('akernel', platform, num_qubits)

        matrix =  [-0.15050486+0.32164259j, -0.29086861+0.76699622j,
        0.17865218+0.18573699j, -0.31380116+0.19005417j,
       -0.65629705+0.20915109j,  0.32782708+0.16363753j,
       -0.54511727-0.21100055j,  0.0601221 -0.21446079j,
       -0.38935965-0.47787084j,  0.30279699-0.10056307j,
        0.04076564+0.54046282j, -0.23847619+0.40939808j,
        0.13874319-0.01460122j, -0.27256915+0.12950497j,
       -0.49774672+0.22449364j,  0.6159743 +0.46032394j]



        u1 = ql.Unitary("testname",matrix)
        u1.decompose()
        k.hadamard(0)
        k.cnot(0, 1)

        k.gate(u1, [0,1])

        p.add_kernel(k)
        p.compile()
        qx.set(os.path.join(output_dir, p.name+'.qasm'))
        qx.execute()
        c0 = qx.get_state()
        
        self.assertAlmostEqual(0.5*helper_prob((matrix[0]+ matrix[3])), helper_regex(c0)[0], 5)
        self.assertAlmostEqual(0.5*helper_prob((matrix[4]+matrix[7])), helper_regex(c0)[1], 5)
        self.assertAlmostEqual(0.5*helper_prob((matrix[8]+ matrix[11])), helper_regex(c0)[2], 5)
        self.assertAlmostEqual(0.5*helper_prob((matrix[12]+ matrix[15])), helper_regex(c0)[3], 5)

    
    @unittest.skipIf(qx is None, "qxelarator not installed")
    def test_usingqx_fullyentangled(self):
        num_qubits = 2
        p = ql.Program('test_usingqxfullentangled', platform, num_qubits)
        k = ql.Kernel('akernel', platform, num_qubits)

        matrix =  [-0.15050486+0.32164259j, -0.29086861+0.76699622j,
        0.17865218+0.18573699j, -0.31380116+0.19005417j,
       -0.65629705+0.20915109j,  0.32782708+0.16363753j,
       -0.54511727-0.21100055j,  0.0601221 -0.21446079j,
       -0.38935965-0.47787084j,  0.30279699-0.10056307j,
        0.04076564+0.54046282j, -0.23847619+0.40939808j,
        0.13874319-0.01460122j, -0.27256915+0.12950497j,
       -0.49774672+0.22449364j,  0.6159743 +0.46032394j]



        u1 = ql.Unitary("testname",matrix)
        u1.decompose()
        k.hadamard(0)
        k.hadamard(1)
        k.cnot(0, 1)

        k.gate(u1, [0,1])

        p.add_kernel(k)
        p.compile()
        qx.set(os.path.join(output_dir, p.name+'.qasm'))
        qx.execute()
        c0 = qx.get_state()
        
        self.assertAlmostEqual(0.25*helper_prob((matrix[0] + matrix[1] + matrix[2] + matrix[3] )), helper_regex(c0)[0], 5)
        self.assertAlmostEqual(0.25*helper_prob((matrix[4] + matrix[5] + matrix[6] + matrix[7] )), helper_regex(c0)[1], 5)
        self.assertAlmostEqual(0.25*helper_prob((matrix[8] + matrix[9] + matrix[10]+ matrix[11])), helper_regex(c0)[2], 5)
        self.assertAlmostEqual(0.25*helper_prob((matrix[12]+ matrix[13]+ matrix[14]+ matrix[15])), helper_regex(c0)[3], 5)

    @unittest.skipIf(qx is None, "qxelarator not installed")
    def test_usingqx_fullyentangled_3qubit(self):
        num_qubits = 3
        p = ql.Program('test_usingqxfullentangled_3qubit', platform, num_qubits)
        k = ql.Kernel('akernel', platform, num_qubits)

        matrix = [-6.71424156e-01+0.20337111j, -1.99816541e-02+0.41660484j,
       -1.54134851e-01+0.1944923j ,  3.01737845e-01-0.27546267j,
        4.44627514e-02+0.09208708j,  2.15969389e-01+0.05602634j,
       -4.34685756e-02-0.18679037j, -1.06595244e-02-0.09070964j,
       -2.97602383e-01+0.04481956j, -2.02480684e-01-0.38012451j,
        2.82743377e-02+0.15314781j, -2.85687313e-01-0.15726268j,
       -1.70730583e-04-0.153385j  ,  2.29149718e-01+0.30741448j,
        2.10312109e-01+0.49212858j, -3.59933779e-01-0.0825481j ,
       -2.53660227e-01+0.17691007j,  3.13791732e-01+0.27041001j,
       -2.02215264e-01-0.11204691j, -8.86804543e-02+0.66976204j,
        7.33676579e-02-0.13082467j, -9.97863275e-02+0.01447563j,
       -5.89120641e-02+0.4293754j ,  3.27562664e-02+0.03619316j,
       -1.13124674e-01-0.00735472j,  9.70967395e-02-0.24582965j,
       -1.01309756e-01-0.39478792j,  1.63747452e-01-0.02575567j,
       -3.55829560e-01+0.48277026j,  2.92508802e-01-0.34856674j,
       -2.35490557e-01+0.20291125j, -2.05196931e-01+0.13496088j,
        1.00349815e-01-0.11576965j,  2.96991063e-01+0.12974051j,
       -4.63456662e-01+0.26944686j, -3.95037450e-01-0.08454082j,
       -4.48111249e-01+0.2913104j , -5.36978251e-02+0.25408623j,
        2.01534991e-01-0.12684844j,  6.37083728e-03+0.10506858j,
       -3.22312837e-01-0.15860928j,  1.56365350e-01-0.10492928j,
        3.40842166e-01+0.16770422j,  3.86154376e-02-0.15216514j,
       -2.21887101e-01-0.16990398j, -2.64609917e-01-0.06773659j,
       -2.76899134e-02+0.12469262j,  2.53068805e-01+0.65839736j,
       -1.47285402e-01+0.02010648j, -1.02440846e-01-0.36282662j,
       -4.07092321e-01+0.18619875j, -1.51508597e-01+0.08507565j,
       -1.60692869e-01-0.43953586j,  1.67488911e-01-0.42784326j,
       -1.68066530e-01-0.1864466j ,  3.03353139e-01-0.14152888j,
       -3.65022492e-01+0.03013316j,  2.23190344e-01-0.25817333j,
        8.15042751e-02-0.23635981j, -1.36339839e-01+0.07858377j,
        3.21627053e-02+0.00460768j, -4.58271701e-01-0.15103882j,
        2.70920093e-01-0.42767654j, -3.77444900e-01-0.17163736j]

        u1 = ql.Unitary("testname",matrix)
        u1.decompose()
        k.hadamard(0)
        k.hadamard(1)
        k.hadamard(2)
        k.cnot(0, 1)
        k.cnot(0, 2)
        k.cnot(1, 2)

        k.gate(u1, [0,1, 2])

        p.add_kernel(k)
        p.compile()
        qx.set(os.path.join(output_dir, p.name+'.qasm'))
        qx.execute()
        c0 = qx.get_state()
        
        self.assertAlmostEqual(0.125*helper_prob((matrix[0]  + matrix[1] + matrix[2] + matrix[3] + matrix[4] + matrix[5] + matrix[6] + matrix[7])), helper_regex(c0)[0], 5)
        self.assertAlmostEqual(0.125*helper_prob((matrix[8]  + matrix[9] + matrix[10]+ matrix[11]+ matrix[12]+ matrix[13]+ matrix[14]+ matrix[15])), helper_regex(c0)[1], 5)
        self.assertAlmostEqual(0.125*helper_prob((matrix[16] + matrix[17]+ matrix[18]+ matrix[19]+ matrix[20]+ matrix[21]+ matrix[22]+ matrix[23])), helper_regex(c0)[2], 5)
        self.assertAlmostEqual(0.125*helper_prob((matrix[24] + matrix[25]+ matrix[26]+ matrix[27]+ matrix[28]+ matrix[29]+ matrix[30]+ matrix[31])), helper_regex(c0)[3], 5)
        self.assertAlmostEqual(0.125*helper_prob((matrix[32] + matrix[33]+ matrix[34]+ matrix[35]+ matrix[36]+ matrix[37]+ matrix[38]+ matrix[39])), helper_regex(c0)[4], 5)
        self.assertAlmostEqual(0.125*helper_prob((matrix[40] + matrix[41]+ matrix[42]+ matrix[43]+ matrix[44]+ matrix[45]+ matrix[46]+ matrix[47])), helper_regex(c0)[5], 5)
        self.assertAlmostEqual(0.125*helper_prob((matrix[48] + matrix[49]+ matrix[50]+ matrix[51]+ matrix[52]+ matrix[53]+ matrix[54]+ matrix[55])), helper_regex(c0)[6], 5)
        self.assertAlmostEqual(0.125*helper_prob((matrix[56] + matrix[57]+ matrix[58]+ matrix[59]+ matrix[60]+ matrix[61]+ matrix[62]+ matrix[63])), helper_regex(c0)[7], 5)

    @unittest.skipIf(qx is None, "qxelarator not installed")
    def test_usingqx_fullyentangled_4qubit(self):
        num_qubits = 4
        p = ql.Program('test_usingqxfullentangled_4qubit', platform, num_qubits)
        k = ql.Kernel('akernel', platform, num_qubits)

        matrix = [-0.11921901-0.30382154j, -0.10645804-0.11760155j,       -0.09639953-0.0353926j , -0.32605797+0.19552924j,        0.0168262 -0.26748208j, -0.17808469+0.25265196j,       -0.24676084-0.23228431j, -0.02960302+0.23697569j,
       -0.12435741-0.07223017j,  0.00178745+0.14813263j,       -0.11173158+0.26636089j,  0.27656908+0.05229833j,       -0.02964214-0.01505502j, -0.26959616+0.23274949j,       -0.18183627-0.04041783j,  0.05385991-0.05587908j,
        0.17894461-0.25668366j, -0.01553181-0.07446613j,        0.1876467 -0.49135878j, -0.18292006-0.04599956j,       -0.01618695+0.21951951j,  0.06003169-0.12728871j,       -0.04276406+0.08327372j,  0.30102765+0.18403071j,
       -0.08122018-0.08375638j, -0.02971758+0.09096399j,        0.10753511-0.03359547j, -0.1596309 +0.20649279j,       -0.13684564+0.29450386j,  0.20557421+0.24856224j,        0.0683444 +0.01780095j, -0.22317907-0.12123145j,
       -0.0323504 -0.02668934j,  0.08743777-0.49956832j,       -0.30202031-0.22517221j, -0.10642491-0.11883126j,       -0.13756817-0.20632933j,  0.02593802+0.00583978j,        0.05130972+0.06678859j, -0.10426135-0.14411822j,
        0.12318252+0.28583957j,  0.04903179-0.31898637j,       -0.07650819-0.07261235j, -0.22918932-0.28329527j,       -0.26553775+0.04563403j, -0.07728053+0.14952931j,       -0.10271285-0.00216319j, -0.09000117+0.09055528j,
       -0.15385903+0.01767834j,  0.42229431-0.05610483j,       -0.11330491-0.05458018j,  0.01740815-0.01605897j,       -0.11908997-0.01830574j,  0.21139794-0.10602858j,       -0.23249721-0.25516076j, -0.29066084-0.19129198j,
        0.21273108-0.14369238j, -0.20662513+0.14463032j,        0.2512466 -0.20356141j,  0.0869495 +0.24425667j,        0.09736427-0.03954332j,  0.1446303 +0.14263171j,       -0.25679664+0.09389641j, -0.04020309-0.19362247j,
        0.12577257-0.14527364j,  0.00371525+0.14235318j,       -0.22416134+0.02069087j,  0.03851418-0.05351593j,       -0.00289848-0.33289946j,  0.15454716-0.126633j  ,       -0.08996296-0.09119411j, -0.00804455-0.19149767j,
       -0.13311475-0.47100304j, -0.13920624-0.16994321j,       -0.05030304+0.16820614j,  0.05770089-0.15422191j,       -0.23739468-0.05651883j,  0.19202883+0.03893001j,        0.48514604+0.01905479j, -0.01593819-0.06475285j,
        0.31543713+0.41579542j, -0.08776349+0.24207219j,       -0.07984699-0.12818844j,  0.00359655+0.02677178j,       -0.12110453-0.25327887j, -0.21175671-0.1650074j ,       -0.14570465-0.05140668j,  0.06873883-0.01768705j,
       -0.13804809-0.16458822j,  0.15096981-0.02802171j,       -0.05750448-0.18911017j, -0.01552104+0.03159908j,       -0.0482418 +0.09434822j,  0.1336447 +0.22030451j,       -0.3771364 -0.17773263j,  0.16023381+0.26613455j,
        0.12688452-0.07290393j,  0.14834649+0.08064162j,       -0.06224533+0.04404318j,  0.03464369+0.19965444j,       -0.38140629-0.18927599j, -0.19710535-0.178657j  ,       -0.0507885 +0.19579635j,  0.11741615+0.13922702j,
        0.2673399 -0.01439493j,  0.10844591-0.19799688j,        0.01177533+0.031846j  , -0.07643954+0.25870281j,        0.28971442-0.25385986j, -0.23713666+0.01838019j,        0.1731864 -0.09372299j, -0.36912353-0.02243029j,
        0.03562803-0.09449815j,  0.13578229-0.19205153j,        0.21279127+0.14541266j, -0.20195524+0.187477j  ,       -0.06326783+0.0134827j ,  0.26953438-0.11153784j,       -0.28939961-0.08995754j,  0.20662437-0.15535337j,
       -0.03615272+0.00848631j,  0.14124129-0.10250932j,        0.08990493-0.13010897j, -0.04547667+0.17579099j,       -0.01292137+0.10354402j, -0.21338733-0.11928412j,        0.19733294+0.12876129j,  0.35162495+0.45226713j,
        0.17112722-0.18496045j, -0.34024071-0.09520237j,        0.18864652-0.07147408j,  0.31340662+0.24027412j,       -0.0720874 -0.11081564j,  0.08727975+0.02830958j,       -0.07584662-0.22555917j,  0.07086867-0.27714915j,
       -0.19116148-0.02164144j, -0.24831911+0.1055229j ,       -0.09939105-0.24800283j, -0.15274706-0.12267535j,        0.05237777-0.09974669j, -0.18435891-0.1737002j ,       -0.20884292+0.1076081j , -0.31368958-0.02539025j,
        0.03436293-0.19794965j,  0.11892581-0.17440358j,       -0.03488877+0.02305411j,  0.29835292-0.08836461j,        0.07893495-0.16881403j,  0.21025843+0.13204032j,        0.17194288-0.06285539j, -0.0500497 +0.35833208j,
       -0.14979745-0.07567974j,  0.00193804+0.04092128j,       -0.07528403-0.18508153j, -0.16873521-0.09470809j,        0.50335605+0.00445803j,  0.11671956+0.30273552j,        0.10253226-0.13365319j,  0.16676135+0.18345473j,
       -0.10096334-0.24031019j, -0.18452241+0.05766426j,        0.18102499-0.13532486j,  0.06252468-0.18030042j,       -0.00591499+0.07587582j, -0.35209025-0.12186396j,       -0.25282963-0.26651504j, -0.13074882+0.14059941j,
        0.18125386-0.03889917j,  0.06983104-0.3425076j ,        0.37124455-0.00305632j,  0.04469806-0.31220629j,        0.16501585+0.00125887j,  0.15895714-0.14115809j,       -0.01515444+0.06836136j,  0.03934186+0.13425449j,
        0.0513499 +0.21915368j,  0.00089628-0.3044611j ,        0.05443815-0.05530296j,  0.12091374-0.16717579j,       -0.06795704-0.2515947j , -0.43324316+0.13138954j,        0.03753289-0.00666299j,  0.16823686-0.22736152j,
       -0.00567807+0.05485941j, -0.11705816+0.39078352j,        0.29136164+0.18699453j, -0.09255109+0.08923507j,        0.11214398+0.00806872j,  0.02971631+0.05584961j,        0.2561    +0.22302638j,  0.12491596+0.01725833j,
        0.23473354-0.19203316j, -0.09144197-0.04827201j,       -0.0630975 -0.16831612j,  0.01497053+0.11121057j,        0.1426864 -0.15815582j,  0.21509872-0.0821851j ,        0.00650273+0.42560079j, -0.15721229+0.09919403j,
        0.18076365-0.05697395j, -0.10596487+0.23118383j,        0.30913352+0.24695589j, -0.03403863-0.01778209j,       -0.07783213-0.25923847j,  0.06847369-0.2460447j ,       -0.24223779-0.10590238j,  0.15920784+0.21435437j,
        0.26632193-0.02864663j,  0.06457043+0.0577428j ,       -0.38792984+0.08474334j,  0.00944311+0.22274564j,        0.11762823+0.36687658j, -0.1058428 -0.2103637j ,       -0.12970051-0.27031414j,  0.12684307+0.08398822j,
        0.06711923+0.23195763j, -0.04537262+0.26478843j,        0.10253668-0.07706414j, -0.13531665-0.27150259j,       -0.09124132-0.23306839j, -0.08631867+0.17221145j,        0.17654328-0.10341264j,  0.11171903-0.05824829j,
        0.04708668-0.13436316j, -0.10544253+0.07083904j,        0.04191629+0.28190845j, -0.4212947 -0.28704399j,        0.10278485+0.05713015j,  0.02057009-0.19126408j,        0.04856717+0.26648423j,  0.05388858-0.32433511j,
       -0.09408669-0.12159016j, -0.01355394+0.04757554j,        0.10925003-0.0453999j , -0.02512057-0.23836324j,        0.31375479-0.0993564j , -0.14702106+0.33395328j,       -0.1608029 +0.11439592j, -0.11028577-0.0093615j ,
       -0.08440005-0.12376623j,  0.12932188+0.09711828j,        0.18574716-0.06392924j, -0.13048059+0.0287961j ,       -0.29552716-0.08768809j, -0.02439943-0.01548155j,        0.07775135+0.00727332j,  0.1561534 -0.06489038j,
        0.46665242-0.07708219j, -0.05251139+0.37781248j,       -0.3549081 -0.10086123j,  0.11180645-0.40408473j,        0.03031085+0.16928711j,  0.1190129 -0.10061168j,        0.0318046 -0.12504866j,  0.08689947+0.07223655j]

        u1 = ql.Unitary("testname",matrix)
        u1.decompose()
        k.hadamard(0)
        k.hadamard(1)
        k.hadamard(2)
        k.hadamard(3)
        k.cnot(0, 1)
        k.cnot(0, 2)
        k.cnot(0, 3)
        k.cnot(1, 2)
        k.cnot(1, 3)
        k.cnot(2, 3)

        k.gate(u1, [0, 1, 2, 3])

        p.add_kernel(k)
        p.compile()
        qx.set(os.path.join(output_dir, p.name+'.qasm'))
        qx.execute()
        c0 = qx.get_state()
        
        self.assertAlmostEqual(0.0625*helper_prob((matrix[0]  +  matrix[1] +  matrix[2] +  matrix[3] +  matrix[4] +  matrix[5] +  matrix[6] +  matrix[7] +  matrix[8]  +  matrix[9] +  matrix[10]+  matrix[11]+  matrix[12]+  matrix[13]+  matrix[14]+  matrix[15])), helper_regex(c0)[0], 5)
        self.assertAlmostEqual(0.0625*helper_prob((matrix[16] +  matrix[17]+  matrix[18]+  matrix[19]+  matrix[20]+  matrix[21]+  matrix[22]+  matrix[23]+  matrix[24] +  matrix[25]+  matrix[26]+  matrix[27]+  matrix[28]+  matrix[29]+  matrix[30]+  matrix[31])), helper_regex(c0)[1], 5)
        self.assertAlmostEqual(0.0625*helper_prob((matrix[32] +  matrix[33]+  matrix[34]+  matrix[35]+  matrix[36]+  matrix[37]+  matrix[38]+  matrix[39]+  matrix[40] +  matrix[41]+  matrix[42]+  matrix[43]+  matrix[44]+  matrix[45]+  matrix[46]+  matrix[47])), helper_regex(c0)[2], 5)
        self.assertAlmostEqual(0.0625*helper_prob((matrix[48] +  matrix[49]+  matrix[50]+  matrix[51]+  matrix[52]+  matrix[53]+  matrix[54]+  matrix[55]+  matrix[56] +  matrix[57]+  matrix[58]+  matrix[59]+  matrix[60]+  matrix[61]+  matrix[62]+  matrix[63])), helper_regex(c0)[3], 5)
        self.assertAlmostEqual(0.0625*helper_prob((matrix[64] +  matrix[65]+  matrix[66]+  matrix[67]+  matrix[68]+  matrix[69]+  matrix[70]+  matrix[71]+  matrix[72] +  matrix[73]+  matrix[74]+  matrix[75]+  matrix[76]+  matrix[77]+  matrix[78]+  matrix[79])), helper_regex(c0)[4], 5)
        self.assertAlmostEqual(0.0625*helper_prob((matrix[80] +  matrix[81]+  matrix[82]+  matrix[83]+  matrix[84]+  matrix[85]+  matrix[86]+  matrix[87]+  matrix[88] +  matrix[89]+  matrix[90]+  matrix[91]+  matrix[92]+  matrix[93]+  matrix[94]+  matrix[95])), helper_regex(c0)[5], 5)
        self.assertAlmostEqual(0.0625*helper_prob((matrix[96] +  matrix[97]+  matrix[98]+  matrix[99]+  matrix[100]+ matrix[101]+ matrix[102]+ matrix[103]+ matrix[104] + matrix[105]+ matrix[106]+ matrix[107]+ matrix[108]+ matrix[109]+ matrix[110]+ matrix[111])), helper_regex(c0)[6], 5)
        self.assertAlmostEqual(0.0625*helper_prob((matrix[112] + matrix[113]+ matrix[114]+ matrix[115]+ matrix[116]+ matrix[117]+ matrix[118]+ matrix[119]+ matrix[120] + matrix[121]+ matrix[122]+ matrix[123]+ matrix[124]+ matrix[125]+ matrix[126]+ matrix[127])), helper_regex(c0)[7], 5)
        self.assertAlmostEqual(0.0625*helper_prob((matrix[128] + matrix[129]+ matrix[130]+ matrix[131]+ matrix[132]+ matrix[133]+ matrix[134]+ matrix[135]+ matrix[136] + matrix[137]+ matrix[138]+ matrix[139]+ matrix[140]+ matrix[141]+ matrix[142]+ matrix[143])), helper_regex(c0)[8], 5)
        self.assertAlmostEqual(0.0625*helper_prob((matrix[144] + matrix[145]+ matrix[146]+ matrix[147]+ matrix[148]+ matrix[149]+ matrix[150]+ matrix[151]+ matrix[152] + matrix[153]+ matrix[154]+ matrix[155]+ matrix[156]+ matrix[157]+ matrix[158]+ matrix[159])), helper_regex(c0)[9], 5)
        self.assertAlmostEqual(0.0625*helper_prob((matrix[160] + matrix[161]+ matrix[162]+ matrix[163]+ matrix[164]+ matrix[165]+ matrix[166]+ matrix[167]+ matrix[168] + matrix[169]+ matrix[170]+ matrix[171]+ matrix[172]+ matrix[173]+ matrix[174]+ matrix[175])), helper_regex(c0)[10], 5)
        self.assertAlmostEqual(0.0625*helper_prob((matrix[176] + matrix[177]+ matrix[178]+ matrix[179]+ matrix[180]+ matrix[181]+ matrix[182]+ matrix[183]+ matrix[184] + matrix[185]+ matrix[186]+ matrix[187]+ matrix[188]+ matrix[189]+ matrix[190]+ matrix[191])), helper_regex(c0)[11], 5)
        self.assertAlmostEqual(0.0625*helper_prob((matrix[192] + matrix[193]+ matrix[194]+ matrix[195]+ matrix[196]+ matrix[197]+ matrix[198]+ matrix[199]+ matrix[200] + matrix[201]+ matrix[202]+ matrix[203]+ matrix[204]+ matrix[205]+ matrix[206]+ matrix[207])), helper_regex(c0)[12], 5)
        self.assertAlmostEqual(0.0625*helper_prob((matrix[208] + matrix[209]+ matrix[210]+ matrix[211]+ matrix[212]+ matrix[213]+ matrix[214]+ matrix[215]+ matrix[216] + matrix[217]+ matrix[218]+ matrix[219]+ matrix[220]+ matrix[221]+ matrix[222]+ matrix[223])), helper_regex(c0)[13], 5)
        self.assertAlmostEqual(0.0625*helper_prob((matrix[224] + matrix[225]+ matrix[226]+ matrix[227]+ matrix[228]+ matrix[229]+ matrix[230]+ matrix[231]+ matrix[232] + matrix[233]+ matrix[234]+ matrix[235]+ matrix[236]+ matrix[237]+ matrix[238]+ matrix[239])), helper_regex(c0)[14], 5)
        self.assertAlmostEqual(0.0625*helper_prob((matrix[240] + matrix[241]+ matrix[242]+ matrix[243]+ matrix[244]+ matrix[245]+ matrix[246]+ matrix[247]+ matrix[248] + matrix[249]+ matrix[250]+ matrix[251]+ matrix[252]+ matrix[253]+ matrix[254]+ matrix[255])), helper_regex(c0)[15], 5)



    @unittest.skipIf(qx is None, "qxelarator not installed")
    def test_usingqx_fullyentangled_5qubit(self):
        num_qubits = 5
        p = ql.Program('test_usingqxfullentangled_5qubit', platform, num_qubits)
        k = ql.Kernel('akernel', platform, num_qubits)

        matrix = [ 0.31869031-9.28734622e-02j,  0.38980148+2.14592427e-01j,  0.20279154-1.56580826e-01j,  0.00210273-2.83970875e-01j, -0.04010672-9.26812940e-02j,  0.15747049+6.08283291e-02j, -0.05274772-6.45225841e-02j,  0.05909439-3.23496026e-02j,  0.07868009+6.77298732e-02j,  0.11290142+2.48468763e-02j,  0.10092033-7.03646679e-02j, -0.03557972-3.39117261e-02j,  0.02241562+1.02714684e-02j, -0.04088796-1.12143173e-01j, -0.00144015+1.83925572e-02j, -0.1257948 -1.15394681e-01j,  0.13531631-1.84271421e-01j,  0.11293592-1.44170392e-01j, -0.06985893-1.36606289e-01j, -0.08924113-6.35923942e-02j,  0.19393965-6.35656579e-02j, -0.02153233-2.76955143e-01j, -0.12094999+1.05716669e-01j, -0.00624879+1.27471575e-01j, -0.13608981-1.22140261e-01j, -0.08243959-1.72734247e-02j,  0.06562052+1.12197102e-01j, -0.01102025-1.53811069e-01j,  0.13576338-8.95540026e-02j,  0.05730484-5.62973657e-02j, -0.08835493-4.13159024e-02j, -0.04533295+3.70144188e-02j,  0.04116657+1.58298973e-01j,  0.22270976-1.18654603e-01j,
        0.09219815+8.41433858e-02j, -0.0227499 +2.33343627e-01j, -0.13334752-6.98059663e-02j, -0.07967301-6.54413909e-02j, -0.09158972-7.03627564e-02j, -0.02332636-1.58060290e-02j,  0.23523954-3.48258461e-02j,  0.21329683+6.37364245e-02j,  0.25821394+1.30648709e-03j, -0.1118809 -1.95903237e-01j, -0.07887212-8.81857936e-02j,  0.047632  +9.40535593e-02j, -0.11726632+5.65815234e-02j,  0.08229469-4.38047420e-02j,  0.03117762+1.08469602e-01j,  0.16064616-1.30734886e-01j,  0.22181279-3.31211823e-02j,  0.07309884-2.01468425e-01j, -0.28437382+6.38292807e-02j, -0.23661479+1.17105208e-01j, -0.10436123-5.56443645e-02j,  0.20587544+1.99848797e-02j,  0.20705551+1.75496198e-02j,  0.01791984-8.31956939e-02j,  0.09737992+6.64713628e-03j,  0.0617566 -7.11998970e-02j,  0.03073603-7.25651496e-02j, -0.12056479-1.55358931e-01j, -0.09661589+4.90232280e-03j,  0.03110935-1.72748422e-01j,  0.01473304+3.62629583e-01j,  0.11031868-3.67435519e-03j,  0.04301239-1.64601498e-01j, -0.16432353+7.52258615e-02j,
       -0.00648176+6.66215752e-02j,  0.1257427 -3.71759618e-02j, -0.07793634-7.01586304e-02j,  0.0571156 +2.67410653e-01j, -0.00880782+2.09982981e-01j, -0.04961517-6.86953748e-02j, -0.15766986-1.12761472e-01j, -0.07076146-3.12372790e-02j, -0.08715236+9.29279186e-02j,  0.03843817+1.13545744e-01j, -0.10838483-1.19949631e-02j, -0.06342622+1.73231077e-01j,  0.23221532-4.28875040e-02j,  0.16514567-4.90633428e-02j, -0.0109654 +6.37891447e-02j,  0.02171279+5.89435085e-02j,  0.0199925 -2.96609865e-01j,  0.16702912+8.82996853e-02j,  0.19820571+5.01863737e-02j, -0.01237253-1.21196566e-01j,  0.11042294-2.16811518e-01j, -0.01004066-2.36556101e-01j, -0.1286729 -4.01294536e-03j, -0.11254789+5.56025311e-02j, -0.18328088-1.46524167e-02j, -0.13640243-3.71920766e-02j, -0.03793125+9.57786229e-02j,  0.07600542+1.53449546e-01j, -0.12371969+2.19599454e-01j,  0.18106889-3.10905810e-02j, -0.12698597+7.45431556e-02j,  0.02402161-1.66514384e-02j, -0.1431313 +4.63501164e-02j,  0.13656065-8.55748891e-02j,
       -0.2085481 -3.99831111e-02j, -0.05354994+8.14822771e-02j,  0.22188566+8.04753102e-02j, -0.09702996-1.54653045e-01j, -0.1018562 -1.01790676e-01j, -0.00335582+2.52475965e-01j, -0.04858119-1.52409323e-01j,  0.09335149-3.90325714e-02j,  0.08277598-4.08970043e-02j,  0.08119049+5.11051755e-02j, -0.01223217+6.17029648e-04j, -0.15137858-9.30742653e-03j,  0.1064706 +3.35870801e-02j, -0.04014048+1.33388615e-01j, -0.04315986+1.74367473e-01j, -0.04774817-9.82134162e-02j, -0.08203436+7.74038565e-02j, -0.2339137 +1.62306949e-01j,  0.11791971+2.08966161e-01j, -0.07867189-4.18549851e-02j, -0.17291904+9.47505092e-02j,  0.23630015-3.07786925e-01j, -0.09104365-1.33230919e-01j,  0.07679465+1.45726380e-01j,  0.09397243-9.26081447e-02j, -0.16092509+7.38633830e-02j, -0.02289017+1.59777790e-01j,  0.12053722+6.55620680e-02j,  0.12646833+1.04585433e-01j,  0.0264461 +1.92009889e-01j,  0.28749442+1.11327480e-01j,  0.15837267+6.12698488e-02j,  0.18181681-5.61278874e-02j,  0.07897084-1.17114924e-01j,
        0.19787494-1.67863968e-01j,  0.03852499-4.21534504e-02j, -0.14091989-1.27321872e-01j, -0.01747868-2.27419946e-01j, -0.02073576-6.24641146e-02j, -0.14241142+2.28697604e-02j,  0.15468346+2.08734157e-02j,  0.04505001-9.46333157e-02j, -0.09148317-2.26152985e-01j,  0.08577989+2.30863031e-01j, -0.08152502-8.74340592e-02j, -0.06465018-7.35108360e-02j, -0.21595512-8.66695180e-03j,  0.03304541-1.91886499e-01j,  0.04448112+3.67289455e-02j,  0.01969849-5.34777195e-02j, -0.03209367+3.02797601e-02j,  0.17389718+1.19098672e-01j, -0.10192559-3.02362398e-01j, -0.10224653-8.09241417e-02j, -0.12601597-6.86631211e-02j,  0.11275009+1.40915100e-01j,  0.03214418+1.48701215e-01j, -0.11571373+3.57083353e-02j,  0.03222285-5.19221441e-02j, -0.00250593+7.32186819e-02j, -0.15549573+1.77404851e-01j,  0.08568275+1.02973155e-01j,  0.11314133-2.13171498e-01j,  0.22748546-5.69951563e-02j,  0.14929197+1.31715414e-01j, -0.16301646+3.65045553e-03j,  0.13494125+2.31602145e-01j,  0.24267648-1.77780817e-01j,
       -0.00736974+7.72680290e-02j, -0.04867011+1.22605525e-01j,  0.05051748+8.06196677e-02j, -0.01749415+6.33486594e-02j,  0.06408343-4.51492484e-02j, -0.02543799-1.33253676e-01j, -0.05785745-4.71803669e-02j, -0.24358675-1.18083337e-02j,  0.00061111-5.96573111e-03j,  0.17487681-8.55625475e-02j,  0.13181372-5.47918839e-02j, -0.14072394+1.08475923e-01j,  0.05919593+1.78284217e-01j, -0.00292253-2.17168452e-02j,  0.19948189-1.95177980e-01j, -0.11146926-1.55684600e-01j,  0.02692391-9.18282632e-02j, -0.03804582-7.62499524e-02j,  0.18562866+1.41900953e-01j,  0.15468899+7.03401694e-03j,  0.10617502+2.96183301e-01j,  0.12124371+1.42279327e-02j, -0.12974516+1.87600027e-01j, -0.23270386+1.59618723e-01j, -0.14928652-8.27397154e-02j,  0.06670844+6.35681954e-02j,  0.03466266+1.89244901e-01j, -0.00961646-1.02903972e-01j,  0.19899344-2.38199195e-01j, -0.16594523-4.43067845e-02j,  0.27258801-7.49570862e-02j,  0.08182091+2.03334342e-02j, -0.02454051-4.82668158e-02j, -0.08557127+3.04552132e-02j,
        0.01303575+8.88057122e-02j,  0.13253621+5.05712004e-02j,  0.07763894+1.13841327e-01j, -0.28730914-4.49839630e-02j,  0.07031891-3.38973984e-03j, -0.04794523-1.67972335e-01j, -0.18102171+2.08760542e-01j, -0.08845631-9.70771934e-02j,  0.03546718+4.80846877e-02j, -0.08866794-5.19207245e-02j, -0.15099182-9.77070105e-02j, -0.05473901+2.33013978e-01j, -0.04645356-8.89489153e-02j,  0.07548625+1.80517821e-01j,  0.16840691+2.15268260e-01j, -0.09962074-7.35772706e-03j, -0.10104245+1.74017433e-02j, -0.09302095-1.10945928e-01j, -0.035157  +2.50873519e-02j,  0.10622507+1.29398421e-01j, -0.20965829-4.55862887e-02j,  0.05220909+6.66834897e-02j, -0.09672108+1.09403436e-01j,  0.12697788-6.19212188e-02j,  0.05729917+1.44378294e-01j, -0.15808366-3.82581632e-02j,  0.10716098-4.62942406e-02j,  0.24961573+1.32840816e-01j,  0.0627808 +2.39056706e-02j,  0.18311487+7.98582936e-03j,  0.02661541+7.40701198e-02j,  0.04699528+1.88767961e-01j,  0.04750332-2.25995642e-02j,  0.07193907+5.68042859e-02j,
       -0.02763382-3.43370436e-02j,  0.11205088-1.98370084e-02j, -0.11424545+1.14269285e-03j,  0.06885854-2.09915302e-01j, -0.05625496-2.88701666e-01j, -0.08183393+2.31774294e-01j, -0.09301037-4.03842722e-02j, -0.06069309+2.57502142e-02j, -0.18634877+9.85377377e-02j,  0.01474395+9.22414287e-02j,  0.04147054-1.74520016e-01j,  0.06794102-1.59508183e-01j, -0.13292245-5.38490513e-02j, -0.18753702+2.82751900e-01j,  0.00899866-2.80951474e-01j,  0.20377748+8.19207845e-02j, -0.14028603-1.39624056e-01j,  0.10741114+2.60308736e-02j, -0.22833573+6.02730469e-02j,  0.16071761-1.25615817e-01j,  0.08060865-5.81044643e-03j,  0.16141495-4.86994019e-02j,  0.11263654-1.87107794e-02j,  0.06859488-1.90280093e-01j,  0.10733862+4.45380867e-02j, -0.11489398-2.10578670e-01j, -0.0864833 -1.73958604e-01j,  0.12293904-1.50703768e-01j, -0.00629652+2.98133822e-02j,  0.16452648+7.76415767e-02j,  0.16219009+2.46017766e-01j, -0.04582374-1.16806045e-01j,  0.15109013+9.45671154e-03j,  0.04773975-1.54745106e-01j,
        0.21822796-1.87975523e-03j,  0.16596711-1.31539539e-01j,  0.25621724-4.31460990e-02j,  0.23071937+1.38086347e-01j,  0.10615413-1.24941186e-01j,  0.00343902+5.79927212e-02j,  0.10569282-2.64952183e-01j, -0.13601637+5.39259774e-02j, -0.13182901+9.15307749e-02j,  0.03524551-1.35956850e-01j,  0.0957622 -1.71837228e-02j, -0.03707841-5.40514827e-02j, -0.05729147-7.33164458e-02j, -0.18631267+1.00759871e-01j, -0.02434746-2.22824245e-02j, -0.02570765-3.90074186e-02j,  0.17946901+1.86288095e-02j,  0.07742897+3.19064602e-02j, -0.17538437+2.18666227e-01j,  0.10029635-8.92554711e-03j, -0.13379504-1.03683797e-02j, -0.11115363-4.48983441e-02j,  0.00163172-2.05325390e-02j,  0.02753729-1.28591197e-01j,  0.01933548+2.37393316e-01j,  0.07102201-1.19729329e-01j, -0.07517562+7.47947883e-02j, -0.03383077-1.23796732e-01j, -0.05575669-2.97673975e-02j, -0.04860924+1.02986531e-01j,  0.11384071+2.36429953e-01j, -0.26355793+1.30580300e-02j, -0.2665541 +6.72995742e-02j, -0.04663019-5.64857364e-03j,
        0.15703188+2.25734925e-02j, -0.02611337-4.94904084e-03j,  0.31897764+7.13870567e-02j,  0.15501272-1.48107261e-01j,  0.18034006-2.37497106e-01j,  0.21350438-8.08313917e-02j,  0.0620688 +5.98457145e-02j, -0.04996277+1.09069384e-02j, -0.09282843-5.59942293e-02j, -0.05363359+4.83839918e-02j, -0.20946404-1.85419524e-01j, -0.05481421+8.78420662e-02j, -0.19261214-1.04875021e-01j, -0.00083685-2.70091261e-02j, -0.17618069+8.47803615e-02j,  0.16055652+5.98821538e-03j, -0.0635621 +8.16228775e-02j, -0.22507829-4.14268948e-02j, -0.00791737+7.40481825e-02j,  0.19970347-1.15972939e-01j, -0.08619572+1.19678540e-01j, -0.184931  -1.13524848e-01j,  0.04824348-5.85668978e-02j, -0.22446284+1.11472258e-02j,  0.09629746-1.88788542e-01j, -0.18228537-3.89615785e-04j,  0.09084756+4.78058679e-02j, -0.00889583-1.74554680e-01j, -0.07447697-4.48823321e-02j, -0.05076077-6.24206002e-02j, -0.14050658+8.38982646e-02j,  0.07428934-6.30440232e-02j,  0.05701074-1.00819168e-01j,  0.07009481+8.11789378e-02j,
       -0.01155395+2.46650660e-01j,  0.25264038-1.98419236e-01j, -0.09155521-2.79616998e-02j,  0.06750545-1.52831769e-01j,  0.1068504 -1.78545409e-01j, -0.06203486+2.86380485e-02j,  0.23067545-1.23638547e-01j, -0.02397582+2.15643846e-01j,  0.01810979+1.08067552e-01j,  0.09130261-4.68850866e-02j,  0.13093158-1.51875212e-01j,  0.25207024+5.80216347e-02j,  0.02600999-1.27799785e-01j,  0.03509714-5.46256940e-02j,  0.04362407-3.07563727e-02j,  0.12488249+6.70881126e-02j,  0.05539679+1.15790184e-01j,  0.23107124-9.66168589e-02j, -0.09977799-9.88045601e-02j, -0.05633534+2.79762650e-01j, -0.02304281-2.42282613e-02j,  0.1276518 -2.32550502e-02j,  0.25634814-3.02429796e-02j,  0.30827737-2.19288542e-01j, -0.02512791+2.13783374e-01j,  0.15453741-7.04163688e-02j, -0.21441715+2.05959415e-01j, -0.02827968+4.71161636e-02j, -0.03837343+6.70595235e-02j, -0.07854483-3.12796395e-02j, -0.03615927+1.10733671e-01j,  0.21779074-1.39489256e-01j,  0.06619192+5.38352432e-02j, -0.0680216 -1.05456770e-01j,
       -0.10316128+1.32947183e-01j, -0.06345699-1.85555087e-01j, -0.00893067+1.52852423e-01j,  0.03135864+1.10423220e-01j, -0.182351  +2.77954961e-02j, -0.09252137+1.09061091e-01j, -0.0797695 +1.15176285e-02j,  0.05051009+2.57152535e-01j,  0.09344185-1.12906975e-01j,  0.04587659+8.90786692e-02j, -0.02471718+4.53344925e-02j, -0.08880236+3.62673481e-02j, -0.05981018+9.78912466e-02j, -0.00118743-5.07702805e-02j, -0.08119522+5.16043940e-02j,  0.11854883+9.79110177e-02j,  0.28543526-8.57540624e-02j,  0.28069514+2.00242562e-01j, -0.01036913-1.12897546e-01j, -0.08470073+1.91009156e-02j,  0.01428585+7.92620224e-02j, -0.15567322-4.85322282e-02j,  0.14203257-2.97248067e-01j,  0.15075682-1.33294241e-01j,  0.08107944-6.10561974e-02j,  0.07558358-3.29486035e-02j, -0.04042877-2.49142675e-02j,  0.05557881-1.93956804e-01j, -0.00589446+9.44678255e-02j,  0.1653676 -4.08479951e-02j,  0.14382039+1.57269491e-02j, -0.22311804-8.79699173e-02j,  0.09825566+1.52084444e-02j,  0.00938452-3.15649024e-01j,
       -0.03982978+1.22637508e-01j, -0.15670677-1.93426126e-01j,  0.22741559-4.39643322e-02j, -0.13362661-9.94353174e-02j, -0.09445278+4.93195562e-02j, -0.04684833-8.59308253e-02j,  0.08890091-1.16876390e-01j, -0.18726614+7.50813913e-02j, -0.01806267-2.00321404e-02j,  0.09338316-1.69711164e-01j, -0.03114173+1.43744729e-01j, -0.01515641+7.72217128e-02j,  0.21301431+5.92330407e-02j,  0.12250555+1.16784140e-01j,  0.0492589 +1.82225369e-01j,  0.09296806+1.58772507e-02j, -0.06700279+7.86869873e-02j, -0.02389099-5.36170682e-02j,  0.00545649-1.25491880e-03j,  0.09228983+2.64561438e-01j, -0.08125859-3.27415023e-02j, -0.03769576-2.64763488e-01j,  0.0914594 +1.90133579e-01j, -0.27352411+6.32203214e-02j, -0.00087467-8.61094525e-02j,  0.13735927+8.73538830e-03j, -0.08484748+1.68213884e-01j, -0.07040327-1.76254392e-01j, -0.08363638-8.30902369e-02j,  0.14643814+6.63711322e-02j, -0.31659998-1.04317904e-01j,  0.07830602+2.93183609e-02j,  0.11041879+1.50347028e-01j, -0.00433818-1.72946523e-01j,
       -0.15422074+9.38342826e-02j, -0.14194574+3.64105744e-02j,  0.06297505+7.88548664e-02j,  0.01106598-2.65402837e-01j,  0.07164956-8.12953528e-02j, -0.12514039-1.84403896e-01j, -0.17295559+3.58171829e-02j, -0.03655755-7.10559195e-02j, -0.03821694-1.10973040e-01j,  0.18546141+1.10662839e-01j, -0.10195195+1.32367694e-01j, -0.05016084+2.78628720e-02j, -0.19079393+1.40041256e-02j,  0.07878861-3.38112621e-02j,  0.13730204+1.52897765e-01j,  0.11815899+3.49910958e-02j, -0.02648579-1.03280312e-01j,  0.11970226-2.50844123e-01j,  0.10406627-9.12689026e-02j,  0.07247411-2.51491332e-01j,  0.06550999-2.94078974e-01j, -0.12079469-5.00355065e-02j,  0.06000345-1.02467349e-01j,  0.08823557+3.66136284e-02j,  0.02291526+3.63437115e-02j, -0.07124433+2.31676270e-01j,  0.17493588+5.98421039e-02j, -0.17824122-1.97944096e-02j, -0.00491994-9.10500757e-02j,  0.19633245+6.47815099e-02j, -0.03770238-7.48581318e-02j, -0.18402244+9.04322714e-02j, -0.2842845 -1.40285725e-01j,  0.00138785+1.08042021e-01j,
        0.16088797+2.75183648e-01j, -0.0865634 -7.36993417e-02j,  0.05178655+5.29576072e-02j, -0.05123872-1.29090313e-02j, -0.03079395-1.69557846e-01j,  0.23219467-7.71729365e-03j, -0.01135984-6.49120093e-02j,  0.08717993-9.71885487e-02j, -0.02043387+1.16518568e-01j, -0.08256357+1.23302259e-02j,  0.13742387-2.00583302e-01j,  0.11087765+2.22213806e-02j,  0.10703254+3.53681589e-02j, -0.04998617+7.13667998e-02j, -0.2463513 -2.30198030e-01j,  0.09831487+1.92709068e-01j,  0.10999549+1.28740664e-01j, -0.04056669+9.08016920e-02j, -0.03342728-9.92407179e-02j,  0.09352449-4.93911914e-02j, -0.11841153-8.25481366e-02j, -0.0263205 +1.91245810e-01j, -0.15521225-6.80613837e-02j,  0.18223827-2.68908129e-01j,  0.0411945 +1.12072453e-01j, -0.02954085+6.34315408e-02j, -0.01019486-1.24389083e-01j,  0.19174201-7.05812742e-02j,  0.19351232+1.42610666e-02j,  0.12937332-1.45006522e-01j,  0.01111355+1.11974478e-01j,  0.25163849+7.58955475e-02j,  0.06967535+1.51710939e-01j, -0.26064587+5.85797495e-02j,
       -0.05364486-8.37537594e-02j,  0.02473011+1.57624180e-01j,  0.0788524 +4.24067733e-02j, -0.05353458-3.59527188e-02j,  0.24630053-3.09146961e-01j,  0.12673895+2.54501080e-02j,  0.13328446+1.27420821e-01j, -0.03311185+8.64376474e-02j, -0.10126181-3.33404906e-02j,  0.05819512-2.42452607e-01j,  0.12966928+1.92345459e-01j, -0.10237172+7.87217786e-02j, -0.12008   +8.02686485e-02j,  0.11309599+3.47582961e-02j,  0.16921731-6.49645604e-02j,  0.10847358+1.32814258e-01j,  0.09620142+8.29342007e-02j, -0.03836254+1.18815716e-01j,  0.10334279-1.21404737e-02j, -0.19366239-5.73423731e-02j,  0.11445103-7.69154143e-02j,  0.10345336+3.42165082e-02j,  0.0870257 +5.06977361e-02j, -0.0262899 +4.49013808e-02j, -0.0367388 +1.36360059e-02j,  0.00976608-1.86860241e-01j,  0.15386709+1.46930831e-01j,  0.11249562+2.57278918e-02j,  0.08496388-1.11776874e-01j, -0.07162906-1.41500632e-02j,  0.076649  -2.72671417e-01j,  0.12029408-2.43316647e-01j,  0.29672048-6.39702972e-02j,  0.1939962 -1.55753156e-02j,
        0.08677801+1.96162231e-01j,  0.1237203 -9.61956522e-02j, -0.16119964+3.89474786e-02j,  0.09207276-2.54823411e-01j,  0.03475803-5.50657361e-02j, -0.21263069-7.05923500e-02j, -0.06092331+4.49331302e-02j, -0.02461632+3.39504695e-02j,  0.0345771 +2.39801010e-01j,  0.00891307+1.12739196e-01j,  0.13060822-1.11694609e-01j,  0.09803224+1.73134288e-01j, -0.07234639+1.28840723e-02j,  0.11471256+3.77081748e-02j,  0.26422031-1.58104940e-01j,  0.02654836-1.38859272e-01j, -0.04278432-1.46473478e-02j,  0.28242235-5.27977137e-02j, -0.13193171+1.21081065e-01j,  0.06133633-4.22267064e-02j, -0.08280452+2.04720842e-02j,  0.02083153+5.42313877e-02j,  0.12016721+1.60501416e-01j, -0.12225807-2.76668735e-01j,  0.02102305+9.09998231e-02j,  0.11747776+3.62319311e-01j,  0.09912628+1.50849159e-02j, -0.15640258+2.48010133e-02j,  0.0546514 +2.59861755e-02j, -0.01002552+6.65787181e-02j, -0.02898995+9.89915581e-02j, -0.00717829-1.37245312e-01j,  0.00055712+1.86303843e-01j,  0.04400996+1.19535156e-01j,
        0.05636026-2.16779961e-01j, -0.05913502-2.77370485e-01j,  0.20737913+2.02848948e-01j, -0.07528717+7.93840780e-02j,  0.05451348+1.33425914e-01j, -0.12290648+7.58881312e-02j,  0.10321466+1.24983234e-01j,  0.13371569-1.00033395e-01j, -0.05791197+2.68575587e-02j,  0.04652659+4.60658211e-02j,  0.00131806+5.92140285e-02j, -0.13481008+2.31672893e-02j, -0.13689412+1.17954022e-01j,  0.04998811-2.02833835e-02j, -0.14165519+3.56756720e-01j, -0.07856852+6.35118506e-02j,  0.05564543-9.74922249e-02j, -0.21743105-5.41409515e-02j, -0.16217875+7.97524864e-02j, -0.19486651-9.99801439e-02j,  0.19124263-4.71432152e-02j,  0.01035372+4.63843919e-02j, -0.07218978+1.32977797e-01j, -0.21002818-1.31679835e-01j,  0.05305256-1.54340691e-02j, -0.19401635+6.69582303e-02j,  0.05139607+1.93092981e-01j, -0.09946416+4.37566125e-02j,  0.10192397-4.16617603e-02j, -0.12405403-9.78811063e-02j,  0.05812519-3.95372746e-05j,  0.00099002-1.14739425e-02j,  0.05247123-8.40118490e-02j,  0.04501583+1.44968196e-01j,
        0.03301905-4.80048648e-02j,  0.02823323-1.78191318e-02j,  0.08196271-6.89791351e-03j,  0.02038618+7.47434818e-02j, -0.0372285 +4.85572384e-02j,  0.03293172+1.46606707e-02j, -0.18339563+6.37443359e-02j, -0.11214925-1.13505125e-01j, -0.06063048+1.45448526e-01j,  0.34233663-3.24467430e-01j,  0.07664073-1.44247607e-01j, -0.28993637+1.68069982e-01j, -0.18237161+2.05640159e-01j,  0.05552109+1.44200044e-01j, -0.08757971-2.66443942e-01j,  0.1558971 +2.49096061e-02j, -0.16421838+3.76276364e-02j,  0.08841799+3.97688126e-02j,  0.06127403+8.79601343e-02j, -0.11912802+9.38176361e-02j, -0.01512363+1.98779455e-01j, -0.10425168-2.89846412e-02j,  0.16046822-1.77676457e-02j,  0.04871864-4.15742404e-02j,  0.19325653-1.69328440e-01j, -0.059617  +1.87459639e-02j, -0.23497369+7.78523444e-02j,  0.03611522+4.96031106e-02j,  0.02849174+1.81422119e-01j, -0.13379238-1.46097376e-01j,  0.13609017-3.86016200e-02j, -0.13135849-9.04921922e-02j,  0.1333314 +1.02431026e-01j,  0.23331259-1.23168916e-02j,
        0.05106233+7.45228667e-02j,  0.12189655+6.42850380e-02j,  0.04943332+2.95462475e-02j, -0.00657986+8.06994964e-02j,  0.3267687 +8.99736406e-02j, -0.14260504+1.75648292e-01j,  0.23063331+1.78219849e-01j,  0.10883261+1.28389828e-01j, -0.10597288-1.40386755e-01j,  0.01512138+5.26532655e-02j, -0.24270928-2.39424278e-01j,  0.08582485+1.81061208e-01j,  0.15870471+3.82006536e-03j, -0.14205944-7.88677962e-02j,  0.26780226+1.17371947e-01j, -0.05734894+1.19255894e-01j, -0.00708958-3.87661515e-02j, -0.0123964 +1.17519163e-01j, -0.05307584+9.65095189e-02j, -0.04746522+6.19590573e-02j, -0.03677784-2.76400184e-02j,  0.14375332+9.66259420e-02j, -0.09175759-1.16174795e-01j, -0.03764456-1.92660525e-02j, -0.14188024+1.51742465e-01j, -0.00855281-6.80432250e-02j, -0.13963677+6.77341017e-02j,  0.27226725-5.95170973e-03j,  0.07653268+6.86308978e-02j, -0.18769106+2.15711501e-01j,  0.16136537-4.42590061e-02j, -0.26360596+1.04686372e-01j, -0.09155045-8.77382640e-02j, -0.09151231+4.28425508e-02j,
       -0.06373803+3.71389234e-03j,  0.12982765+1.93272289e-01j, -0.00676779+9.13731987e-02j, -0.15669531-1.03446811e-01j,  0.13876435+1.73790050e-01j,  0.03724986-6.80542715e-02j,  0.13536485+2.06818477e-02j,  0.2134622 +7.76124343e-02j, -0.21930729-1.35324670e-02j, -0.15870289-1.47418944e-01j, -0.10525782-3.21051509e-02j,  0.02651126-7.35636015e-02j,  0.21299852-4.88944015e-02j,  0.1520081 +1.18419448e-01j,  0.02837817-1.66734491e-02j, -0.05583337+7.15315919e-02j,  0.00827433-9.71346050e-02j, -0.10828369+1.50029916e-01j, -0.05569338+1.56736408e-01j, -0.10498402-3.01603733e-02j,  0.01972677-3.28801228e-02j, -0.02545466-4.69757450e-02j,  0.23575113-6.13720081e-02j, -0.29064723+8.84431226e-02j, -0.07433566+3.29740230e-02j,  0.07812021-1.02151861e-01j, -0.0425074 +1.72860999e-01j,  0.18038703-4.84824047e-02j,  0.06760615-1.08861841e-01j,  0.25746276+7.60469955e-02j, -0.01916844-4.17126464e-02j,  0.05801   +5.47708435e-02j, -0.01089018+7.64307991e-02j, -0.01047013+4.46021957e-01j,
        0.1335352 -7.65699052e-02j,  0.04482942-4.66701163e-02j,  0.078575  -6.73430309e-02j, -0.16287533+3.68253915e-02j, -0.00326996+8.45469473e-03j, -0.30822025+1.56452958e-01j,  0.05607748+2.71034262e-02j, -0.15156807-3.99754306e-02j, -0.11732098-2.62196417e-01j, -0.12910811+1.37840055e-01j, -0.11324172+4.51349322e-02j, -0.07238787+1.95625832e-01j,  0.20782018-1.53159222e-01j, -0.0029301 -2.05737302e-02j, -0.06307179-7.76953233e-02j,  0.09180174-3.94918551e-02j,  0.09905065+1.64050652e-01j,  0.02119278-1.28555941e-01j, -0.13011198+7.50039022e-02j,  0.00364899+1.56741679e-01j,  0.12967172-4.59481445e-02j,  0.04371742-9.22641848e-02j,  0.01217403+1.42468441e-01j, -0.03321802-6.06556050e-02j, -0.33791815+2.19614336e-02j, -0.02079545-1.62357371e-01j, -0.06115126-1.31463603e-01j, -0.0408845 -1.17685338e-01j, -0.00096192-1.80065774e-04j,  0.11813011+6.17214729e-03j,  0.00417459-8.29797298e-02j,  0.08729658+2.67707592e-01j, -0.01118896-8.32911057e-02j,  0.03707148-5.83134279e-02j,
       -0.12156735+2.64457587e-01j, -0.02989997-5.84706432e-02j,  0.03302162-6.01695667e-02j,  0.05437034-9.13677674e-02j,  0.10179674+1.40846743e-01j, -0.16635965+1.27949594e-01j,  0.1454272 -1.12363084e-01j, -0.11077774-1.22746452e-01j, -0.00185723-4.56720198e-02j,  0.02600582-8.89150489e-02j, -0.227494  -6.67592408e-02j,  0.08533135-1.88751082e-01j, -0.22714608+1.14661652e-01j, -0.02690036-1.30865882e-01j, -0.10121037-6.45046877e-02j,  0.01443838-2.37190078e-02j, -0.02303954-1.61468225e-01j,  0.06055609-2.63250332e-01j,  0.13332186+2.20700929e-01j, -0.02063736+2.65142722e-01j,  0.08332522+5.90342871e-03j,  0.1721038 -2.09054691e-01j, -0.15490146-9.27267743e-02j,  0.00453307-3.86153521e-02j, -0.02048122+3.02503499e-01j,  0.01458757-4.21067447e-02j,  0.32754022-3.88409256e-03j,  0.13811814-1.38612894e-01j, -0.12084009+3.73954159e-02j,  0.07102218-2.06344326e-02j,  0.11515796+1.13122542e-01j, -0.08863491-1.39456440e-01j, -0.17917237-4.99661020e-02j,  0.04442141+1.63664359e-01j,
        0.13732508-1.50992137e-01j, -0.05139775+8.97494329e-02j,  0.08732507+1.98929252e-01j,  0.05072904-2.99507910e-02j,  0.07108474+1.65205788e-02j,  0.0194683 -8.78868281e-02j,  0.09380987-4.44516495e-02j,  0.17168417+3.91109903e-02j, -0.04639245+2.60582960e-01j,  0.05875205+2.56753485e-01j, -0.07728994-3.17930589e-02j,  0.0452049 -1.76709840e-02j,  0.00134074-7.72090938e-02j,  0.20413611-1.94606554e-02j, -0.01910068+1.39711619e-01j,  0.0356499 +1.37434345e-01j,  0.30794216-1.09704366e-01j,  0.05284195-5.64409889e-02j, -0.08984104+6.94748250e-02j,  0.02163001+1.03288462e-01j,  0.03915384-9.81971938e-02j, -0.06670679+5.81276525e-02j, -0.11508668+9.47872135e-02j, -0.0354503 -3.13816097e-01j, -0.10991197+8.71705953e-02j,  0.06963248-5.65881100e-03j,  0.06577731-1.54696868e-01j,  0.15321403-6.74125684e-03j,  0.08071347+4.48458418e-01j,  0.03395331+1.27262600e-01j,  0.04183345+4.00904175e-03j, -0.01187089-2.21527903e-02j, -0.01851325-1.47271834e-02j, -0.23601169-8.54312072e-02j,
        0.11541862-1.04823473e-01j, -0.11268181-3.21825004e-02j, -0.09001661-1.37514659e-01j, -0.11748964-2.64871993e-02j, -0.0523941 -4.95790343e-02j,  0.1465224 -1.03971485e-01j,  0.18034942+7.79615744e-02j,  0.0936947 -2.22585205e-01j,  0.16751339+8.86578713e-02j,  0.19444547+1.21567778e-02j,  0.04771682+2.78729300e-02j,  0.19635398+9.50820346e-02j,  0.05185621+1.76230346e-01j,  0.07939533-2.18013091e-02j, -0.03596743-9.94674395e-03j, -0.28690236+7.06630196e-02j, -0.01620677+1.20756724e-01j, -0.11835929+3.00001593e-02j, -0.09989775+8.70560634e-02j,  0.0627832 -9.47387901e-02j, -0.09171898+2.82637561e-02j,  0.23849114+8.96858167e-02j, -0.24665889+2.03994686e-02j,  0.22245419-4.30604068e-04j, -0.0820849 -2.36258787e-01j, -0.11703521-6.52100265e-02j,  0.05282283-4.48185202e-02j,  0.02544553-7.56696642e-02j,  0.0320835 +2.09744844e-01j,  0.02707166+2.74207623e-01j,  0.14071592+1.51271647e-02j,  0.0599873 -2.12130726e-02j, -0.1323865 +1.32285712e-01j, -0.0634149 -1.88468438e-01j,
       -0.25236535-9.40009628e-02j,  0.05804886-1.24296266e-02j,  0.01463484-1.92411356e-01j,  0.02901968-1.95938408e-01j,  0.05900759-5.70542063e-02j,  0.0039289 +1.79168231e-01j,  0.21463779+6.06068544e-02j,  0.02601461+3.44313390e-02j, -0.06804777-1.37777019e-01j, -0.04134655-7.71930937e-02j,  0.26993183+7.04042029e-03j, -0.22478871-1.11219112e-01j,  0.02216198+8.72296592e-03j,  0.00900783-1.81402113e-01j, -0.12568783+5.40727822e-02j,  0.20728804+1.49611785e-01j, -0.1540311 -1.04748775e-01j,  0.11524429+1.78469618e-01j, -0.01784981-2.05987600e-01j, -0.04310959+6.72693611e-02j,  0.09204926+1.24870358e-01j,  0.23044143-1.67687891e-01j, -0.04829998+6.96651901e-03j, -0.09200799-1.69548082e-01j, -0.08599541-5.05360845e-02j,  0.05605567-1.23777989e-02j,  0.09183321+2.03716921e-01j,  0.06046671+1.88609777e-01j, -0.35443088-2.50139768e-01j, -0.10418443+1.53252364e-01j,  0.02878444+4.48922173e-02j, -0.07655359-8.92321321e-03j,  0.06322981-5.98952645e-03j, -0.05895737-7.06273994e-02j,
        0.045825  +3.45008534e-02j, -0.0356972 +7.58719989e-03j, -0.18135564+2.31658738e-02j, -0.11367649-1.11799943e-01j, -0.02278714-7.26386363e-03j,  0.00527786+1.70825935e-01j,  0.08659992-2.45702546e-02j, -0.16132867-1.40266073e-01j, -0.16275372+1.57528240e-01j,  0.10098732-4.90008453e-02j, -0.14020292-1.26389028e-01j, -0.13387933-1.77044519e-01j,  0.15233209+1.56396670e-01j, -0.01186549+1.66770551e-01j, -0.05911019-9.37506242e-02j, -0.11032036+2.22422316e-01j, -0.32768772+1.23945218e-01j,  0.11693884+1.01153011e-01j,  0.06380873+2.73797332e-02j, -0.15242003-1.78297868e-01j,  0.08576241-9.81537390e-02j, -0.05483774+2.39049552e-02j,  0.08818984-4.80048981e-02j,  0.13795202+3.39576952e-02j,  0.15420435+1.04809134e-01j, -0.1475717 -8.35910546e-02j,  0.25587669-9.78491595e-02j,  0.12582976+1.06377618e-01j, -0.04885733+5.85877129e-02j,  0.02768058-8.97097222e-02j, -0.09572117-3.14848747e-03j, -0.09107239-1.48042190e-01j,  0.02633147+1.28206292e-02j, -0.00231722+2.40935942e-01j,
        0.08505098+4.43364674e-02j,  0.0454237 -1.20532432e-01j, -0.17493652+1.27595262e-01j,  0.01816818-1.93108598e-01j, -0.17931339+1.06943524e-01j, -0.10671963+1.39014451e-05j,  0.11498691+1.93066834e-02j,  0.23000235+1.04393237e-01j, -0.18572715-1.37399401e-01j,  0.13220069-3.09402657e-02j,  0.02990116+1.12157118e-02j, -0.02942283-1.36235506e-03j, -0.13275055-2.01044204e-02j, -0.05513657-1.15044942e-01j, -0.07453253+1.24162429e-01j,  0.19348874+1.65304419e-01j, -0.01684765-8.28080868e-02j, -0.06982499+2.38660768e-02j, -0.29603023-1.04892178e-01j,  0.31520605-5.80965984e-02j, -0.16452607-3.29924630e-02j,  0.13918688+1.34255787e-01j,  0.1461848 -5.91517992e-02j,  0.05246915+2.47209477e-02j,  0.09600898+4.48951448e-02j, -0.03040775+2.25636252e-01j, -0.03104364-1.03378328e-02j,  0.12457642-1.13129265e-02j,  0.25722645-1.07390381e-01j,  0.12453095-1.46405362e-01j, -0.20675192+5.37923723e-02j, -0.08581718-3.76855478e-02j,  0.12881044-7.30139037e-02j,  0.0330913 -1.45171188e-02j,
        0.04964024-2.63320298e-01j, -0.06851158+3.25029578e-01j, -0.06736655+3.31741867e-02j,  0.10672767-1.33657818e-02j, -0.03911025+2.71696686e-03j,  0.18376597-2.21089267e-01j, -0.02949093-2.24178456e-02j, -0.07672718+8.63619859e-02j,  0.09011718+1.34863000e-01j, -0.03532004+2.01221708e-02j, -0.0175005 +6.62198244e-02j,  0.17146927+8.06205588e-02j, -0.09194709+3.45310559e-02j,  0.05919149+8.90830332e-03j, -0.03890834+6.41903709e-02j, -0.13501504-3.99845589e-02j, -0.10279042+1.03768681e-01j, -0.05259741-5.87714457e-02j, -0.11719418-2.08936502e-02j,  0.09836174-5.44608131e-02j, -0.22877539+2.08355637e-01j,  0.04941838-9.51260734e-02j, -0.06203396+2.28604981e-02j,  0.12098849-1.44576480e-02j, -0.08451115-1.43356466e-01j,  0.15635672-1.46530151e-02j, -0.20437704-3.79884112e-02j, -0.19636121-1.71501698e-02j,  0.07255917-2.20625252e-01j, -0.28061719+7.71279703e-02j, -0.02084913-1.12045005e-01j,  0.04322484+8.40757110e-03j,  0.06080093-9.41283647e-03j, -0.08052508-4.49212849e-03j,
        0.35296504-9.29569583e-02j,  0.30139399+2.02446885e-01j, -0.1043556 -1.29299775e-01j,  0.19156652+1.16499747e-02j,  0.20865974-1.46798336e-01j, -0.13729311-1.50569340e-02j,  0.02152623+1.61941611e-01j,  0.05963193-1.30770158e-01j,  0.06462617-1.66387108e-01j, -0.11403091-8.19783097e-02j, -0.17890047-3.87091987e-02j,  0.05041442+2.34797464e-02j,  0.33716094-2.18366246e-01j,  0.04749898+7.95121529e-02j, -0.14276611+5.91160893e-03j,  0.0727171 -6.38166930e-02j, -0.03268621+7.25536789e-02j, -0.00994355-5.45862875e-02j, -0.10977213+1.11554079e-01j,  0.01783962-2.78702484e-01j, -0.00306595+2.65697928e-02j,  0.1392672 -1.06298955e-01j, -0.10153158-8.24641251e-02j, -0.2693985 +6.47512729e-02j,  0.03236581+4.07523974e-02j, -0.14424473+2.51731413e-01j, -0.01873542-2.47536237e-02j, -0.01356796-8.16033886e-02j, -0.07272296-1.47884513e-01j,  0.01967111-1.46373935e-01j,  0.23073323-8.09684340e-02j,  0.14428689+1.18128043e-01j, -0.06420706+1.47110727e-01j, -0.014288  -1.01535529e-01j,
        0.05505723+1.85830802e-02j,  0.00835002+2.95374366e-02j,  0.00710951+4.40654128e-02j,  0.17926977-3.38549657e-01j]

        u1 = ql.Unitary("testname",matrix)
        u1.decompose()
        k.gate(u1, [0, 1, 2, 3, 4])

        p.add_kernel(k)
        p.compile()
        qx.set(os.path.join(output_dir, p.name+'.qasm'))
        qx.execute()
        c0 = qx.get_state()


        self.assertAlmostEqual(helper_prob(matrix[0]),   helper_regex(c0)[0], 5)
        self.assertAlmostEqual(helper_prob(matrix[32]),  helper_regex(c0)[1], 5)
        self.assertAlmostEqual(helper_prob(matrix[64]),  helper_regex(c0)[2], 5)
        self.assertAlmostEqual(helper_prob(matrix[96]),  helper_regex(c0)[3], 5)
        self.assertAlmostEqual(helper_prob(matrix[128]), helper_regex(c0)[4], 5)
        self.assertAlmostEqual(helper_prob(matrix[160]), helper_regex(c0)[5], 5)
        self.assertAlmostEqual(helper_prob(matrix[192]), helper_regex(c0)[6], 5)
        self.assertAlmostEqual(helper_prob(matrix[224]), helper_regex(c0)[7], 5)
        self.assertAlmostEqual(helper_prob(matrix[256]), helper_regex(c0)[8], 5)
        self.assertAlmostEqual(helper_prob(matrix[288]), helper_regex(c0)[9], 5)
        self.assertAlmostEqual(helper_prob(matrix[320]), helper_regex(c0)[10], 5)
        self.assertAlmostEqual(helper_prob(matrix[352]), helper_regex(c0)[11], 5)
        self.assertAlmostEqual(helper_prob(matrix[384]), helper_regex(c0)[12], 5)
        self.assertAlmostEqual(helper_prob(matrix[416]), helper_regex(c0)[13], 5)
        self.assertAlmostEqual(helper_prob(matrix[448]), helper_regex(c0)[14], 5)
        self.assertAlmostEqual(helper_prob(matrix[480]), helper_regex(c0)[15], 5)
        self.assertAlmostEqual(helper_prob(matrix[512]), helper_regex(c0)[16], 5)
        self.assertAlmostEqual(helper_prob(matrix[544]), helper_regex(c0)[17], 5)
        self.assertAlmostEqual(helper_prob(matrix[576]), helper_regex(c0)[18], 5)
        self.assertAlmostEqual(helper_prob(matrix[608]), helper_regex(c0)[19], 5)
        self.assertAlmostEqual(helper_prob(matrix[640]), helper_regex(c0)[20], 5)
        self.assertAlmostEqual(helper_prob(matrix[672]), helper_regex(c0)[21], 5)
        self.assertAlmostEqual(helper_prob(matrix[704]), helper_regex(c0)[22], 5)
        self.assertAlmostEqual(helper_prob(matrix[736]), helper_regex(c0)[23], 5)
        self.assertAlmostEqual(helper_prob(matrix[768]), helper_regex(c0)[24], 5)
        self.assertAlmostEqual(helper_prob(matrix[800]), helper_regex(c0)[25], 5)
        self.assertAlmostEqual(helper_prob(matrix[832]), helper_regex(c0)[26], 5)
        self.assertAlmostEqual(helper_prob(matrix[864]), helper_regex(c0)[27], 5)
        self.assertAlmostEqual(helper_prob(matrix[896]), helper_regex(c0)[28], 5)
        self.assertAlmostEqual(helper_prob(matrix[928]), helper_regex(c0)[29], 5)
        self.assertAlmostEqual(helper_prob(matrix[960]), helper_regex(c0)[30], 5)
        self.assertAlmostEqual(helper_prob(matrix[992]), helper_regex(c0)[31], 5)


    @unittest.skipIf(qx is None, "qxelarator not installed")
    def test_usingqx_fullyentangled_5qubit_10011(self):
        num_qubits = 5
        p = ql.Program('test_usingqxfullentangled_5qubit_10011', platform, num_qubits)
        k = ql.Kernel('akernel', platform, num_qubits)

        matrix = [ 0.31869031-9.28734622e-02j,  0.38980148+2.14592427e-01j,  0.20279154-1.56580826e-01j,  0.00210273-2.83970875e-01j, -0.04010672-9.26812940e-02j,  0.15747049+6.08283291e-02j, -0.05274772-6.45225841e-02j,  0.05909439-3.23496026e-02j,  0.07868009+6.77298732e-02j,  0.11290142+2.48468763e-02j,  0.10092033-7.03646679e-02j, -0.03557972-3.39117261e-02j,  0.02241562+1.02714684e-02j, -0.04088796-1.12143173e-01j, -0.00144015+1.83925572e-02j, -0.1257948 -1.15394681e-01j,  0.13531631-1.84271421e-01j,  0.11293592-1.44170392e-01j, -0.06985893-1.36606289e-01j, -0.08924113-6.35923942e-02j,  0.19393965-6.35656579e-02j, -0.02153233-2.76955143e-01j, -0.12094999+1.05716669e-01j, -0.00624879+1.27471575e-01j, -0.13608981-1.22140261e-01j, -0.08243959-1.72734247e-02j,  0.06562052+1.12197102e-01j, -0.01102025-1.53811069e-01j,  0.13576338-8.95540026e-02j,  0.05730484-5.62973657e-02j, -0.08835493-4.13159024e-02j, -0.04533295+3.70144188e-02j,  0.04116657+1.58298973e-01j,  0.22270976-1.18654603e-01j,
        0.09219815+8.41433858e-02j, -0.0227499 +2.33343627e-01j, -0.13334752-6.98059663e-02j, -0.07967301-6.54413909e-02j, -0.09158972-7.03627564e-02j, -0.02332636-1.58060290e-02j,  0.23523954-3.48258461e-02j,  0.21329683+6.37364245e-02j,  0.25821394+1.30648709e-03j, -0.1118809 -1.95903237e-01j, -0.07887212-8.81857936e-02j,  0.047632  +9.40535593e-02j, -0.11726632+5.65815234e-02j,  0.08229469-4.38047420e-02j,  0.03117762+1.08469602e-01j,  0.16064616-1.30734886e-01j,  0.22181279-3.31211823e-02j,  0.07309884-2.01468425e-01j, -0.28437382+6.38292807e-02j, -0.23661479+1.17105208e-01j, -0.10436123-5.56443645e-02j,  0.20587544+1.99848797e-02j,  0.20705551+1.75496198e-02j,  0.01791984-8.31956939e-02j,  0.09737992+6.64713628e-03j,  0.0617566 -7.11998970e-02j,  0.03073603-7.25651496e-02j, -0.12056479-1.55358931e-01j, -0.09661589+4.90232280e-03j,  0.03110935-1.72748422e-01j,  0.01473304+3.62629583e-01j,  0.11031868-3.67435519e-03j,  0.04301239-1.64601498e-01j, -0.16432353+7.52258615e-02j,
       -0.00648176+6.66215752e-02j,  0.1257427 -3.71759618e-02j, -0.07793634-7.01586304e-02j,  0.0571156 +2.67410653e-01j, -0.00880782+2.09982981e-01j, -0.04961517-6.86953748e-02j, -0.15766986-1.12761472e-01j, -0.07076146-3.12372790e-02j, -0.08715236+9.29279186e-02j,  0.03843817+1.13545744e-01j, -0.10838483-1.19949631e-02j, -0.06342622+1.73231077e-01j,  0.23221532-4.28875040e-02j,  0.16514567-4.90633428e-02j, -0.0109654 +6.37891447e-02j,  0.02171279+5.89435085e-02j,  0.0199925 -2.96609865e-01j,  0.16702912+8.82996853e-02j,  0.19820571+5.01863737e-02j, -0.01237253-1.21196566e-01j,  0.11042294-2.16811518e-01j, -0.01004066-2.36556101e-01j, -0.1286729 -4.01294536e-03j, -0.11254789+5.56025311e-02j, -0.18328088-1.46524167e-02j, -0.13640243-3.71920766e-02j, -0.03793125+9.57786229e-02j,  0.07600542+1.53449546e-01j, -0.12371969+2.19599454e-01j,  0.18106889-3.10905810e-02j, -0.12698597+7.45431556e-02j,  0.02402161-1.66514384e-02j, -0.1431313 +4.63501164e-02j,  0.13656065-8.55748891e-02j,
       -0.2085481 -3.99831111e-02j, -0.05354994+8.14822771e-02j,  0.22188566+8.04753102e-02j, -0.09702996-1.54653045e-01j, -0.1018562 -1.01790676e-01j, -0.00335582+2.52475965e-01j, -0.04858119-1.52409323e-01j,  0.09335149-3.90325714e-02j,  0.08277598-4.08970043e-02j,  0.08119049+5.11051755e-02j, -0.01223217+6.17029648e-04j, -0.15137858-9.30742653e-03j,  0.1064706 +3.35870801e-02j, -0.04014048+1.33388615e-01j, -0.04315986+1.74367473e-01j, -0.04774817-9.82134162e-02j, -0.08203436+7.74038565e-02j, -0.2339137 +1.62306949e-01j,  0.11791971+2.08966161e-01j, -0.07867189-4.18549851e-02j, -0.17291904+9.47505092e-02j,  0.23630015-3.07786925e-01j, -0.09104365-1.33230919e-01j,  0.07679465+1.45726380e-01j,  0.09397243-9.26081447e-02j, -0.16092509+7.38633830e-02j, -0.02289017+1.59777790e-01j,  0.12053722+6.55620680e-02j,  0.12646833+1.04585433e-01j,  0.0264461 +1.92009889e-01j,  0.28749442+1.11327480e-01j,  0.15837267+6.12698488e-02j,  0.18181681-5.61278874e-02j,  0.07897084-1.17114924e-01j,
        0.19787494-1.67863968e-01j,  0.03852499-4.21534504e-02j, -0.14091989-1.27321872e-01j, -0.01747868-2.27419946e-01j, -0.02073576-6.24641146e-02j, -0.14241142+2.28697604e-02j,  0.15468346+2.08734157e-02j,  0.04505001-9.46333157e-02j, -0.09148317-2.26152985e-01j,  0.08577989+2.30863031e-01j, -0.08152502-8.74340592e-02j, -0.06465018-7.35108360e-02j, -0.21595512-8.66695180e-03j,  0.03304541-1.91886499e-01j,  0.04448112+3.67289455e-02j,  0.01969849-5.34777195e-02j, -0.03209367+3.02797601e-02j,  0.17389718+1.19098672e-01j, -0.10192559-3.02362398e-01j, -0.10224653-8.09241417e-02j, -0.12601597-6.86631211e-02j,  0.11275009+1.40915100e-01j,  0.03214418+1.48701215e-01j, -0.11571373+3.57083353e-02j,  0.03222285-5.19221441e-02j, -0.00250593+7.32186819e-02j, -0.15549573+1.77404851e-01j,  0.08568275+1.02973155e-01j,  0.11314133-2.13171498e-01j,  0.22748546-5.69951563e-02j,  0.14929197+1.31715414e-01j, -0.16301646+3.65045553e-03j,  0.13494125+2.31602145e-01j,  0.24267648-1.77780817e-01j,
       -0.00736974+7.72680290e-02j, -0.04867011+1.22605525e-01j,  0.05051748+8.06196677e-02j, -0.01749415+6.33486594e-02j,  0.06408343-4.51492484e-02j, -0.02543799-1.33253676e-01j, -0.05785745-4.71803669e-02j, -0.24358675-1.18083337e-02j,  0.00061111-5.96573111e-03j,  0.17487681-8.55625475e-02j,  0.13181372-5.47918839e-02j, -0.14072394+1.08475923e-01j,  0.05919593+1.78284217e-01j, -0.00292253-2.17168452e-02j,  0.19948189-1.95177980e-01j, -0.11146926-1.55684600e-01j,  0.02692391-9.18282632e-02j, -0.03804582-7.62499524e-02j,  0.18562866+1.41900953e-01j,  0.15468899+7.03401694e-03j,  0.10617502+2.96183301e-01j,  0.12124371+1.42279327e-02j, -0.12974516+1.87600027e-01j, -0.23270386+1.59618723e-01j, -0.14928652-8.27397154e-02j,  0.06670844+6.35681954e-02j,  0.03466266+1.89244901e-01j, -0.00961646-1.02903972e-01j,  0.19899344-2.38199195e-01j, -0.16594523-4.43067845e-02j,  0.27258801-7.49570862e-02j,  0.08182091+2.03334342e-02j, -0.02454051-4.82668158e-02j, -0.08557127+3.04552132e-02j,
        0.01303575+8.88057122e-02j,  0.13253621+5.05712004e-02j,  0.07763894+1.13841327e-01j, -0.28730914-4.49839630e-02j,  0.07031891-3.38973984e-03j, -0.04794523-1.67972335e-01j, -0.18102171+2.08760542e-01j, -0.08845631-9.70771934e-02j,  0.03546718+4.80846877e-02j, -0.08866794-5.19207245e-02j, -0.15099182-9.77070105e-02j, -0.05473901+2.33013978e-01j, -0.04645356-8.89489153e-02j,  0.07548625+1.80517821e-01j,  0.16840691+2.15268260e-01j, -0.09962074-7.35772706e-03j, -0.10104245+1.74017433e-02j, -0.09302095-1.10945928e-01j, -0.035157  +2.50873519e-02j,  0.10622507+1.29398421e-01j, -0.20965829-4.55862887e-02j,  0.05220909+6.66834897e-02j, -0.09672108+1.09403436e-01j,  0.12697788-6.19212188e-02j,  0.05729917+1.44378294e-01j, -0.15808366-3.82581632e-02j,  0.10716098-4.62942406e-02j,  0.24961573+1.32840816e-01j,  0.0627808 +2.39056706e-02j,  0.18311487+7.98582936e-03j,  0.02661541+7.40701198e-02j,  0.04699528+1.88767961e-01j,  0.04750332-2.25995642e-02j,  0.07193907+5.68042859e-02j,
       -0.02763382-3.43370436e-02j,  0.11205088-1.98370084e-02j, -0.11424545+1.14269285e-03j,  0.06885854-2.09915302e-01j, -0.05625496-2.88701666e-01j, -0.08183393+2.31774294e-01j, -0.09301037-4.03842722e-02j, -0.06069309+2.57502142e-02j, -0.18634877+9.85377377e-02j,  0.01474395+9.22414287e-02j,  0.04147054-1.74520016e-01j,  0.06794102-1.59508183e-01j, -0.13292245-5.38490513e-02j, -0.18753702+2.82751900e-01j,  0.00899866-2.80951474e-01j,  0.20377748+8.19207845e-02j, -0.14028603-1.39624056e-01j,  0.10741114+2.60308736e-02j, -0.22833573+6.02730469e-02j,  0.16071761-1.25615817e-01j,  0.08060865-5.81044643e-03j,  0.16141495-4.86994019e-02j,  0.11263654-1.87107794e-02j,  0.06859488-1.90280093e-01j,  0.10733862+4.45380867e-02j, -0.11489398-2.10578670e-01j, -0.0864833 -1.73958604e-01j,  0.12293904-1.50703768e-01j, -0.00629652+2.98133822e-02j,  0.16452648+7.76415767e-02j,  0.16219009+2.46017766e-01j, -0.04582374-1.16806045e-01j,  0.15109013+9.45671154e-03j,  0.04773975-1.54745106e-01j,
        0.21822796-1.87975523e-03j,  0.16596711-1.31539539e-01j,  0.25621724-4.31460990e-02j,  0.23071937+1.38086347e-01j,  0.10615413-1.24941186e-01j,  0.00343902+5.79927212e-02j,  0.10569282-2.64952183e-01j, -0.13601637+5.39259774e-02j, -0.13182901+9.15307749e-02j,  0.03524551-1.35956850e-01j,  0.0957622 -1.71837228e-02j, -0.03707841-5.40514827e-02j, -0.05729147-7.33164458e-02j, -0.18631267+1.00759871e-01j, -0.02434746-2.22824245e-02j, -0.02570765-3.90074186e-02j,  0.17946901+1.86288095e-02j,  0.07742897+3.19064602e-02j, -0.17538437+2.18666227e-01j,  0.10029635-8.92554711e-03j, -0.13379504-1.03683797e-02j, -0.11115363-4.48983441e-02j,  0.00163172-2.05325390e-02j,  0.02753729-1.28591197e-01j,  0.01933548+2.37393316e-01j,  0.07102201-1.19729329e-01j, -0.07517562+7.47947883e-02j, -0.03383077-1.23796732e-01j, -0.05575669-2.97673975e-02j, -0.04860924+1.02986531e-01j,  0.11384071+2.36429953e-01j, -0.26355793+1.30580300e-02j, -0.2665541 +6.72995742e-02j, -0.04663019-5.64857364e-03j,
        0.15703188+2.25734925e-02j, -0.02611337-4.94904084e-03j,  0.31897764+7.13870567e-02j,  0.15501272-1.48107261e-01j,  0.18034006-2.37497106e-01j,  0.21350438-8.08313917e-02j,  0.0620688 +5.98457145e-02j, -0.04996277+1.09069384e-02j, -0.09282843-5.59942293e-02j, -0.05363359+4.83839918e-02j, -0.20946404-1.85419524e-01j, -0.05481421+8.78420662e-02j, -0.19261214-1.04875021e-01j, -0.00083685-2.70091261e-02j, -0.17618069+8.47803615e-02j,  0.16055652+5.98821538e-03j, -0.0635621 +8.16228775e-02j, -0.22507829-4.14268948e-02j, -0.00791737+7.40481825e-02j,  0.19970347-1.15972939e-01j, -0.08619572+1.19678540e-01j, -0.184931  -1.13524848e-01j,  0.04824348-5.85668978e-02j, -0.22446284+1.11472258e-02j,  0.09629746-1.88788542e-01j, -0.18228537-3.89615785e-04j,  0.09084756+4.78058679e-02j, -0.00889583-1.74554680e-01j, -0.07447697-4.48823321e-02j, -0.05076077-6.24206002e-02j, -0.14050658+8.38982646e-02j,  0.07428934-6.30440232e-02j,  0.05701074-1.00819168e-01j,  0.07009481+8.11789378e-02j,
       -0.01155395+2.46650660e-01j,  0.25264038-1.98419236e-01j, -0.09155521-2.79616998e-02j,  0.06750545-1.52831769e-01j,  0.1068504 -1.78545409e-01j, -0.06203486+2.86380485e-02j,  0.23067545-1.23638547e-01j, -0.02397582+2.15643846e-01j,  0.01810979+1.08067552e-01j,  0.09130261-4.68850866e-02j,  0.13093158-1.51875212e-01j,  0.25207024+5.80216347e-02j,  0.02600999-1.27799785e-01j,  0.03509714-5.46256940e-02j,  0.04362407-3.07563727e-02j,  0.12488249+6.70881126e-02j,  0.05539679+1.15790184e-01j,  0.23107124-9.66168589e-02j, -0.09977799-9.88045601e-02j, -0.05633534+2.79762650e-01j, -0.02304281-2.42282613e-02j,  0.1276518 -2.32550502e-02j,  0.25634814-3.02429796e-02j,  0.30827737-2.19288542e-01j, -0.02512791+2.13783374e-01j,  0.15453741-7.04163688e-02j, -0.21441715+2.05959415e-01j, -0.02827968+4.71161636e-02j, -0.03837343+6.70595235e-02j, -0.07854483-3.12796395e-02j, -0.03615927+1.10733671e-01j,  0.21779074-1.39489256e-01j,  0.06619192+5.38352432e-02j, -0.0680216 -1.05456770e-01j,
       -0.10316128+1.32947183e-01j, -0.06345699-1.85555087e-01j, -0.00893067+1.52852423e-01j,  0.03135864+1.10423220e-01j, -0.182351  +2.77954961e-02j, -0.09252137+1.09061091e-01j, -0.0797695 +1.15176285e-02j,  0.05051009+2.57152535e-01j,  0.09344185-1.12906975e-01j,  0.04587659+8.90786692e-02j, -0.02471718+4.53344925e-02j, -0.08880236+3.62673481e-02j, -0.05981018+9.78912466e-02j, -0.00118743-5.07702805e-02j, -0.08119522+5.16043940e-02j,  0.11854883+9.79110177e-02j,  0.28543526-8.57540624e-02j,  0.28069514+2.00242562e-01j, -0.01036913-1.12897546e-01j, -0.08470073+1.91009156e-02j,  0.01428585+7.92620224e-02j, -0.15567322-4.85322282e-02j,  0.14203257-2.97248067e-01j,  0.15075682-1.33294241e-01j,  0.08107944-6.10561974e-02j,  0.07558358-3.29486035e-02j, -0.04042877-2.49142675e-02j,  0.05557881-1.93956804e-01j, -0.00589446+9.44678255e-02j,  0.1653676 -4.08479951e-02j,  0.14382039+1.57269491e-02j, -0.22311804-8.79699173e-02j,  0.09825566+1.52084444e-02j,  0.00938452-3.15649024e-01j,
       -0.03982978+1.22637508e-01j, -0.15670677-1.93426126e-01j,  0.22741559-4.39643322e-02j, -0.13362661-9.94353174e-02j, -0.09445278+4.93195562e-02j, -0.04684833-8.59308253e-02j,  0.08890091-1.16876390e-01j, -0.18726614+7.50813913e-02j, -0.01806267-2.00321404e-02j,  0.09338316-1.69711164e-01j, -0.03114173+1.43744729e-01j, -0.01515641+7.72217128e-02j,  0.21301431+5.92330407e-02j,  0.12250555+1.16784140e-01j,  0.0492589 +1.82225369e-01j,  0.09296806+1.58772507e-02j, -0.06700279+7.86869873e-02j, -0.02389099-5.36170682e-02j,  0.00545649-1.25491880e-03j,  0.09228983+2.64561438e-01j, -0.08125859-3.27415023e-02j, -0.03769576-2.64763488e-01j,  0.0914594 +1.90133579e-01j, -0.27352411+6.32203214e-02j, -0.00087467-8.61094525e-02j,  0.13735927+8.73538830e-03j, -0.08484748+1.68213884e-01j, -0.07040327-1.76254392e-01j, -0.08363638-8.30902369e-02j,  0.14643814+6.63711322e-02j, -0.31659998-1.04317904e-01j,  0.07830602+2.93183609e-02j,  0.11041879+1.50347028e-01j, -0.00433818-1.72946523e-01j,
       -0.15422074+9.38342826e-02j, -0.14194574+3.64105744e-02j,  0.06297505+7.88548664e-02j,  0.01106598-2.65402837e-01j,  0.07164956-8.12953528e-02j, -0.12514039-1.84403896e-01j, -0.17295559+3.58171829e-02j, -0.03655755-7.10559195e-02j, -0.03821694-1.10973040e-01j,  0.18546141+1.10662839e-01j, -0.10195195+1.32367694e-01j, -0.05016084+2.78628720e-02j, -0.19079393+1.40041256e-02j,  0.07878861-3.38112621e-02j,  0.13730204+1.52897765e-01j,  0.11815899+3.49910958e-02j, -0.02648579-1.03280312e-01j,  0.11970226-2.50844123e-01j,  0.10406627-9.12689026e-02j,  0.07247411-2.51491332e-01j,  0.06550999-2.94078974e-01j, -0.12079469-5.00355065e-02j,  0.06000345-1.02467349e-01j,  0.08823557+3.66136284e-02j,  0.02291526+3.63437115e-02j, -0.07124433+2.31676270e-01j,  0.17493588+5.98421039e-02j, -0.17824122-1.97944096e-02j, -0.00491994-9.10500757e-02j,  0.19633245+6.47815099e-02j, -0.03770238-7.48581318e-02j, -0.18402244+9.04322714e-02j, -0.2842845 -1.40285725e-01j,  0.00138785+1.08042021e-01j,
        0.16088797+2.75183648e-01j, -0.0865634 -7.36993417e-02j,  0.05178655+5.29576072e-02j, -0.05123872-1.29090313e-02j, -0.03079395-1.69557846e-01j,  0.23219467-7.71729365e-03j, -0.01135984-6.49120093e-02j,  0.08717993-9.71885487e-02j, -0.02043387+1.16518568e-01j, -0.08256357+1.23302259e-02j,  0.13742387-2.00583302e-01j,  0.11087765+2.22213806e-02j,  0.10703254+3.53681589e-02j, -0.04998617+7.13667998e-02j, -0.2463513 -2.30198030e-01j,  0.09831487+1.92709068e-01j,  0.10999549+1.28740664e-01j, -0.04056669+9.08016920e-02j, -0.03342728-9.92407179e-02j,  0.09352449-4.93911914e-02j, -0.11841153-8.25481366e-02j, -0.0263205 +1.91245810e-01j, -0.15521225-6.80613837e-02j,  0.18223827-2.68908129e-01j,  0.0411945 +1.12072453e-01j, -0.02954085+6.34315408e-02j, -0.01019486-1.24389083e-01j,  0.19174201-7.05812742e-02j,  0.19351232+1.42610666e-02j,  0.12937332-1.45006522e-01j,  0.01111355+1.11974478e-01j,  0.25163849+7.58955475e-02j,  0.06967535+1.51710939e-01j, -0.26064587+5.85797495e-02j,
       -0.05364486-8.37537594e-02j,  0.02473011+1.57624180e-01j,  0.0788524 +4.24067733e-02j, -0.05353458-3.59527188e-02j,  0.24630053-3.09146961e-01j,  0.12673895+2.54501080e-02j,  0.13328446+1.27420821e-01j, -0.03311185+8.64376474e-02j, -0.10126181-3.33404906e-02j,  0.05819512-2.42452607e-01j,  0.12966928+1.92345459e-01j, -0.10237172+7.87217786e-02j, -0.12008   +8.02686485e-02j,  0.11309599+3.47582961e-02j,  0.16921731-6.49645604e-02j,  0.10847358+1.32814258e-01j,  0.09620142+8.29342007e-02j, -0.03836254+1.18815716e-01j,  0.10334279-1.21404737e-02j, -0.19366239-5.73423731e-02j,  0.11445103-7.69154143e-02j,  0.10345336+3.42165082e-02j,  0.0870257 +5.06977361e-02j, -0.0262899 +4.49013808e-02j, -0.0367388 +1.36360059e-02j,  0.00976608-1.86860241e-01j,  0.15386709+1.46930831e-01j,  0.11249562+2.57278918e-02j,  0.08496388-1.11776874e-01j, -0.07162906-1.41500632e-02j,  0.076649  -2.72671417e-01j,  0.12029408-2.43316647e-01j,  0.29672048-6.39702972e-02j,  0.1939962 -1.55753156e-02j,
        0.08677801+1.96162231e-01j,  0.1237203 -9.61956522e-02j, -0.16119964+3.89474786e-02j,  0.09207276-2.54823411e-01j,  0.03475803-5.50657361e-02j, -0.21263069-7.05923500e-02j, -0.06092331+4.49331302e-02j, -0.02461632+3.39504695e-02j,  0.0345771 +2.39801010e-01j,  0.00891307+1.12739196e-01j,  0.13060822-1.11694609e-01j,  0.09803224+1.73134288e-01j, -0.07234639+1.28840723e-02j,  0.11471256+3.77081748e-02j,  0.26422031-1.58104940e-01j,  0.02654836-1.38859272e-01j, -0.04278432-1.46473478e-02j,  0.28242235-5.27977137e-02j, -0.13193171+1.21081065e-01j,  0.06133633-4.22267064e-02j, -0.08280452+2.04720842e-02j,  0.02083153+5.42313877e-02j,  0.12016721+1.60501416e-01j, -0.12225807-2.76668735e-01j,  0.02102305+9.09998231e-02j,  0.11747776+3.62319311e-01j,  0.09912628+1.50849159e-02j, -0.15640258+2.48010133e-02j,  0.0546514 +2.59861755e-02j, -0.01002552+6.65787181e-02j, -0.02898995+9.89915581e-02j, -0.00717829-1.37245312e-01j,  0.00055712+1.86303843e-01j,  0.04400996+1.19535156e-01j,
        0.05636026-2.16779961e-01j, -0.05913502-2.77370485e-01j,  0.20737913+2.02848948e-01j, -0.07528717+7.93840780e-02j,  0.05451348+1.33425914e-01j, -0.12290648+7.58881312e-02j,  0.10321466+1.24983234e-01j,  0.13371569-1.00033395e-01j, -0.05791197+2.68575587e-02j,  0.04652659+4.60658211e-02j,  0.00131806+5.92140285e-02j, -0.13481008+2.31672893e-02j, -0.13689412+1.17954022e-01j,  0.04998811-2.02833835e-02j, -0.14165519+3.56756720e-01j, -0.07856852+6.35118506e-02j,  0.05564543-9.74922249e-02j, -0.21743105-5.41409515e-02j, -0.16217875+7.97524864e-02j, -0.19486651-9.99801439e-02j,  0.19124263-4.71432152e-02j,  0.01035372+4.63843919e-02j, -0.07218978+1.32977797e-01j, -0.21002818-1.31679835e-01j,  0.05305256-1.54340691e-02j, -0.19401635+6.69582303e-02j,  0.05139607+1.93092981e-01j, -0.09946416+4.37566125e-02j,  0.10192397-4.16617603e-02j, -0.12405403-9.78811063e-02j,  0.05812519-3.95372746e-05j,  0.00099002-1.14739425e-02j,  0.05247123-8.40118490e-02j,  0.04501583+1.44968196e-01j,
        0.03301905-4.80048648e-02j,  0.02823323-1.78191318e-02j,  0.08196271-6.89791351e-03j,  0.02038618+7.47434818e-02j, -0.0372285 +4.85572384e-02j,  0.03293172+1.46606707e-02j, -0.18339563+6.37443359e-02j, -0.11214925-1.13505125e-01j, -0.06063048+1.45448526e-01j,  0.34233663-3.24467430e-01j,  0.07664073-1.44247607e-01j, -0.28993637+1.68069982e-01j, -0.18237161+2.05640159e-01j,  0.05552109+1.44200044e-01j, -0.08757971-2.66443942e-01j,  0.1558971 +2.49096061e-02j, -0.16421838+3.76276364e-02j,  0.08841799+3.97688126e-02j,  0.06127403+8.79601343e-02j, -0.11912802+9.38176361e-02j, -0.01512363+1.98779455e-01j, -0.10425168-2.89846412e-02j,  0.16046822-1.77676457e-02j,  0.04871864-4.15742404e-02j,  0.19325653-1.69328440e-01j, -0.059617  +1.87459639e-02j, -0.23497369+7.78523444e-02j,  0.03611522+4.96031106e-02j,  0.02849174+1.81422119e-01j, -0.13379238-1.46097376e-01j,  0.13609017-3.86016200e-02j, -0.13135849-9.04921922e-02j,  0.1333314 +1.02431026e-01j,  0.23331259-1.23168916e-02j,
        0.05106233+7.45228667e-02j,  0.12189655+6.42850380e-02j,  0.04943332+2.95462475e-02j, -0.00657986+8.06994964e-02j,  0.3267687 +8.99736406e-02j, -0.14260504+1.75648292e-01j,  0.23063331+1.78219849e-01j,  0.10883261+1.28389828e-01j, -0.10597288-1.40386755e-01j,  0.01512138+5.26532655e-02j, -0.24270928-2.39424278e-01j,  0.08582485+1.81061208e-01j,  0.15870471+3.82006536e-03j, -0.14205944-7.88677962e-02j,  0.26780226+1.17371947e-01j, -0.05734894+1.19255894e-01j, -0.00708958-3.87661515e-02j, -0.0123964 +1.17519163e-01j, -0.05307584+9.65095189e-02j, -0.04746522+6.19590573e-02j, -0.03677784-2.76400184e-02j,  0.14375332+9.66259420e-02j, -0.09175759-1.16174795e-01j, -0.03764456-1.92660525e-02j, -0.14188024+1.51742465e-01j, -0.00855281-6.80432250e-02j, -0.13963677+6.77341017e-02j,  0.27226725-5.95170973e-03j,  0.07653268+6.86308978e-02j, -0.18769106+2.15711501e-01j,  0.16136537-4.42590061e-02j, -0.26360596+1.04686372e-01j, -0.09155045-8.77382640e-02j, -0.09151231+4.28425508e-02j,
       -0.06373803+3.71389234e-03j,  0.12982765+1.93272289e-01j, -0.00676779+9.13731987e-02j, -0.15669531-1.03446811e-01j,  0.13876435+1.73790050e-01j,  0.03724986-6.80542715e-02j,  0.13536485+2.06818477e-02j,  0.2134622 +7.76124343e-02j, -0.21930729-1.35324670e-02j, -0.15870289-1.47418944e-01j, -0.10525782-3.21051509e-02j,  0.02651126-7.35636015e-02j,  0.21299852-4.88944015e-02j,  0.1520081 +1.18419448e-01j,  0.02837817-1.66734491e-02j, -0.05583337+7.15315919e-02j,  0.00827433-9.71346050e-02j, -0.10828369+1.50029916e-01j, -0.05569338+1.56736408e-01j, -0.10498402-3.01603733e-02j,  0.01972677-3.28801228e-02j, -0.02545466-4.69757450e-02j,  0.23575113-6.13720081e-02j, -0.29064723+8.84431226e-02j, -0.07433566+3.29740230e-02j,  0.07812021-1.02151861e-01j, -0.0425074 +1.72860999e-01j,  0.18038703-4.84824047e-02j,  0.06760615-1.08861841e-01j,  0.25746276+7.60469955e-02j, -0.01916844-4.17126464e-02j,  0.05801   +5.47708435e-02j, -0.01089018+7.64307991e-02j, -0.01047013+4.46021957e-01j,
        0.1335352 -7.65699052e-02j,  0.04482942-4.66701163e-02j,  0.078575  -6.73430309e-02j, -0.16287533+3.68253915e-02j, -0.00326996+8.45469473e-03j, -0.30822025+1.56452958e-01j,  0.05607748+2.71034262e-02j, -0.15156807-3.99754306e-02j, -0.11732098-2.62196417e-01j, -0.12910811+1.37840055e-01j, -0.11324172+4.51349322e-02j, -0.07238787+1.95625832e-01j,  0.20782018-1.53159222e-01j, -0.0029301 -2.05737302e-02j, -0.06307179-7.76953233e-02j,  0.09180174-3.94918551e-02j,  0.09905065+1.64050652e-01j,  0.02119278-1.28555941e-01j, -0.13011198+7.50039022e-02j,  0.00364899+1.56741679e-01j,  0.12967172-4.59481445e-02j,  0.04371742-9.22641848e-02j,  0.01217403+1.42468441e-01j, -0.03321802-6.06556050e-02j, -0.33791815+2.19614336e-02j, -0.02079545-1.62357371e-01j, -0.06115126-1.31463603e-01j, -0.0408845 -1.17685338e-01j, -0.00096192-1.80065774e-04j,  0.11813011+6.17214729e-03j,  0.00417459-8.29797298e-02j,  0.08729658+2.67707592e-01j, -0.01118896-8.32911057e-02j,  0.03707148-5.83134279e-02j,
       -0.12156735+2.64457587e-01j, -0.02989997-5.84706432e-02j,  0.03302162-6.01695667e-02j,  0.05437034-9.13677674e-02j,  0.10179674+1.40846743e-01j, -0.16635965+1.27949594e-01j,  0.1454272 -1.12363084e-01j, -0.11077774-1.22746452e-01j, -0.00185723-4.56720198e-02j,  0.02600582-8.89150489e-02j, -0.227494  -6.67592408e-02j,  0.08533135-1.88751082e-01j, -0.22714608+1.14661652e-01j, -0.02690036-1.30865882e-01j, -0.10121037-6.45046877e-02j,  0.01443838-2.37190078e-02j, -0.02303954-1.61468225e-01j,  0.06055609-2.63250332e-01j,  0.13332186+2.20700929e-01j, -0.02063736+2.65142722e-01j,  0.08332522+5.90342871e-03j,  0.1721038 -2.09054691e-01j, -0.15490146-9.27267743e-02j,  0.00453307-3.86153521e-02j, -0.02048122+3.02503499e-01j,  0.01458757-4.21067447e-02j,  0.32754022-3.88409256e-03j,  0.13811814-1.38612894e-01j, -0.12084009+3.73954159e-02j,  0.07102218-2.06344326e-02j,  0.11515796+1.13122542e-01j, -0.08863491-1.39456440e-01j, -0.17917237-4.99661020e-02j,  0.04442141+1.63664359e-01j,
        0.13732508-1.50992137e-01j, -0.05139775+8.97494329e-02j,  0.08732507+1.98929252e-01j,  0.05072904-2.99507910e-02j,  0.07108474+1.65205788e-02j,  0.0194683 -8.78868281e-02j,  0.09380987-4.44516495e-02j,  0.17168417+3.91109903e-02j, -0.04639245+2.60582960e-01j,  0.05875205+2.56753485e-01j, -0.07728994-3.17930589e-02j,  0.0452049 -1.76709840e-02j,  0.00134074-7.72090938e-02j,  0.20413611-1.94606554e-02j, -0.01910068+1.39711619e-01j,  0.0356499 +1.37434345e-01j,  0.30794216-1.09704366e-01j,  0.05284195-5.64409889e-02j, -0.08984104+6.94748250e-02j,  0.02163001+1.03288462e-01j,  0.03915384-9.81971938e-02j, -0.06670679+5.81276525e-02j, -0.11508668+9.47872135e-02j, -0.0354503 -3.13816097e-01j, -0.10991197+8.71705953e-02j,  0.06963248-5.65881100e-03j,  0.06577731-1.54696868e-01j,  0.15321403-6.74125684e-03j,  0.08071347+4.48458418e-01j,  0.03395331+1.27262600e-01j,  0.04183345+4.00904175e-03j, -0.01187089-2.21527903e-02j, -0.01851325-1.47271834e-02j, -0.23601169-8.54312072e-02j,
        0.11541862-1.04823473e-01j, -0.11268181-3.21825004e-02j, -0.09001661-1.37514659e-01j, -0.11748964-2.64871993e-02j, -0.0523941 -4.95790343e-02j,  0.1465224 -1.03971485e-01j,  0.18034942+7.79615744e-02j,  0.0936947 -2.22585205e-01j,  0.16751339+8.86578713e-02j,  0.19444547+1.21567778e-02j,  0.04771682+2.78729300e-02j,  0.19635398+9.50820346e-02j,  0.05185621+1.76230346e-01j,  0.07939533-2.18013091e-02j, -0.03596743-9.94674395e-03j, -0.28690236+7.06630196e-02j, -0.01620677+1.20756724e-01j, -0.11835929+3.00001593e-02j, -0.09989775+8.70560634e-02j,  0.0627832 -9.47387901e-02j, -0.09171898+2.82637561e-02j,  0.23849114+8.96858167e-02j, -0.24665889+2.03994686e-02j,  0.22245419-4.30604068e-04j, -0.0820849 -2.36258787e-01j, -0.11703521-6.52100265e-02j,  0.05282283-4.48185202e-02j,  0.02544553-7.56696642e-02j,  0.0320835 +2.09744844e-01j,  0.02707166+2.74207623e-01j,  0.14071592+1.51271647e-02j,  0.0599873 -2.12130726e-02j, -0.1323865 +1.32285712e-01j, -0.0634149 -1.88468438e-01j,
       -0.25236535-9.40009628e-02j,  0.05804886-1.24296266e-02j,  0.01463484-1.92411356e-01j,  0.02901968-1.95938408e-01j,  0.05900759-5.70542063e-02j,  0.0039289 +1.79168231e-01j,  0.21463779+6.06068544e-02j,  0.02601461+3.44313390e-02j, -0.06804777-1.37777019e-01j, -0.04134655-7.71930937e-02j,  0.26993183+7.04042029e-03j, -0.22478871-1.11219112e-01j,  0.02216198+8.72296592e-03j,  0.00900783-1.81402113e-01j, -0.12568783+5.40727822e-02j,  0.20728804+1.49611785e-01j, -0.1540311 -1.04748775e-01j,  0.11524429+1.78469618e-01j, -0.01784981-2.05987600e-01j, -0.04310959+6.72693611e-02j,  0.09204926+1.24870358e-01j,  0.23044143-1.67687891e-01j, -0.04829998+6.96651901e-03j, -0.09200799-1.69548082e-01j, -0.08599541-5.05360845e-02j,  0.05605567-1.23777989e-02j,  0.09183321+2.03716921e-01j,  0.06046671+1.88609777e-01j, -0.35443088-2.50139768e-01j, -0.10418443+1.53252364e-01j,  0.02878444+4.48922173e-02j, -0.07655359-8.92321321e-03j,  0.06322981-5.98952645e-03j, -0.05895737-7.06273994e-02j,
        0.045825  +3.45008534e-02j, -0.0356972 +7.58719989e-03j, -0.18135564+2.31658738e-02j, -0.11367649-1.11799943e-01j, -0.02278714-7.26386363e-03j,  0.00527786+1.70825935e-01j,  0.08659992-2.45702546e-02j, -0.16132867-1.40266073e-01j, -0.16275372+1.57528240e-01j,  0.10098732-4.90008453e-02j, -0.14020292-1.26389028e-01j, -0.13387933-1.77044519e-01j,  0.15233209+1.56396670e-01j, -0.01186549+1.66770551e-01j, -0.05911019-9.37506242e-02j, -0.11032036+2.22422316e-01j, -0.32768772+1.23945218e-01j,  0.11693884+1.01153011e-01j,  0.06380873+2.73797332e-02j, -0.15242003-1.78297868e-01j,  0.08576241-9.81537390e-02j, -0.05483774+2.39049552e-02j,  0.08818984-4.80048981e-02j,  0.13795202+3.39576952e-02j,  0.15420435+1.04809134e-01j, -0.1475717 -8.35910546e-02j,  0.25587669-9.78491595e-02j,  0.12582976+1.06377618e-01j, -0.04885733+5.85877129e-02j,  0.02768058-8.97097222e-02j, -0.09572117-3.14848747e-03j, -0.09107239-1.48042190e-01j,  0.02633147+1.28206292e-02j, -0.00231722+2.40935942e-01j,
        0.08505098+4.43364674e-02j,  0.0454237 -1.20532432e-01j, -0.17493652+1.27595262e-01j,  0.01816818-1.93108598e-01j, -0.17931339+1.06943524e-01j, -0.10671963+1.39014451e-05j,  0.11498691+1.93066834e-02j,  0.23000235+1.04393237e-01j, -0.18572715-1.37399401e-01j,  0.13220069-3.09402657e-02j,  0.02990116+1.12157118e-02j, -0.02942283-1.36235506e-03j, -0.13275055-2.01044204e-02j, -0.05513657-1.15044942e-01j, -0.07453253+1.24162429e-01j,  0.19348874+1.65304419e-01j, -0.01684765-8.28080868e-02j, -0.06982499+2.38660768e-02j, -0.29603023-1.04892178e-01j,  0.31520605-5.80965984e-02j, -0.16452607-3.29924630e-02j,  0.13918688+1.34255787e-01j,  0.1461848 -5.91517992e-02j,  0.05246915+2.47209477e-02j,  0.09600898+4.48951448e-02j, -0.03040775+2.25636252e-01j, -0.03104364-1.03378328e-02j,  0.12457642-1.13129265e-02j,  0.25722645-1.07390381e-01j,  0.12453095-1.46405362e-01j, -0.20675192+5.37923723e-02j, -0.08581718-3.76855478e-02j,  0.12881044-7.30139037e-02j,  0.0330913 -1.45171188e-02j,
        0.04964024-2.63320298e-01j, -0.06851158+3.25029578e-01j, -0.06736655+3.31741867e-02j,  0.10672767-1.33657818e-02j, -0.03911025+2.71696686e-03j,  0.18376597-2.21089267e-01j, -0.02949093-2.24178456e-02j, -0.07672718+8.63619859e-02j,  0.09011718+1.34863000e-01j, -0.03532004+2.01221708e-02j, -0.0175005 +6.62198244e-02j,  0.17146927+8.06205588e-02j, -0.09194709+3.45310559e-02j,  0.05919149+8.90830332e-03j, -0.03890834+6.41903709e-02j, -0.13501504-3.99845589e-02j, -0.10279042+1.03768681e-01j, -0.05259741-5.87714457e-02j, -0.11719418-2.08936502e-02j,  0.09836174-5.44608131e-02j, -0.22877539+2.08355637e-01j,  0.04941838-9.51260734e-02j, -0.06203396+2.28604981e-02j,  0.12098849-1.44576480e-02j, -0.08451115-1.43356466e-01j,  0.15635672-1.46530151e-02j, -0.20437704-3.79884112e-02j, -0.19636121-1.71501698e-02j,  0.07255917-2.20625252e-01j, -0.28061719+7.71279703e-02j, -0.02084913-1.12045005e-01j,  0.04322484+8.40757110e-03j,  0.06080093-9.41283647e-03j, -0.08052508-4.49212849e-03j,
        0.35296504-9.29569583e-02j,  0.30139399+2.02446885e-01j, -0.1043556 -1.29299775e-01j,  0.19156652+1.16499747e-02j,  0.20865974-1.46798336e-01j, -0.13729311-1.50569340e-02j,  0.02152623+1.61941611e-01j,  0.05963193-1.30770158e-01j,  0.06462617-1.66387108e-01j, -0.11403091-8.19783097e-02j, -0.17890047-3.87091987e-02j,  0.05041442+2.34797464e-02j,  0.33716094-2.18366246e-01j,  0.04749898+7.95121529e-02j, -0.14276611+5.91160893e-03j,  0.0727171 -6.38166930e-02j, -0.03268621+7.25536789e-02j, -0.00994355-5.45862875e-02j, -0.10977213+1.11554079e-01j,  0.01783962-2.78702484e-01j, -0.00306595+2.65697928e-02j,  0.1392672 -1.06298955e-01j, -0.10153158-8.24641251e-02j, -0.2693985 +6.47512729e-02j,  0.03236581+4.07523974e-02j, -0.14424473+2.51731413e-01j, -0.01873542-2.47536237e-02j, -0.01356796-8.16033886e-02j, -0.07272296-1.47884513e-01j,  0.01967111-1.46373935e-01j,  0.23073323-8.09684340e-02j,  0.14428689+1.18128043e-01j, -0.06420706+1.47110727e-01j, -0.014288  -1.01535529e-01j,
        0.05505723+1.85830802e-02j,  0.00835002+2.95374366e-02j,  0.00710951+4.40654128e-02j,  0.17926977-3.38549657e-01j]


        u1 = ql.Unitary("testname",matrix)
        u1.decompose()
        k.x(4)
        k.x(1)
        k.x(0)
        k.gate(u1, [0, 1, 2, 3, 4])

        p.add_kernel(k)
        p.compile()
        qx.set(os.path.join(output_dir, p.name+'.qasm'))
        qx.execute()
        c0 = qx.get_state()


        self.assertAlmostEqual(helper_prob(matrix[19+0]),   helper_regex(c0)[0], 5)
        self.assertAlmostEqual(helper_prob(matrix[19+32]),  helper_regex(c0)[1], 5)
        self.assertAlmostEqual(helper_prob(matrix[19+64]),  helper_regex(c0)[2], 5)
        self.assertAlmostEqual(helper_prob(matrix[19+96]),  helper_regex(c0)[3], 5)
        self.assertAlmostEqual(helper_prob(matrix[19+128]), helper_regex(c0)[4], 5)
        self.assertAlmostEqual(helper_prob(matrix[19+160]), helper_regex(c0)[5], 5)
        self.assertAlmostEqual(helper_prob(matrix[19+192]), helper_regex(c0)[6], 5)
        self.assertAlmostEqual(helper_prob(matrix[19+224]), helper_regex(c0)[7], 5)
        self.assertAlmostEqual(helper_prob(matrix[19+256]), helper_regex(c0)[8], 5)
        self.assertAlmostEqual(helper_prob(matrix[19+288]), helper_regex(c0)[9], 5)
        self.assertAlmostEqual(helper_prob(matrix[19+320]), helper_regex(c0)[10], 5)
        self.assertAlmostEqual(helper_prob(matrix[19+352]), helper_regex(c0)[11], 5)
        self.assertAlmostEqual(helper_prob(matrix[19+384]), helper_regex(c0)[12], 5)
        self.assertAlmostEqual(helper_prob(matrix[19+416]), helper_regex(c0)[13], 5)
        self.assertAlmostEqual(helper_prob(matrix[19+448]), helper_regex(c0)[14], 5)
        self.assertAlmostEqual(helper_prob(matrix[19+480]), helper_regex(c0)[15], 5)
        self.assertAlmostEqual(helper_prob(matrix[19+512]), helper_regex(c0)[16], 5)
        self.assertAlmostEqual(helper_prob(matrix[19+544]), helper_regex(c0)[17], 5)
        self.assertAlmostEqual(helper_prob(matrix[19+576]), helper_regex(c0)[18], 5)
        self.assertAlmostEqual(helper_prob(matrix[19+608]), helper_regex(c0)[19], 5)
        self.assertAlmostEqual(helper_prob(matrix[19+640]), helper_regex(c0)[20], 5)
        self.assertAlmostEqual(helper_prob(matrix[19+672]), helper_regex(c0)[21], 5)
        self.assertAlmostEqual(helper_prob(matrix[19+704]), helper_regex(c0)[22], 5)
        self.assertAlmostEqual(helper_prob(matrix[19+736]), helper_regex(c0)[23], 5)
        self.assertAlmostEqual(helper_prob(matrix[19+768]), helper_regex(c0)[24], 5)
        self.assertAlmostEqual(helper_prob(matrix[19+800]), helper_regex(c0)[25], 5)
        self.assertAlmostEqual(helper_prob(matrix[19+832]), helper_regex(c0)[26], 5)
        self.assertAlmostEqual(helper_prob(matrix[19+864]), helper_regex(c0)[27], 5)
        self.assertAlmostEqual(helper_prob(matrix[19+896]), helper_regex(c0)[28], 5)
        self.assertAlmostEqual(helper_prob(matrix[19+928]), helper_regex(c0)[29], 5)
        self.assertAlmostEqual(helper_prob(matrix[19+960]), helper_regex(c0)[30], 5)
        self.assertAlmostEqual(helper_prob(matrix[19+992]), helper_regex(c0)[31], 5)

    def test_adding2tothepower6unitary(self):
        num_qubits = 6
        p = ql.Program('test_6qubitjustadding', platform, num_qubits)
        k = ql.Kernel('akernel', platform, num_qubits)

        matrix = [ 3.66034993e-01+2.16918726e-01j,  4.63119758e-02-1.25284236e-01j,  3.23689480e-01-1.67028180e-02j, -4.01291192e-02-1.53117445e-01j,  1.84825403e-01-3.19144463e-02j,  5.62152150e-03-1.90239447e-02j, -1.37878659e-01-9.85388790e-02j, -4.12560667e-02+2.40591696e-02j,  1.70864304e-02-9.30023497e-02j,  3.56649947e-02-4.69203339e-02j, -3.83183754e-02+5.12024751e-02j, -1.96496357e-02+2.63675889e-02j, -1.43417236e-01+2.87083079e-02j, -7.64191581e-02+8.10632958e-03j, -5.44376216e-02+3.71068995e-02j,  7.89219612e-02+6.00438590e-02j,  2.32485473e-01-2.61279978e-03j,  3.13800342e-02+1.24253833e-02j, -3.80054586e-03-1.73877756e-02j, -7.12322896e-03+9.73966530e-02j, -1.22838320e-02-6.80562063e-02j,  1.04704708e-01+4.17530991e-02j, -1.45411627e-02-4.56578204e-03j, -3.91129910e-02+8.17248378e-02j,  6.36557074e-02+2.21470313e-02j,  1.10349909e-01-1.21376682e-02j, -4.78526826e-02+5.49355237e-02j, -1.20516087e-01+4.01182200e-03j,  9.38275660e-02+2.24713754e-02j,  8.93979520e-02+5.13816205e-03j,
       -4.59396339e-02+1.59721722e-02j, -4.28884340e-03-4.63622637e-02j,  6.12649865e-02-1.22841538e-01j, -5.65913752e-02-6.08971314e-02j, -2.32312060e-02-1.65654059e-02j,  1.41147598e-02+4.73394414e-02j, -4.33854823e-02-1.51947091e-01j, -8.13427974e-02+2.99813808e-02j, -1.17417843e-01+1.90630710e-01j, -1.90231845e-02-8.35713650e-02j, -1.22044267e-01-7.47225397e-02j, -3.60683906e-02+6.78243340e-02j, -7.19769659e-02-2.89274301e-03j,  3.35704664e-02-6.57183304e-02j, -1.77382032e-01-2.84971997e-02j,  1.33681237e-01+1.01754278e-01j,  6.82852215e-02+9.51310080e-03j,  7.78691038e-02+2.00563796e-02j,  1.72520999e-02-4.06637398e-02j, -1.01923775e-02+5.59753174e-03j,  3.10544397e-02+1.61785537e-02j,  8.93474575e-03+6.24199961e-03j,  2.81125596e-02-3.97444226e-02j,  1.51177344e-01+2.05815209e-01j, -5.34831140e-02+1.77651158e-01j, -4.40789322e-02-2.71929907e-02j, -9.66417470e-02-6.07156542e-02j,  1.08161080e-01+1.20076484e-01j,  8.21245796e-02-2.30271819e-02j, -8.84132928e-03-5.48481546e-02j,
       -5.14895797e-02-1.37500021e-02j, -1.51874055e-02+6.32818901e-02j,  4.75397973e-02-7.13568201e-03j,  3.13807800e-02-1.14525719e-02j,  1.01592567e-01+1.60695903e-01j,  1.27305395e-01+1.95561563e-01j,  1.12090718e-01-6.51290458e-02j, -1.01825786e-04-1.81692203e-02j,  1.54924689e-01+2.64139117e-02j,  9.26041281e-02-1.10472514e-01j,  1.14444819e-01-2.07202663e-02j,  6.75494235e-03-7.42645200e-02j,  7.77019424e-02+7.23999587e-03j, -1.97577945e-02-1.21556587e-01j, -1.53460462e-01-6.09952436e-02j,  4.01985175e-02+6.32614480e-02j, -6.20026282e-02-1.35839473e-01j,  1.29200169e-01+3.78332216e-03j, -2.59883114e-02-9.05275193e-03j,  8.17860302e-02-3.48868665e-02j, -1.60053834e-01-2.02916150e-01j,  4.82858885e-02+1.09125088e-02j, -1.24753204e-02-1.22518525e-01j, -5.80857579e-02-4.19993263e-02j,  2.28396669e-02-8.40966881e-02j,  6.32309194e-02-1.34709187e-01j, -9.62511113e-02-7.66908701e-02j, -9.03694102e-02+1.30290490e-01j, -1.46952433e-01+1.04814111e-01j, -2.72713771e-02+9.46774405e-02j,
        6.43591466e-02+4.89870962e-03j,  4.75376946e-04+3.50098669e-02j, -1.49839101e-01+4.44685559e-02j,  3.36051502e-02-1.73310171e-02j,  6.33484348e-02+4.71325034e-02j, -2.17711578e-02+1.31801429e-02j,  1.74906999e-01+1.53006903e-01j,  8.86273947e-02+1.97117753e-01j,  2.80636110e-02-1.05335854e-01j, -2.55400957e-02+3.13987536e-03j,  1.90502728e-01-5.65463143e-02j, -4.83648932e-02+9.12606941e-02j,  5.98563090e-02-7.02341588e-02j, -8.94163863e-03+3.75629282e-02j,  7.28101901e-02+7.14544903e-02j, -6.45875285e-03-3.09883105e-02j,  8.81396901e-03+1.99334329e-01j,  7.90997911e-03-6.52739372e-02j, -6.22843622e-02+1.28419510e-02j, -9.96405825e-02+3.88022827e-02j,  2.56561292e-02-2.23919910e-02j,  6.96886035e-02+3.51775332e-02j, -3.51521748e-02+3.76936524e-02j,  9.75324023e-03+6.65739416e-02j, -6.83377964e-02-6.68801536e-02j,  5.26199194e-03-6.98174024e-02j, -3.18191450e-02-8.73246712e-02j,  7.65668019e-02-2.22700208e-01j,  1.39633338e-01+1.29785687e-01j,  7.76075375e-03+1.07250473e-01j,
        5.43176815e-03+1.07893416e-01j,  8.87283358e-02-2.63757540e-02j,  5.90762011e-03+1.21098716e-01j, -5.31234979e-02-7.38219329e-02j, -6.99676596e-02+1.83616052e-02j, -1.13045510e-01-1.38358191e-01j, -6.40257276e-02-1.33332243e-02j, -5.05842389e-02+1.17327054e-01j,  2.19460719e-01+1.53618876e-01j, -1.98098237e-01-1.83046859e-01j,  2.55895738e-01-1.22287636e-01j,  2.24304159e-02+3.12955813e-02j,  8.10330744e-02+9.09937415e-02j, -8.69829415e-02-1.31156605e-01j,  7.13752017e-02+3.22771841e-02j, -1.09383893e-01+2.78555202e-02j,  6.08603366e-03+1.30630331e-01j, -1.38543382e-01-1.32609733e-01j,  8.11354396e-02-1.56139915e-02j, -2.46721034e-02-6.17177733e-02j,  1.17317415e-01+1.46270026e-01j,  1.57044029e-02+2.81859378e-04j,  7.34343516e-02+1.32166441e-02j, -1.94047136e-02+3.71747664e-03j,  1.67740714e-02+1.55308704e-01j, -2.30281717e-01-1.13574589e-02j,  6.66702774e-02-3.44728569e-02j,  6.64536670e-02-4.11020927e-02j, -5.89556075e-02+1.21648953e-01j, -1.33381018e-01+1.11575280e-01j,
       -2.04297207e-02-1.44361996e-01j, -1.36404986e-01+1.75670409e-02j,  9.04729266e-02-2.05525311e-02j, -8.54217517e-02+8.81964403e-02j,  4.08009950e-02-4.65066696e-02j,  1.28598663e-01-1.26135509e-03j, -5.88955587e-02-2.16365675e-01j, -5.91081138e-02+3.93697458e-02j,  1.25841320e-01-6.59751293e-02j,  6.64938943e-02+5.27045503e-02j,  1.82761546e-01+9.47007410e-02j, -9.47093986e-02-4.42715353e-03j,  2.14782709e-02+1.08386929e-02j, -1.64295853e-03-6.85829980e-02j,  3.15183688e-02-2.83403844e-02j,  1.32010033e-02-1.35335939e-02j,  1.17740974e-01-4.02249320e-02j, -7.12640244e-03+4.92657515e-02j,  6.62000134e-02-6.58330394e-02j, -8.27247973e-02+5.46860857e-03j, -6.85927353e-02+1.60810901e-02j,  5.28608831e-02-4.24129436e-02j,  7.90603356e-02+5.78672352e-02j,  3.73193949e-02-4.61190576e-02j,  4.91693254e-02-1.00191521e-01j, -8.30279823e-02-4.53136772e-02j,  8.52488016e-02-9.43347617e-03j, -3.36847083e-02+4.29105012e-02j,  1.17835217e-01-1.03615646e-02j,  9.03099416e-03+1.23603737e-01j,
       -8.85120477e-02+5.98128080e-02j, -1.07646777e-01-1.06745536e-01j,  2.85703816e-02-1.32915304e-02j,  6.54799867e-02-1.05639352e-01j,  1.56220180e-01-1.94186883e-02j, -8.98506499e-02+1.20794812e-02j, -3.34699800e-02+3.97067051e-02j, -1.13133666e-01+1.39529758e-02j,  3.82233228e-02-6.51392562e-03j,  1.16912282e-01-7.57853365e-02j, -3.02029062e-02+2.03203809e-03j, -7.05833281e-02-3.72791361e-02j,  1.18487986e-01+3.41305694e-02j,  1.90369334e-01-4.23433077e-02j,  1.78329157e-01-2.46079024e-03j,  1.42514615e-02-5.00931284e-02j,  6.22258069e-03+2.71254537e-01j, -1.05493042e-01+4.81011019e-02j,  1.63685462e-01+3.54417709e-02j, -7.92557707e-02+3.37712908e-02j, -6.89388107e-02+9.52917547e-05j, -5.98463661e-02+9.39029791e-02j,  7.83393843e-02+4.48842194e-02j, -4.03889441e-02+1.58463043e-02j,  4.69349327e-02+7.36054463e-02j, -1.23002359e-01+3.56702348e-02j, -8.08745549e-02-9.36340081e-02j, -1.53111649e-01-1.30519031e-01j, -4.55188428e-02-2.63939035e-02j, -5.13289900e-02+3.12841022e-02j,
       -7.22190692e-03+9.84746771e-02j, -4.23305508e-02-4.16100064e-02j,  9.70155024e-02-5.10653722e-02j, -1.52262614e-02+9.70290076e-02j, -4.95065203e-02-4.71260667e-02j,  2.63361010e-01+5.88816734e-02j, -3.58878585e-02-2.50486879e-03j, -2.14856796e-01-7.75726911e-02j, -9.45755082e-02-1.02420516e-01j, -1.45089067e-01-1.73675325e-02j, -1.28612734e-01+2.62396621e-02j, -1.27273026e-01-2.41474716e-02j, -1.08532484e-01-7.70550142e-02j, -6.11361542e-02+5.21576989e-02j, -1.49885849e-01+6.33951444e-02j,  1.39221310e-01+4.74904068e-02j,  7.98734756e-03+1.21834984e-01j, -6.70609516e-02+1.03519222e-01j,  9.84581689e-02-1.90608636e-02j, -4.20985103e-04-5.34460521e-02j,  4.61698910e-02-5.36918570e-02j, -1.80638508e-02-5.52001591e-02j,  3.26902700e-02+1.03032250e-01j,  2.19231364e-01+5.34459046e-03j,  2.02344664e-01+8.05112282e-02j,  1.12050260e-01-9.47627052e-02j,  5.01092383e-02+2.80856107e-02j,  1.54394724e-01-2.02727577e-02j, -1.28311863e-02-1.32251018e-02j,  1.24297206e-01+5.16860223e-02j,
       -2.40603762e-02+2.74847000e-03j, -7.65154347e-02-6.29854246e-02j,  1.90751859e-01-5.75903679e-02j,  1.31040663e-02-6.01812829e-02j,  3.98490344e-02-8.53582487e-03j, -9.87057147e-03+8.47414791e-02j,  4.96880859e-02+1.52103456e-02j, -2.34893852e-02+2.41581495e-02j, -6.29676487e-02+8.60622743e-02j,  3.33756353e-03+2.80774648e-02j, -6.00395642e-02-1.05197812e-01j,  8.12528420e-02+7.93631414e-02j, -2.07420548e-02+1.38374365e-01j,  5.36463694e-02-3.94927621e-03j, -1.96804868e-02+7.52059881e-02j, -3.71609399e-02+2.89964329e-02j,  1.54225234e-01+1.66400526e-01j, -4.28794858e-02+3.77165370e-02j, -4.72161861e-02+1.05193382e-01j,  1.88483774e-02+7.86924100e-02j, -3.05826462e-02+1.63053493e-01j,  6.64422544e-02+1.30615029e-01j,  1.19393774e-01+1.07635386e-01j,  1.15236137e-01+4.54248967e-02j,  8.36065560e-02-1.16369074e-01j, -7.31696969e-02+3.27398301e-02j,  1.04035711e-02+6.94251001e-02j, -1.12999867e-02-3.91635996e-02j, -6.25688782e-02+1.10951995e-01j,  6.06383062e-02+1.30678577e-01j,
        3.87713914e-02-2.56890752e-02j, -2.12352952e-02+7.46470611e-02j,  3.81665661e-02-4.66485675e-03j,  9.83793872e-02-5.47848105e-02j, -7.89298421e-02+9.89548326e-03j,  8.09874389e-02+2.88991618e-02j, -2.84479799e-02-3.95612619e-02j,  5.96981585e-02-1.18286529e-01j,  6.23627334e-02+1.26721441e-01j, -3.10124832e-02-1.84640556e-02j,  1.03597375e-01-1.34393931e-01j, -1.17812622e-02-6.89229414e-02j, -1.44678634e-01+2.03634696e-02j, -1.92499694e-02+3.83736754e-02j, -1.54185344e-02+1.54256354e-02j, -6.22128278e-02-6.06971077e-02j, -1.54442796e-01-4.55965667e-02j, -1.17280933e-02-2.96076710e-02j,  3.61636242e-01-3.68311909e-02j,  1.62232374e-03-2.46211943e-01j, -4.92385971e-02-8.23015443e-03j, -1.45369403e-01-1.29391236e-02j, -5.95406360e-02-2.40696609e-02j,  1.05369118e-01+3.57907856e-02j,  1.54655257e-01-4.92247169e-02j, -1.92329144e-01+2.80700834e-02j,  7.34014412e-02-6.83985774e-02j,  1.59129968e-01+2.24675645e-02j,  4.50009905e-02+8.28684110e-02j, -1.55862846e-01+1.38581516e-01j,
       -5.75055241e-02+2.76394588e-03j, -2.51204024e-01-1.28699277e-01j, -4.06946336e-02+7.17282849e-03j, -5.60177740e-02-2.97766068e-02j,  5.20270958e-02-1.24980073e-01j, -2.70809079e-02-7.62240935e-02j, -9.13895753e-02+3.09052839e-02j, -2.58735369e-02+5.60249825e-02j, -1.47477861e-02+6.08183848e-02j,  4.89102367e-02-2.32083741e-04j,  4.26959278e-02+7.86994426e-02j, -5.37737809e-02+4.29931841e-02j, -7.51527527e-02+1.05047426e-02j, -7.92092909e-02-6.76905017e-02j, -1.53434244e-02+5.39639561e-02j,  1.02041990e-01+1.20369368e-01j,  3.16941445e-03+9.84779820e-02j,  4.50698004e-02+8.95480278e-03j, -3.06674727e-02-3.23950934e-02j, -7.67166598e-02+5.80876145e-03j,  4.03226297e-02+5.02470157e-02j,  9.20435646e-02+6.16208640e-02j,  4.53349090e-02-6.97415185e-02j, -1.43676770e-01+3.16896179e-02j, -5.70956416e-03+1.14461269e-01j,  3.36727523e-02+3.46621803e-02j, -1.28349306e-01+6.15831113e-02j,  2.92131791e-02-1.11494758e-01j,  6.78039246e-02+5.74136771e-02j, -7.37065550e-02-1.55476166e-02j,
        2.56255331e-02-4.43527889e-02j,  3.60829775e-02+1.48859744e-02j, -3.26999034e-02+1.41339655e-01j,  7.33897143e-02-5.13214915e-02j, -3.90630444e-02+7.98559328e-02j,  2.68903082e-02+5.83120382e-02j,  1.14205526e-01-3.53133007e-02j,  1.67581969e-01-2.17414475e-02j, -8.47370959e-02-1.03605182e-01j, -1.02980585e-01+1.87241569e-01j,  4.88560456e-02-1.87154362e-02j,  9.14764037e-04+6.72307848e-02j,  1.54753913e-02+6.22097288e-02j, -2.66815276e-02+7.33037713e-02j,  7.26024183e-03-1.57891621e-01j,  1.61465938e-02-6.23853508e-02j, -1.58906775e-02+9.22861340e-02j,  1.09187430e-01+1.22305747e-03j,  2.04879819e-02+6.30194559e-02j, -4.91774816e-02+1.98730477e-01j,  7.71514495e-02-8.70875038e-03j,  1.57479965e-01+1.04217181e-01j,  4.23884657e-02+9.41224038e-02j,  1.23866904e-01+2.54965114e-01j, -4.96733375e-03-4.34545446e-02j,  1.66863425e-01+1.03216014e-01j,  1.22161732e-02+1.74410123e-01j,  7.56016604e-02+1.14041093e-02j,  1.29416658e-01-1.07683681e-01j,  8.49692580e-03-9.98225347e-02j,
       -2.53682806e-03-1.99317517e-01j,  1.32776926e-01+6.57308336e-02j,  2.48792835e-02-2.64841453e-01j,  1.03428049e-01+9.65965570e-02j, -1.51241974e-01-5.72183934e-03j,  1.88201884e-02+9.78051235e-02j, -3.52125401e-03-9.10550190e-02j, -1.21382845e-02-5.61863132e-02j, -2.72633341e-03+3.66383373e-02j,  1.31161516e-01-1.26913372e-02j,  3.46525801e-02-8.46938669e-02j,  1.17489600e-01-1.27053502e-01j, -7.75126317e-02+3.30270148e-02j, -7.85367649e-03-1.59325461e-02j, -2.04527534e-02-1.50973103e-01j,  1.19070061e-01+2.74181755e-02j, -1.24892455e-01-2.71536222e-02j, -8.38973196e-02-2.83671293e-03j, -9.23824862e-02-1.17795710e-01j, -2.12548944e-02+5.61017801e-02j,  1.45278490e-01-9.56859548e-03j, -1.82863761e-03+4.39439680e-02j, -5.97226268e-02-3.11260187e-02j, -4.76076983e-02-2.13141614e-02j, -4.54603071e-02-1.87085243e-02j,  1.40969780e-01-1.09754704e-01j, -1.01455639e-01+7.71777346e-02j,  1.48752797e-02-1.32375476e-01j, -9.40626155e-02+7.11577906e-02j, -2.12131838e-02-7.11116567e-02j,
        1.11184697e-01+1.35340762e-01j, -1.67713585e-01-2.00603909e-02j,  6.69071941e-02+4.20345476e-02j, -6.05717732e-03-9.68103657e-02j, -4.66999484e-02-8.16202516e-02j, -8.45240798e-02+5.60371406e-02j,  1.26572662e-01+4.52015693e-02j,  1.15084298e-01+1.80329121e-02j, -8.19534585e-02+9.92455558e-02j,  5.82837845e-02-9.60191435e-02j,  1.40466777e-01-9.50202996e-02j,  5.11287771e-02-2.53675878e-02j,  2.47544744e-02+2.06020479e-02j, -3.65720656e-03-4.94804816e-02j, -1.41559984e-02+1.67809139e-01j,  3.40859417e-02+1.36896363e-02j, -4.29813547e-02+1.10736905e-01j,  1.27523603e-01+2.07169069e-02j,  1.47572639e-01-4.16243755e-02j,  5.26379357e-02+6.25793319e-02j,  1.49109608e-01+1.47242665e-01j, -6.65329123e-02+3.26931942e-02j,  1.91342477e-01+6.13849533e-02j, -3.48863201e-02+1.16221687e-01j, -1.84725165e-02+8.88063853e-02j, -1.46651117e-01-8.03755334e-02j,  3.18322341e-01+1.28855771e-01j, -7.34176530e-02+6.28676759e-02j,  6.59855007e-02-4.02354168e-03j, -1.14723570e-02-1.41192022e-03j,
        1.31986821e-02+8.66384236e-02j, -2.06143698e-02-1.06385925e-01j, -1.29887505e-01-5.82215934e-02j,  3.55333019e-02+1.72976962e-01j, -4.43318809e-02+7.50029900e-02j,  2.42008445e-02+3.81880311e-02j,  9.24309092e-02+2.08369499e-02j, -1.73024821e-01+5.21566745e-03j,  2.19700726e-01+1.17537260e-01j,  1.63993038e-01+7.53919556e-02j,  7.07529823e-02+3.32108419e-02j,  8.06363236e-02+5.69884702e-02j,  6.53884989e-02-6.06009350e-02j,  1.02796574e-01+7.41913070e-02j,  3.21527509e-02-3.68525050e-02j,  5.23724001e-02+6.69483928e-02j,  1.40581761e-02+7.70120060e-02j,  7.42821790e-02+7.73759929e-02j,  1.03095422e-01-7.83293200e-02j, -5.98649602e-02-9.76718764e-02j, -8.58898366e-02-1.20654270e-01j,  9.76478031e-02-2.49354014e-02j, -3.33481195e-02+1.59120400e-02j, -1.04779024e-02-9.02867422e-02j, -3.68342490e-02+6.83856814e-03j, -5.03744003e-02+2.55842171e-02j, -1.72672267e-02+2.47688542e-02j, -1.81408876e-02-7.60577495e-03j,  6.15478341e-02+9.21537711e-03j, -9.54714639e-02+4.91095211e-02j,
       -3.28772457e-02-1.07419632e-02j,  7.91895326e-02-1.16514331e-01j, -3.28981168e-02+6.24741888e-03j, -8.74370047e-02-1.34809532e-02j, -3.78068572e-02-2.85542044e-01j,  2.27133052e-02+8.76888751e-02j,  9.11283724e-03+1.95425832e-02j,  6.35536375e-02-6.45304136e-02j, -6.05664346e-02-8.13326951e-02j,  9.51930052e-02-6.52573951e-02j, -5.72679924e-02+8.44254015e-02j, -3.90623628e-02-3.15090263e-02j,  1.02656566e-01-1.53783548e-02j, -2.90858731e-02+3.83758991e-02j,  4.00015008e-02+9.29419353e-03j,  2.16293344e-02-6.15080785e-02j, -3.94283903e-02-2.86725847e-02j, -9.82554318e-02-3.05356109e-02j,  1.43678779e-01+1.66757227e-01j,  4.33669816e-02+2.09725691e-02j,  6.09968565e-02+1.35896205e-01j,  1.86428835e-02-1.07078161e-02j,  3.59210771e-02-4.96728908e-02j, -3.09977809e-02+4.20063574e-02j, -3.36483096e-02+4.06648103e-03j, -6.78492085e-02+3.60589692e-02j, -4.57256782e-02+2.29382640e-02j,  8.41604265e-02-1.21627615e-01j,  1.23159551e-02-4.33185856e-02j,  2.92901980e-02+7.68246203e-02j,
        3.57537713e-02+1.13757740e-01j,  6.61076239e-03+2.35766830e-03j, -2.50170508e-02+2.02216570e-01j,  1.90226197e-02-9.30319796e-02j,  3.52294231e-02+1.98930350e-01j,  6.47480042e-02-7.71035915e-02j,  1.06576071e-01+1.60636469e-01j, -1.84106675e-01+1.48367027e-02j, -2.26634183e-02-6.05001248e-02j, -4.09795810e-02+4.28997415e-02j,  1.18647136e-01+2.84135141e-02j,  1.05658964e-01+1.11901959e-01j,  1.55385384e-01+1.23916786e-01j,  2.50437539e-02+2.39415647e-01j, -3.10447452e-02+7.27368239e-02j,  2.03285504e-02-9.59860836e-02j, -3.39711391e-03-8.06167738e-02j, -1.36708865e-01+1.58365544e-01j, -7.63968104e-02-4.54852761e-02j, -1.34493163e-01-1.62060048e-01j,  1.37630857e-01-5.97073184e-02j,  1.26456118e-01-8.53282313e-02j, -1.44090748e-01-6.48238553e-02j,  1.14527429e-02-8.90366168e-02j,  1.26772282e-01+1.50468306e-01j,  1.09521345e-01+5.79354942e-03j, -6.36493029e-03+1.04114079e-01j, -3.46448312e-02+1.55499200e-01j, -1.91801782e-02-5.55803895e-02j, -1.09747875e-01+1.16908867e-01j,
       -5.98737364e-02+6.92798355e-02j, -7.70045009e-02+8.69529376e-02j,  1.41838471e-01+1.57609972e-01j,  1.05064988e-01+1.27448858e-01j, -5.58481223e-02+1.18970561e-01j,  3.11104760e-02+7.09377243e-03j,  1.17401170e-01-1.29171507e-01j, -9.23143689e-02-6.32936915e-02j, -1.57360238e-02-3.48087654e-03j, -3.68085794e-02-6.90240362e-02j,  3.72129634e-01+1.05885225e-01j,  1.47539078e-01-1.02019375e-01j,  9.10168034e-02-9.45885626e-02j, -6.41230394e-02+5.23466780e-02j,  2.09042766e-01-5.04017256e-02j, -8.18752152e-02-1.67729197e-01j,  2.43479176e-02-3.15791155e-02j, -3.54894844e-02-2.06208641e-01j,  9.79597853e-02+1.27225349e-01j, -3.87549084e-02-2.32046371e-02j, -6.29155767e-02+1.93572123e-02j,  2.80668515e-02+5.94461601e-02j, -6.79156216e-03+3.34189314e-02j, -8.17558519e-02-9.72531723e-02j, -6.93388764e-02+9.75765597e-02j,  1.13872557e-01+5.43605204e-02j,  4.98782889e-03-1.43108491e-01j,  2.50693943e-02-1.18651968e-01j, -8.42094212e-02+3.40094201e-02j, -1.93122748e-03+1.26278033e-01j,
        7.21626311e-02+4.14478810e-02j,  1.30623663e-01+2.44967192e-04j,  9.43901041e-03-9.97110706e-02j, -2.92711792e-03+1.03468344e-01j, -2.26707613e-01+3.41895256e-04j, -1.29510144e-01+1.87631777e-02j, -1.89888081e-04-2.55952955e-02j, -8.26946001e-02+6.13660772e-02j, -1.11228037e-02-1.58220779e-01j,  7.61250434e-02+2.67080152e-02j,  9.25782693e-02+6.13248807e-03j,  2.59736432e-02-2.37141043e-02j, -2.91932014e-02-2.25217711e-02j, -5.16699426e-03-1.36738487e-01j, -2.79601717e-02-4.16723747e-02j, -7.06047980e-02+1.66551658e-02j,  3.72096502e-02+3.30948726e-02j, -1.61133828e-02-1.31037806e-01j,  2.48425980e-02+1.25040461e-01j,  1.24479311e-02+4.85744755e-03j, -6.81173401e-02+7.38703130e-02j, -4.93754225e-02+1.06791006e-01j, -7.68461360e-02-4.01290044e-02j,  1.51095443e-02+6.82241087e-02j, -1.36934200e-01+1.03824672e-01j,  2.64272936e-02-2.80269677e-02j, -8.63367945e-02-3.13888054e-02j, -2.25404421e-04+7.88537649e-02j,  6.92346834e-03+3.17886627e-02j,  5.86120252e-02-2.00444048e-01j,
       -6.88131527e-02+3.50491144e-02j,  2.62520589e-02+1.58407829e-02j,  1.66265278e-03-1.03532297e-02j,  7.69386002e-02-2.67185303e-02j,  1.01084098e-02+3.79223130e-03j, -7.29521430e-02+9.08482588e-02j, -4.61024420e-02+1.94411467e-01j,  1.53468094e-03+1.86350862e-02j,  7.27775150e-02-2.59153001e-02j, -2.05928168e-02-4.88869881e-02j,  1.26185139e-01+3.10908628e-02j,  5.16540196e-02-4.63561741e-02j, -4.00987002e-02-4.88168980e-02j,  2.74709517e-02+1.12099875e-01j,  7.06457783e-02+5.46480806e-02j,  3.46431872e-02+7.06736324e-03j,  5.62921199e-03+1.52252805e-01j, -1.05318693e-01-6.42034872e-02j,  2.61399114e-01+3.12581452e-02j,  1.42549889e-01-7.20539802e-03j, -4.01513611e-02-1.09584788e-01j,  2.32103459e-02-3.08901316e-02j, -8.87718807e-02-4.81598900e-02j,  3.88078001e-02-1.48971115e-03j,  8.20382929e-03-1.60908451e-01j,  1.53171161e-01+9.34285397e-02j, -9.84955476e-02-3.77925732e-04j,  1.15359466e-01+1.53988904e-01j, -3.53067842e-02+2.22448115e-02j, -2.76010476e-02-1.02685489e-01j,
        6.47338872e-02+3.21032179e-02j, -6.25630438e-02-9.57348589e-02j, -1.06676085e-01-6.02328785e-02j,  6.32336003e-02+9.18568053e-02j,  4.22806111e-02+3.67386778e-02j,  3.34450227e-02-9.49873539e-02j, -9.25500440e-02+7.10428902e-02j,  5.83735994e-02-1.98170082e-01j, -9.31369416e-02-6.00026885e-02j, -4.19679158e-02+6.04049319e-02j,  2.94658418e-02-2.07003282e-02j,  8.51945088e-02+8.19217414e-02j, -1.40734017e-01+7.52647297e-02j,  2.42289626e-01-1.27759422e-02j, -9.38154491e-02-1.26465660e-01j, -8.95541629e-03-1.42613529e-02j,  8.03314780e-03+1.60930516e-01j, -4.88653862e-02+1.17749379e-01j, -7.39379399e-02+8.62428712e-02j, -2.59414228e-03-7.84326485e-03j,  2.00269020e-01+9.58856720e-03j, -1.19645441e-02+4.34306329e-02j,  6.09717160e-03-1.54242927e-01j,  1.08644840e-01-7.83434868e-02j, -1.45600371e-01-5.53383550e-02j,  6.95876462e-02-3.75146138e-02j, -1.01317383e-01-3.44359913e-03j, -4.61204619e-02-9.77882682e-02j,  7.60823182e-02-1.37389279e-01j,  4.87149823e-02+9.94095931e-03j,
       -4.76778208e-02+3.06934398e-02j,  1.34616868e-01-3.35001866e-02j,  9.42819618e-03-7.70997443e-02j, -1.58872569e-01-8.51718385e-02j, -1.08323340e-02-3.58830573e-02j, -9.44807628e-02+1.04462576e-01j, -5.12024697e-02+8.95696029e-02j, -1.23263290e-01-2.11365137e-02j, -6.23407814e-02+5.27129163e-02j,  1.84350076e-01-6.48454604e-02j,  4.47048643e-02+9.55835619e-02j,  3.04136984e-02-1.61047348e-01j,  5.35742906e-02-8.89771961e-02j,  5.21798913e-03-1.01652683e-01j,  9.81082670e-02+6.78883376e-02j,  4.51160517e-02+4.08974261e-02j,  7.24547188e-02+1.43396898e-02j,  1.34520732e-01+7.64023876e-02j, -2.44439308e-02+1.93019446e-01j,  4.70632798e-02+5.40126182e-02j,  1.44082445e-01-6.94027082e-02j,  1.10724758e-01-4.81811556e-02j,  1.75840970e-01+1.16857338e-01j, -1.38125661e-01-1.28426487e-01j,  1.67653981e-01+6.10401648e-02j, -9.27944162e-02-4.45898489e-02j, -6.36024967e-02-1.32504351e-01j, -3.83547731e-02-4.80351172e-02j,  2.87039348e-03+1.86993497e-01j, -8.06227067e-02-8.55853307e-02j,
        1.98050483e-01-5.65883695e-02j, -6.61066167e-02-1.71061740e-01j, -3.88695750e-02+1.09338522e-01j, -7.49700094e-02+9.33229878e-02j, -1.57544410e-02+5.63796550e-02j,  9.53506257e-02-6.37602365e-02j,  2.75211340e-03+7.79446442e-02j,  1.39113602e-01-1.36189229e-01j,  1.17220189e-01+9.46405945e-02j, -1.81301425e-02-2.48995711e-02j, -9.81095323e-02+1.42902852e-01j,  1.41212310e-01-1.26684189e-01j, -5.05751207e-02+9.51904702e-02j,  1.04859322e-01-2.04087816e-02j, -1.21826474e-01-1.07626674e-02j, -9.57058985e-03+1.37576990e-03j, -4.74540116e-02+1.96568999e-01j, -1.38789725e-01+5.29123729e-02j, -1.06381314e-02+7.45998022e-02j,  7.06297513e-02-7.13617157e-03j, -1.75797263e-03+1.12692942e-02j, -1.08418056e-01+7.80141453e-02j,  7.95831370e-02+5.43897927e-02j, -4.77081927e-02-1.65112693e-02j, -3.03381357e-02+8.08941075e-03j, -8.23004681e-02+1.05759705e-02j, -6.56969750e-02-1.79256431e-01j, -3.76059369e-02+1.78724732e-01j, -3.13850703e-02+9.23421858e-03j, -3.23711459e-02+8.23655512e-02j,
       -5.52695718e-02-2.86257551e-02j, -8.21930608e-02+2.84104439e-02j,  6.88034715e-02+7.91090633e-02j, -9.58878856e-02+1.62110597e-02j,  1.85489072e-02+7.72518030e-02j, -8.47308705e-02+1.15419402e-01j, -1.27165710e-02-1.47844195e-01j, -3.31225492e-02-1.12256225e-01j,  4.38928408e-02+3.01083140e-02j,  1.49664011e-02-3.23579402e-02j,  6.18136699e-02-3.20311892e-02j, -2.00715491e-02+3.36952165e-02j,  3.84726438e-02-1.47570105e-01j,  5.66270826e-02+1.60052582e-03j, -4.30699454e-03+7.36300298e-02j,  1.17987394e-01+4.71108745e-02j, -6.17743138e-02-7.33753780e-02j, -2.90245523e-02-2.72610689e-02j,  1.91805045e-02+7.28153549e-02j, -2.42663866e-02+1.76970283e-01j,  1.34153427e-01-6.33407243e-02j,  2.80424444e-02+7.13200467e-02j, -1.89628021e-01+3.08308998e-02j,  8.30657938e-02-1.92419259e-01j,  7.56007039e-02+1.32593910e-01j,  4.03658952e-02+9.28689978e-02j,  2.32661487e-01+5.37620195e-02j,  9.71324362e-03+1.55793479e-01j, -7.90003403e-02-9.01055799e-02j, -7.19042248e-03+4.98522998e-02j,
       -7.89912325e-03-9.22331480e-02j, -1.52218111e-01-2.70308556e-02j,  1.52204585e-01-1.04355797e-01j, -9.58268719e-02-2.66039347e-02j, -5.85839839e-02-8.45115184e-02j, -7.67554648e-02+4.09816179e-02j, -1.23737409e-02+6.27494390e-02j,  1.76544689e-02+2.91020457e-02j,  7.88970104e-02-3.84634885e-02j,  1.46944340e-01+4.22569979e-02j,  9.45664458e-02+1.75073953e-01j, -7.43530291e-02+5.39858529e-02j,  5.30273947e-02-2.04301186e-02j,  9.01691091e-02-1.37635743e-01j,  5.17323825e-02-4.42395728e-02j,  4.51065835e-02+1.55587162e-01j, -4.32070922e-02-8.47367622e-03j,  8.89766181e-02+7.27808224e-03j, -3.05321402e-02+4.01867117e-02j,  9.02139365e-02-1.02921926e-01j, -9.68996356e-02-5.57902239e-02j,  1.86882008e-01-3.65138998e-03j, -3.56735640e-02-5.38393441e-03j,  1.03631981e-02+6.62353454e-02j,  1.39301908e-02-3.82579866e-02j,  1.29806843e-02+1.15547571e-01j, -7.78767617e-02+1.17577632e-01j, -6.55156854e-02-3.75568378e-02j, -1.16185770e-01-9.97472455e-02j,  1.13027024e-01-1.71188329e-02j,
       -6.23765584e-02+9.71995127e-02j,  1.98853369e-02+4.41168144e-02j,  5.16372259e-02+1.04020291e-01j,  2.45487579e-02-7.07505804e-02j, -5.66916759e-03+1.79107188e-01j,  1.34919009e-01-3.38433266e-02j, -9.26335780e-02-2.41450966e-02j, -5.93110207e-02-1.13009956e-01j, -1.12473035e-01-1.02705305e-01j, -4.54029970e-02-8.46187294e-02j, -6.23708588e-02+4.57479972e-02j,  1.03992622e-02+1.00980439e-01j,  1.23694781e-01+1.22523548e-01j,  1.75959124e-01+6.68614671e-02j,  1.27580207e-01-7.10524199e-02j, -2.21112630e-02-3.48999085e-02j, -2.89686819e-02-1.38112449e-01j, -4.03154317e-02+1.30278763e-01j, -9.87558643e-03+2.11808797e-01j,  5.51166437e-02+7.28637045e-02j, -1.08116027e-01-1.25165016e-01j, -3.86238981e-02+8.93334399e-02j,  1.05216928e-01+6.44215494e-02j,  8.30120047e-02+1.60173664e-01j, -1.61665814e-01+1.33604609e-01j, -1.07929918e-01-2.27824193e-02j,  7.55794397e-02+5.35699856e-02j,  6.46640729e-02+6.77207472e-02j, -7.58619365e-02-1.36147809e-02j,  1.13368566e-01+1.41535454e-02j,
        1.16562600e-02+1.40637360e-01j, -3.48865452e-02-3.87334493e-02j,  2.84836458e-02+4.90837454e-02j, -3.44567796e-02+7.63272004e-02j,  1.61636226e-01-1.05180549e-01j, -4.75623594e-02+6.52991698e-02j,  4.99185253e-02+1.14465223e-01j, -5.40773631e-02-8.42919215e-02j, -1.14147601e-01+7.66188244e-02j, -1.40176445e-02+1.81528191e-01j,  4.35191919e-03+4.15940186e-02j,  1.27180295e-01+1.33144935e-01j,  9.06497753e-02-8.52809907e-03j, -1.26885003e-01-1.51045190e-01j,  1.02171723e-01-2.10818775e-02j, -2.98553434e-02+5.76845178e-03j, -1.60706438e-01-2.00370478e-01j,  1.51384923e-02-1.26679865e-01j,  7.55024672e-02+1.00895062e-01j, -7.45007080e-03-7.05098188e-02j, -2.88191949e-04-3.68919966e-02j,  5.62265696e-02+3.61613198e-02j,  4.24155733e-02-1.35428909e-01j, -7.53735593e-02-1.13686296e-02j, -1.16745754e-01+7.74921732e-03j, -6.94457624e-02-7.72663319e-02j,  3.74783331e-02+4.85062269e-02j,  6.52243264e-02-1.18436957e-01j,  1.17192626e-01+2.15233561e-02j,  1.02189810e-02-2.93259136e-01j,
        1.20140155e-02-6.63128933e-02j, -7.59536948e-02+6.71887612e-02j,  1.03744562e-02-1.21868885e-01j,  2.44016980e-02+6.89084519e-02j, -4.65470072e-02+1.22685320e-01j, -4.86962360e-02-4.88161112e-02j, -2.34017454e-02-5.77271045e-02j,  1.13502743e-02+4.16363888e-02j, -1.23278700e-01+1.12353134e-01j, -1.00881756e-01+1.17893431e-02j,  1.43470161e-01-3.29644042e-02j, -6.02563150e-02-4.45108227e-02j,  2.08219274e-01-1.67238564e-02j,  1.17121095e-02-6.33598388e-02j,  1.02538269e-01+3.22547888e-02j,  2.06012703e-03+1.07778634e-01j,  2.65464923e-02-3.46848652e-03j,  1.26264949e-02-7.16205403e-02j,  1.88694092e-02+9.58433324e-03j, -1.35215533e-01+2.75775658e-02j,  8.38743345e-02-3.94921696e-03j,  7.32804883e-02+4.21473224e-02j,  9.07604721e-02+1.45926883e-02j, -6.18641521e-02+7.52679281e-02j,  3.77612246e-02+2.95629420e-02j, -1.09369090e-01+3.64775541e-02j, -8.08080517e-02-8.08179068e-02j,  1.25920478e-01+1.02020075e-01j,  1.48976545e-01-3.02271686e-02j, -6.94345873e-02-9.09390945e-03j,
        1.31215815e-01-4.81602495e-03j, -2.05577715e-01+1.85648890e-01j, -4.20038791e-02-6.79461932e-03j, -4.21802223e-02+3.20414345e-02j, -3.87813853e-02+8.90865396e-02j, -4.21262137e-03-2.67890619e-02j,  6.79636786e-02-1.01093511e-01j,  1.40097339e-01+1.13907091e-02j, -1.88534819e-02+1.86465325e-01j,  2.71881881e-02-3.96160387e-02j, -6.42435188e-02-5.92185512e-03j, -4.89365496e-02-5.43585428e-02j, -4.57530970e-02-4.59613671e-02j, -3.61926650e-02+6.52346667e-02j, -9.61553968e-02-1.04451040e-02j,  9.04112402e-02-1.17533502e-01j,  1.74545444e-02-4.57240195e-02j, -4.89015824e-02+7.55148764e-02j, -1.42395993e-01-2.07951667e-02j, -1.04312418e-01+1.84020305e-02j,  1.04123907e-01-2.12641676e-02j,  1.81621294e-02-1.38150470e-01j,  6.90749445e-02-5.41908577e-02j,  1.25242285e-01+6.69590747e-02j, -1.12044943e-01+7.01709827e-02j,  1.18559009e-01+6.36320518e-03j, -4.09721959e-02-7.48052629e-02j,  2.11912964e-01+6.98119674e-03j, -5.53338736e-02+3.84548615e-02j, -1.73475512e-02+4.66847305e-03j,
       -1.39453707e-01+3.59052683e-02j,  5.65519475e-02+1.33581775e-01j,  9.24610673e-02+9.71550192e-04j,  1.01271681e-01+2.91580010e-02j,  5.65757574e-02-5.63073301e-02j, -6.89138190e-02+8.79709939e-02j,  1.32780848e-01+1.15842424e-01j,  5.74757429e-02+4.60581605e-02j,  1.30747705e-01-1.09382867e-01j, -6.81587412e-02+7.23700700e-02j, -4.77640537e-02-8.69425608e-02j,  5.41468987e-02+4.70866972e-02j, -5.45249768e-02+1.28327565e-01j,  3.88602977e-03+1.11946956e-01j,  2.58870901e-02-1.91503109e-01j, -3.66945777e-02-1.10208009e-01j, -2.56790612e-02+1.58065038e-01j, -1.90786566e-01+1.14107636e-01j, -5.60322067e-02-1.21127263e-02j,  1.08860290e-02+1.24596622e-01j, -1.48768362e-01+2.37695281e-04j, -1.47649036e-02-1.64313895e-01j, -4.79489441e-02-2.08483452e-01j, -8.71341644e-03-2.32533010e-02j,  7.23197740e-04-1.45104996e-01j, -1.03649950e-01+5.46849449e-02j, -1.40039869e-02+1.54117586e-02j,  1.34270729e-01+7.10254799e-02j, -1.62944885e-02-6.79478047e-02j,  3.02355044e-02+9.34069481e-02j,
       -4.19572996e-02-2.36984771e-03j,  5.19461879e-02+1.37769363e-02j, -1.56996645e-01-1.34660692e-01j, -4.48308181e-02-3.38817723e-02j,  5.73788104e-02+1.42412043e-01j, -1.15377475e-01-3.01131028e-02j, -7.77514856e-03+8.05802903e-02j, -1.80121894e-02-4.97689832e-02j,  2.74606415e-02+1.48966719e-01j, -1.17119892e-01+8.81288551e-02j,  7.95268357e-02-3.87759152e-02j, -1.66297510e-02-7.62547866e-02j,  4.37512230e-02-4.07918510e-03j, -7.00709466e-02-1.80395743e-02j,  1.17198057e-01-7.79683242e-03j,  1.75402728e-01-1.75827182e-02j,  5.42956130e-02-3.91441862e-04j,  1.01465093e-01+9.25475158e-02j,  5.36093332e-02+8.63715906e-02j,  3.05460006e-03+4.52463764e-02j, -1.46059785e-01-1.29686001e-02j,  1.80571255e-02+1.12753039e-01j, -8.21657514e-02-4.73360574e-02j, -1.10948811e-02-8.29924942e-02j,  8.52411894e-02+5.18029751e-02j, -8.02700769e-02+1.90210044e-01j, -2.34714253e-02-2.31241051e-02j, -3.19869719e-01+4.57770182e-02j, -4.75928400e-02+1.12895685e-02j, -3.75738567e-02+6.21213961e-02j,
       -1.14920013e-01-2.12107989e-03j,  4.77491260e-02-5.19463759e-02j,  1.03806006e-01+7.16366977e-03j, -8.27636909e-02-5.08812397e-02j,  2.22322180e-02+1.43361348e-02j,  3.14670279e-02+1.39911830e-02j,  8.48418379e-02+1.81601566e-01j, -7.46942903e-02+7.89752532e-02j,  7.08970727e-02-6.91124197e-02j, -1.13741776e-02+1.23825472e-01j, -6.59798634e-02+1.24967591e-01j, -6.33113532e-02-1.64307450e-01j,  1.14099231e-01+3.41222046e-03j, -4.61570543e-03-2.19001396e-01j,  2.84759810e-02-7.17797193e-02j, -5.39314225e-02-1.64591007e-01j, -1.16438285e-01+6.52426253e-02j,  5.86854248e-02-4.05905194e-02j,  1.47438624e-02+5.30606235e-02j, -1.90230877e-02+4.63842878e-02j,  8.00044760e-03+1.58689396e-01j,  4.42361550e-02+5.13313063e-02j,  2.55319954e-02-9.75583568e-02j,  3.01793771e-02+1.11081312e-01j,  1.27308954e-01+1.69452356e-01j, -4.94643829e-02-3.50989191e-02j,  2.42630119e-01-3.22834423e-02j, -9.43879468e-03+1.54569386e-02j, -1.26451530e-01+1.07634561e-02j,  6.53072639e-02+1.64004515e-01j,
        4.73037239e-02+6.72621484e-02j,  7.86355859e-02+1.37091046e-01j,  3.48468450e-02+5.01002189e-03j, -4.96409372e-02-1.79874187e-02j, -8.08977821e-03-1.60325464e-02j, -6.18986724e-02-9.03950614e-02j, -8.57358123e-03-1.05211425e-01j, -1.19635684e-01-9.84001742e-04j, -9.29477188e-02-8.10903125e-02j, -6.60847827e-02+1.07380011e-01j,  6.65522847e-02+2.25450350e-01j, -8.20410767e-04-1.28445752e-01j,  6.14568901e-02-4.79238345e-02j, -1.06893529e-01+1.36044214e-01j,  1.15138674e-02-4.90252547e-02j, -2.76216857e-02+6.76507128e-03j, -1.09382658e-01-5.30334315e-02j,  7.08950419e-02+3.44793514e-02j, -7.60439516e-03-1.03572965e-01j, -5.88875512e-02-1.16117780e-02j, -1.76441304e-02+1.51394952e-01j,  1.31994928e-01+4.65974993e-02j, -5.68107027e-02-3.38323177e-02j, -1.00658392e-01+9.28555205e-04j, -7.05082372e-02-1.20465449e-01j,  6.60549798e-02-1.08205211e-01j,  1.56747849e-01+1.21419663e-01j, -1.92613366e-01-1.52102819e-01j,  1.13592085e-02+2.83411765e-02j,  5.99946763e-02+1.22827499e-02j,
        6.29184081e-02+1.00151916e-01j,  2.10898432e-03-1.59215144e-02j,  1.66631398e-02+1.18954419e-01j,  8.45398912e-02-1.10186016e-01j, -1.19940961e-01+9.68249560e-02j,  4.70304208e-02+7.70342680e-02j, -1.22124543e-01+4.39697557e-02j, -9.96175775e-02+1.38251492e-01j,  6.97555402e-02+1.33210859e-02j,  2.56989939e-01+1.26134536e-01j, -3.26770849e-02-1.47901277e-02j,  2.42109734e-02-1.35712836e-01j, -1.47972097e-01+4.14172508e-02j, -5.11927028e-02+1.22448971e-01j,  6.62366501e-02+5.95513442e-02j, -5.32415834e-02+3.72035869e-02j, -1.52278830e-03+1.27320604e-01j,  6.50991303e-02-1.55212986e-01j,  4.34075807e-02+1.02149453e-02j,  4.30717490e-02+9.20139462e-02j,  1.16886206e-02-1.87138194e-01j, -6.64847366e-02+1.09856866e-01j, -3.67840574e-02+6.02029631e-02j, -9.81671194e-02-7.20999183e-02j, -6.04451121e-02+7.52633656e-02j,  2.81976119e-03+1.06633536e-01j,  5.26129880e-02-3.98349053e-02j, -2.87998493e-02-7.12947090e-03j, -3.94344408e-02-1.20091657e-01j,  8.38152379e-02+5.55474575e-02j,
        9.41964471e-02+2.98721048e-02j,  8.16069823e-02-2.59474209e-02j,  1.55022162e-01+1.57407270e-01j, -5.67424378e-02-1.25923094e-01j, -2.06889103e-02+1.23693612e-01j,  8.49745423e-02+6.37954576e-02j,  7.18887232e-02+1.75903579e-01j, -6.08588164e-03+2.03191283e-01j,  6.86348025e-02-2.78848587e-01j, -4.14352560e-02-7.92352365e-02j,  1.99800580e-02-1.07011810e-01j, -4.77750533e-02-4.29164779e-02j, -9.80129418e-02+2.26179330e-01j,  2.44211579e-03+8.87315263e-02j, -2.48518186e-04-2.58477922e-02j,  1.46163656e-02+2.66665629e-02j, -1.08518799e-01-1.22626080e-01j, -4.62433206e-02+6.55029395e-02j, -9.33013316e-02-1.22087077e-01j, -1.31539219e-01-2.41402172e-02j,  2.25238757e-01-4.21429135e-02j,  6.27985064e-03-1.07195959e-01j,  4.34640320e-02+5.35187773e-03j,  7.32060940e-02-8.45846618e-02j,  1.83126542e-01-1.06954649e-01j,  2.22212559e-03-1.29315970e-01j,  6.01963053e-03-3.51904776e-02j,  1.02955536e-01-3.85218206e-02j,  9.46926580e-02-7.37961277e-02j, -8.61772814e-02+1.07443737e-01j,
        2.04379335e-03+5.94079303e-02j,  8.23537953e-02-1.41231083e-02j, -8.33955001e-02-7.33002238e-02j, -4.63586972e-02-7.49582675e-02j,  1.44258446e-01+5.05833339e-02j, -7.26785087e-02+7.99070748e-03j,  9.65967758e-02+2.55373847e-03j,  4.56168318e-02-6.98355136e-02j,  1.34466635e-01+9.33168643e-03j,  1.35620410e-01-3.63893984e-02j, -2.18310783e-01-9.07642078e-03j,  2.41046715e-02+8.68133750e-02j,  8.46941220e-02-9.87087721e-02j,  2.32699075e-02+7.70324105e-02j, -6.83066191e-02+6.26029815e-02j,  3.96917401e-03+3.19047344e-02j, -1.93167112e-02-5.87602583e-02j,  6.40947853e-02+3.49325001e-02j, -8.48481277e-02+1.00080104e-01j,  1.43703227e-01-2.70626163e-02j, -1.56896525e-01-4.98153190e-02j, -1.06529060e-01+1.09204216e-01j,  1.34564483e-02-2.22232431e-01j, -5.20802942e-02-5.67593041e-02j,  6.29414647e-02-1.10240712e-01j, -1.54707424e-02-6.35737164e-02j,  8.94634583e-03-1.06767329e-02j, -4.21134431e-02-3.53658066e-02j,  2.41746297e-02-3.68212148e-02j, -9.21559781e-02-2.99118897e-02j,
       -5.89654642e-02-2.28852318e-02j, -5.20985361e-02-1.16771130e-01j,  5.35843151e-02-1.32214156e-02j,  4.58936445e-03+3.34103858e-02j, -1.46128686e-03-7.50434059e-03j, -1.37118260e-01-2.96979592e-02j, -4.28133426e-02+3.29193671e-02j,  1.22565726e-01-6.37325294e-02j, -5.96435200e-02+6.19807323e-02j,  8.28472218e-02+1.93521885e-02j, -8.88354299e-03-1.16922356e-01j,  1.17046722e-01+7.55087525e-02j,  1.11458497e-01-4.97578367e-03j,  3.03775840e-02-6.26278785e-02j,  9.34835767e-02-8.35671209e-02j,  1.92817644e-01+6.09168886e-02j,  1.55965719e-02-3.49551218e-02j, -9.23258088e-02+2.02094665e-01j,  7.07259110e-02+6.29610500e-02j,  2.65355792e-02-1.45360966e-01j, -8.38484133e-02-2.25673551e-02j, -5.99920073e-02+1.19442828e-01j,  3.08096147e-02+2.05383373e-01j,  1.46680157e-01-1.34303106e-01j,  1.78416469e-01-2.56761475e-02j, -7.04073547e-03-4.26410412e-02j,  5.92741489e-03+2.73194162e-02j,  3.28330300e-02+1.38975663e-01j,  1.36088703e-01-7.00656141e-02j, -7.16088585e-02-5.01751384e-02j,
        1.07261982e-01-6.08676344e-02j,  3.29984881e-02-4.11527154e-02j, -1.22180830e-01-1.79219988e-01j,  1.52540838e-01-3.98900946e-02j, -6.59340891e-02-1.13945351e-01j,  3.26860116e-02+7.75988849e-02j,  1.84680188e-03-7.15874930e-02j,  5.75188825e-02-1.59627565e-01j, -1.45799524e-02+1.40916322e-02j, -1.89600216e-02+2.20952202e-01j,  3.67478575e-02+1.30282642e-01j, -9.75462649e-02+1.15756251e-01j,  1.16468796e-02+1.17487817e-01j, -2.76444195e-03+7.54195399e-02j,  1.01904254e-01+1.43117381e-02j,  6.03665982e-02-8.65537954e-03j, -1.32384893e-01-5.91759860e-02j, -1.26867457e-01-1.99641121e-02j, -7.35718904e-02+7.37721086e-02j, -4.37046524e-02-5.73821921e-02j, -4.88920306e-02+4.85533481e-02j, -2.58084890e-01-4.52105731e-02j,  8.83268017e-02-3.24794517e-02j,  3.97109460e-02+2.31464221e-02j, -8.74443503e-02+5.05459657e-02j,  3.49357665e-02+5.74013249e-02j,  7.76023292e-02+1.24157281e-01j,  4.67657992e-02+8.54501007e-02j, -2.73903139e-02+3.20710850e-02j, -7.22744938e-02+2.98218349e-02j,
       -1.66836536e-02-5.55139728e-02j, -1.00817364e-01+1.98738235e-02j,  1.06000799e-01-4.17864489e-02j,  2.47089963e-02-6.89030059e-02j,  1.02071912e-02+1.40803829e-03j, -4.29064727e-02+1.48247071e-01j,  8.86549012e-02-1.49688762e-01j, -1.37487726e-01-6.88685909e-02j,  9.74446290e-02+3.34782789e-02j,  3.09376006e-02-8.18948969e-03j, -6.07821142e-02+2.05709303e-02j,  6.20301019e-03-1.07661389e-01j,  2.66360798e-02-1.95200123e-02j, -8.70121352e-03+6.27192787e-03j,  5.67467889e-03-4.71688645e-03j, -3.96568337e-02+2.60335168e-03j,  1.26272851e-01-7.88612171e-02j,  2.39896969e-02-1.94449288e-01j,  1.01939995e-01+5.40381344e-02j,  3.38010121e-02-1.07535239e-01j,  1.01694129e-01+1.58769881e-01j, -1.60525228e-01+1.61402777e-02j,  2.46147533e-02+1.84478112e-01j, -2.24323874e-02+1.44766330e-01j, -7.44818491e-02+1.10475796e-01j, -7.03647417e-03-7.89877995e-03j, -7.12605582e-02-6.00421868e-02j,  8.19735532e-02+3.10232290e-02j,  1.29199728e-01+8.64579318e-03j,  1.04093008e-01-2.16880641e-02j,
        2.62815057e-02-3.82377454e-02j, -1.62557224e-01-1.01320720e-01j, -5.68005830e-02-6.94736514e-03j, -1.49055391e-01+5.18207090e-02j,  6.27178782e-02+1.01489809e-02j,  1.25981379e-01-8.58405608e-02j, -8.20377419e-02+8.24372614e-02j,  6.37946588e-02+8.57050701e-03j,  6.54024538e-02+4.63840214e-02j,  6.18224834e-02-2.22489702e-02j,  1.17291795e-01-7.38374742e-03j,  1.48954910e-02-3.86650743e-02j, -3.77589928e-02-1.39936721e-01j,  4.52316221e-02-1.57936117e-01j, -6.23943129e-02+4.81748404e-02j, -1.92620084e-02-2.15996053e-02j,  1.71279612e-01+7.73412683e-02j,  2.23232062e-02-5.61065685e-02j,  1.57779087e-01+7.85148897e-02j,  1.40230327e-03+6.35368648e-02j,  8.38305347e-02+1.63118880e-02j, -9.03278369e-02+1.01139458e-02j,  3.54020248e-02+1.78314505e-02j, -1.70735336e-01-1.07777517e-01j, -3.34738370e-02+7.44591431e-02j, -2.16874208e-02-2.16863527e-02j,  1.15546757e-01-1.47632133e-01j, -1.64688932e-01+4.66255948e-02j,  5.97823744e-04-2.02720511e-02j,  2.98168578e-02-9.41198035e-02j,
        6.21270773e-02+6.40834784e-02j,  2.58933539e-02-2.42667870e-01j,  5.70136258e-02-3.77350337e-02j,  1.98579632e-01-9.20701075e-02j,  9.55640150e-02+3.54843433e-02j,  7.45928560e-02+4.26588872e-02j,  6.09447733e-02+3.16539556e-02j, -1.80171093e-01+5.60133264e-02j,  9.40854193e-02+4.31389113e-02j,  3.03850816e-04-2.85530728e-02j,  5.41410801e-02-6.13161714e-02j,  9.12148494e-02+1.80281943e-01j,  5.09948266e-02-3.86997536e-02j, -1.91113131e-02+1.94498984e-01j,  2.08692927e-01+6.43547140e-03j,  5.20633056e-03-1.90022093e-03j,  3.62398834e-02+1.08762806e-01j,  1.33590408e-01-1.61775350e-02j, -9.28966408e-02-5.91354052e-02j,  3.90924936e-02+3.49619784e-02j, -1.10597598e-02+1.62593761e-01j, -1.19019882e-01+1.11694210e-01j,  7.64944486e-02+8.29783985e-02j,  3.19470164e-02-2.07941529e-01j, -6.16504642e-02-5.17749153e-02j, -9.19641302e-02+1.26001118e-01j,  7.48796227e-02-5.35446337e-02j,  8.61395046e-02+7.66827772e-02j,  5.67446200e-02-1.44510489e-01j, -3.64513131e-02-9.95038225e-02j,
       -5.23694938e-02+1.68673670e-01j, -9.98489889e-02+4.49214566e-02j, -2.62137478e-03+5.31844467e-02j, -1.97293197e-02-1.01779130e-02j,  6.56118297e-02-1.39819961e-01j,  1.07078888e-01-9.60455951e-02j,  4.04114157e-02-2.75185153e-02j, -1.06731160e-01+2.45576423e-02j,  3.97224538e-02+4.80422979e-02j, -1.41155662e-01+5.37056668e-02j,  3.94804097e-02-5.91553615e-02j,  1.02421169e-01+1.97936296e-01j, -1.01728301e-01-1.38399695e-02j,  8.76776513e-02+1.40003856e-02j, -1.53801875e-02+2.04027278e-02j, -8.81370764e-02+7.21575549e-02j,  2.88433274e-02-1.42749089e-01j, -6.16490703e-02-2.20430462e-01j, -1.98880578e-02-7.67322432e-02j,  5.79127107e-02-1.00419699e-02j, -1.09662385e-02+1.26745293e-01j,  7.36261795e-03-1.62045074e-02j, -1.45951390e-01-8.98045669e-02j,  1.04518882e-01+7.87311257e-02j,  1.84677017e-01+2.57397149e-02j,  9.20387231e-02+4.51211489e-02j, -8.11699179e-02+6.13269405e-02j, -7.54782810e-02-1.53812051e-02j, -2.27439779e-02+5.40599197e-02j,  5.27509423e-02+4.94672673e-02j,
        6.01908515e-02+7.08980366e-02j,  7.29386254e-03-4.35495079e-02j,  2.59865264e-02+5.23991312e-03j, -2.80790961e-02-3.17079888e-02j,  3.06137050e-02+7.10525322e-02j,  1.98725682e-01+1.63806997e-01j, -3.85808044e-02+3.17497500e-02j, -8.38991266e-02-8.29634220e-02j,  1.14568111e-01-2.51524437e-01j,  1.89161580e-01+1.22405055e-01j,  2.67369898e-02-6.29372223e-02j, -5.55112811e-03+8.24912321e-02j,  3.06911272e-02+1.24362478e-01j,  6.90052196e-02+4.78403406e-02j,  3.32511878e-02-5.54954803e-02j, -6.83065225e-02-9.83139293e-02j, -2.24205878e-03-1.08330998e-01j,  1.32158911e-01+6.21895108e-02j,  6.04041228e-02+2.26998786e-02j,  1.19910251e-03+2.40133006e-02j,  1.95384495e-02+7.25223079e-02j, -7.51114128e-02+7.50023940e-03j, -6.91753048e-02-1.84426984e-01j,  8.93361350e-02+6.14020197e-02j, -1.11027212e-02-2.73006053e-02j, -1.58027594e-01+1.12196684e-01j,  6.13191254e-02+2.98921562e-02j,  9.36940475e-02+1.74832860e-01j,  3.54488913e-02-1.86012865e-02j,  1.18886717e-01-5.60421606e-03j,
       -5.08023225e-02+1.58187433e-01j,  2.05543121e-02+2.36229478e-02j,  7.56607990e-02-9.20635412e-03j,  3.04571802e-02-5.32735635e-02j,  1.05681520e-02+7.99310770e-02j,  1.00900200e-01+3.39036295e-02j,  6.00254366e-02+1.29251252e-01j,  1.73747341e-01-3.50700834e-02j,  8.68889594e-02+4.32124921e-02j,  1.20809063e-01-9.57225859e-02j, -5.08827469e-02-1.56682461e-01j, -5.51578706e-02-1.60825072e-01j,  7.75492052e-03+3.62310778e-02j,  2.70830573e-02+3.42352710e-03j, -3.35299324e-02-3.07678678e-03j, -2.09542652e-02-8.28876236e-02j,  1.67136215e-03+9.77623412e-02j, -8.33024445e-02+9.68319454e-03j, -1.27694754e-01-3.43756377e-02j, -1.05215118e-03+1.09484097e-01j,  5.77644996e-02+2.26376332e-02j, -2.27042043e-02+4.64923429e-02j, -7.52065556e-03+8.32320454e-02j, -3.45650834e-02-9.36227416e-02j,  1.58893895e-02-5.88622612e-02j,  6.75234381e-02+1.17750436e-01j,  9.91136713e-02-4.90548054e-02j,  1.14744296e-03-2.03805309e-01j,  1.26681748e-01+7.20946491e-02j,  1.72091738e-01+9.45687729e-02j,
       -2.23781476e-02-3.05658385e-02j, -4.79846553e-02-9.53644599e-02j,  8.98978713e-02+3.73340639e-02j,  9.71904756e-02-5.07401492e-03j,  4.70042328e-03+2.98136201e-02j,  3.20602243e-02+8.90046751e-03j,  2.91870381e-01+1.56310942e-02j,  1.47571000e-02+1.74082211e-01j,  1.98727480e-01+1.81545936e-02j,  5.76140047e-02-1.37512019e-01j,  2.84157891e-02-8.90169341e-02j,  2.58144712e-02-8.66533513e-02j,  1.26007423e-01-1.42353852e-04j,  1.22011887e-02-1.50599335e-01j, -1.03678605e-01+1.77343389e-02j,  1.01880582e-01+1.02053135e-01j, -6.89911020e-04-1.34757213e-01j, -4.67669409e-02+5.62588217e-02j,  5.42306518e-02-4.70868860e-02j,  1.87819392e-02+5.88306140e-02j, -1.39180077e-01-5.74473723e-02j, -7.71319085e-02+1.05052464e-01j, -1.76084377e-01+4.53754001e-02j,  5.78987630e-02-1.39030598e-01j, -1.36379204e-03+1.03197101e-01j, -1.29842079e-01+6.46203124e-02j,  3.63331025e-03-1.52651696e-03j, -9.63370297e-02-5.23631453e-02j,  7.11523907e-02-7.71438142e-02j, -3.33129359e-02+4.04006262e-02j,
        2.49142373e-02+1.48066271e-01j, -2.26183059e-02+7.66734818e-02j, -5.45495074e-03-1.19942778e-01j,  9.13909578e-02+4.79952618e-02j, -5.35918216e-02-1.60654037e-02j,  5.98871312e-02-1.87532022e-02j, -1.12910440e-01-2.78610231e-02j,  1.46838755e-01+9.92565647e-02j, -4.13814974e-02+7.56087587e-02j, -4.88973691e-02+3.13114227e-02j,  7.56532879e-03+9.34644447e-02j, -2.67290794e-02-3.42410745e-02j,  8.46376955e-02-1.22432585e-01j, -3.13201588e-02-3.59657622e-02j,  1.52126152e-01+9.91205244e-02j, -9.45677226e-02-8.05276033e-03j,  5.46044728e-02-2.63756752e-01j,  1.95345701e-01+1.33669072e-02j, -3.25932513e-03-5.43829049e-02j,  1.53950498e-01-1.42848111e-01j,  1.48524300e-01+8.79890137e-03j,  1.17396603e-01+2.64318281e-02j, -2.62384138e-02+1.38751108e-01j, -9.52598923e-02+7.62648401e-02j, -1.80631676e-01-1.35669199e-01j,  8.51086298e-03-1.10183317e-01j, -8.83923576e-02+1.37131346e-01j, -3.89492392e-02-8.90366047e-02j,  1.90119483e-02+4.19438222e-02j,  1.12797080e-01+7.86580908e-02j,
        7.80716814e-02-9.09945481e-02j,  8.64121030e-02-7.22343210e-02j, -6.86716918e-02+1.03223441e-01j,  9.38556460e-02+7.85191865e-02j,  3.12389310e-02-8.62865526e-02j,  1.19593208e-02+6.74798173e-02j, -9.97752646e-02+4.73740307e-02j,  8.50920494e-02+1.21420677e-01j, -3.36867683e-02+7.31079808e-02j,  7.80684211e-02-1.11358256e-01j, -1.03606051e-01-1.00017901e-01j,  7.46662567e-02-4.58176146e-02j, -1.77215554e-01+5.14045000e-03j, -7.35851406e-02-5.88169005e-02j, -2.34091949e-02+5.56784850e-02j, -1.92734776e-01+5.23357550e-02j,  1.20534005e-01+6.92412538e-02j, -3.03040274e-02-2.43467856e-02j,  1.60451360e-01-1.02238503e-02j,  6.15204165e-02-1.94133488e-03j, -2.33847089e-02-8.66114982e-02j,  4.19745705e-02-4.99401327e-02j, -1.03928808e-02+8.20517312e-02j, -1.72244615e-03-4.42743317e-02j,  1.67168913e-01-3.07829598e-02j, -9.92849889e-02+4.65088178e-02j, -5.21084550e-02+2.70599004e-02j, -1.44242685e-01+1.42099698e-01j,  1.31564015e-01+6.03947617e-02j,  7.79295470e-02+1.16599297e-01j,
       -1.44508140e-01+3.90326398e-02j, -1.63189060e-01-4.80102773e-02j, -4.23892524e-02+7.24586719e-02j, -1.08354291e-01+2.46926730e-02j, -3.31000925e-02-2.02469979e-02j, -1.06440911e-01+5.74076867e-02j,  2.98674990e-02-2.56460099e-02j,  3.27784317e-02-1.09277698e-01j, -1.11743589e-01-5.16542702e-02j, -4.38449856e-03+1.25111334e-02j,  4.20069024e-02+6.10391773e-02j, -8.31398473e-02-3.81548729e-02j,  1.09141869e-01+1.50926344e-01j, -4.57654467e-02-6.46747717e-02j, -8.54458173e-02+1.86067568e-01j,  6.94294608e-02-8.10150126e-02j, -5.70344424e-02+7.83521518e-04j,  3.21090931e-02+9.47319893e-03j, -6.02959548e-02-1.01689715e-01j,  1.25328049e-01+1.14694700e-02j, -3.84840481e-02-8.31927703e-02j, -6.76446553e-02-1.86440782e-01j, -9.65863639e-02+4.30146576e-02j,  1.86429327e-01+1.77285461e-02j, -2.79125197e-02+1.55599615e-02j,  9.66942708e-02+5.05933675e-02j, -1.96844343e-01-9.05549515e-02j, -1.06330695e-01-1.29754415e-01j,  9.69592860e-02+7.87237719e-02j, -3.20763173e-03-6.01830255e-03j,
       -5.75846436e-02-3.07527027e-02j, -2.15090340e-02-1.13335909e-01j,  2.05999323e-02-1.64092718e-02j,  6.20217109e-02-7.21962400e-02j,  2.52569512e-02+8.67133723e-02j,  6.73469570e-02+5.06801423e-02j, -4.47799880e-02-1.27433227e-01j, -2.43147056e-02-4.19481682e-02j, -3.99145646e-02+1.36650217e-01j, -1.17600891e-02-3.67255385e-02j, -2.41082251e-02-1.48703792e-01j,  1.45917987e-01-2.09551629e-02j,  1.12455567e-01+4.32809709e-02j, -1.41748964e-01+8.50598353e-02j, -3.11770116e-02-5.18172723e-02j,  1.83579810e-01-7.06905345e-03j,  9.71116808e-02-7.25783826e-03j, -6.06413346e-02+1.83309774e-02j,  1.32067152e-01-8.04329623e-02j, -3.70830182e-02+3.25924415e-02j,  5.99945661e-02+1.39581640e-01j,  4.95057896e-02+1.41585780e-03j,  1.27163533e-01-2.79494886e-02j, -1.12806297e-01-1.38597417e-01j, -1.70331848e-01-6.41623156e-02j,  1.13320890e-01+4.80817353e-02j,  2.35832464e-01-5.92082391e-02j,  8.74837897e-02-2.86661849e-02j,  6.11698809e-02+6.06877492e-02j,  4.24028809e-02-6.62392146e-02j,
        4.30315505e-02-2.17789106e-01j, -2.72931426e-02+1.52670758e-02j, -3.82654806e-02+9.56802873e-02j,  2.43401149e-02-1.78124583e-02j,  9.02901686e-03-1.65710546e-01j,  8.04870293e-02+5.50553769e-02j, -4.69870057e-02+3.41343271e-02j, -3.50577896e-02+7.23143438e-02j,  1.10225646e-01-2.15752004e-03j, -9.61299965e-02-4.18347593e-02j,  8.68479349e-02+4.70126112e-02j, -1.07545082e-01+2.49148829e-02j, -4.53040726e-02-1.06734716e-01j, -1.59436033e-02+8.10286351e-02j,  2.02915812e-02-6.81132744e-02j, -6.08982393e-02+8.40773887e-02j,  1.50191978e-01-6.42097008e-02j,  1.35274591e-01+1.57431907e-01j,  3.53273620e-02+7.14369281e-02j,  1.81320909e-02+7.20914621e-02j,  6.03721972e-02+1.96226127e-01j, -3.18042660e-02-3.39904414e-02j, -1.19303840e-01+6.14160382e-02j, -1.76524156e-02-8.04986522e-02j,  1.76157967e-02-1.36875912e-02j, -4.49031451e-02-1.89495355e-01j,  1.26341022e-02-4.84818365e-02j,  7.93666935e-02-1.20859425e-01j, -9.00060617e-02+7.53951193e-02j,  6.15384669e-02+1.81702718e-01j,
       -1.96562939e-02+6.02270326e-02j, -1.53637264e-01-3.42216746e-02j,  5.82845366e-02+1.35589726e-01j, -9.69854953e-02+7.81307161e-02j,  9.47424015e-03-7.67839223e-02j, -5.21777176e-02+1.18463908e-01j,  1.08597440e-02+7.34720754e-02j,  1.25753709e-02-4.59227875e-02j,  4.66065304e-03+3.16832178e-02j, -1.70642799e-01+1.09175443e-01j, -1.07616067e-01-6.77062304e-02j, -4.94690131e-02-1.33454471e-02j, -1.13671465e-01-1.13124774e-02j,  1.79311462e-01+1.36206373e-02j, -5.44546549e-02+2.39954931e-01j,  1.53720058e-01+8.17470362e-02j, -1.65785647e-01+4.99276923e-02j,  1.24051085e-01+2.08575029e-02j, -1.27344695e-02-1.00323698e-01j,  1.26323841e-01-1.75232843e-01j,  1.42829963e-02+9.51676108e-02j, -1.36837621e-02-5.10102254e-02j, -1.09035252e-01+3.04699753e-02j, -5.73977327e-02-9.67364763e-02j, -4.18955867e-02-7.26363284e-03j, -1.11110425e-01+9.11072318e-02j, -3.33402440e-03-9.81640668e-02j,  5.00153545e-02+2.96772715e-02j,  8.34464143e-02-1.07141828e-01j,  1.66627515e-02-1.76768451e-01j,
        3.01046178e-03+4.29920679e-02j,  3.90382225e-02+6.48627085e-02j, -1.29633542e-01-1.21639020e-01j, -1.81455901e-02+1.81332342e-02j,  1.70046497e-01+9.18523538e-02j, -7.49819636e-04+2.57010470e-02j,  6.14006255e-03-7.49534371e-02j,  5.73079131e-02+6.45021320e-02j, -1.25906199e-01+3.61504866e-02j, -4.14229989e-02-2.91283203e-02j,  3.22455405e-02+8.63451878e-02j,  1.23237528e-01-1.89968509e-01j, -3.05088062e-02+1.73009137e-02j,  2.14194747e-03+5.29985319e-02j,  6.96329432e-02+2.60627319e-02j,  1.57695179e-01+8.59454119e-03j,  7.26680354e-02+7.21484481e-02j,  7.00651142e-03-2.90372350e-03j,  2.90015482e-02-5.68542701e-02j, -1.27693027e-01-1.14964625e-01j,  1.50753348e-02-1.36610446e-01j, -1.47676083e-01+8.13290718e-02j,  9.24954421e-02+3.54388660e-02j,  1.81954041e-01+1.07582710e-01j,  1.15127848e-01+5.98445734e-02j, -6.47767365e-02+1.22084642e-01j,  5.54779597e-02-2.11336155e-01j,  2.33200724e-02+3.44422083e-02j, -3.99506520e-02-1.46402335e-01j, -3.39094996e-02-2.32080319e-02j,
        6.38032383e-02+4.58309555e-02j,  9.80627186e-02+6.74309177e-02j,  2.09243817e-01-9.21844569e-02j,  1.16068394e-01+3.58375950e-02j,  2.34470731e-02+1.34662899e-02j, -4.87953052e-02-3.39548474e-02j,  1.77551778e-02-7.33967642e-02j, -4.28970865e-02+2.14591815e-02j,  1.36029417e-01-9.66574708e-02j, -3.16822200e-02+1.06454016e-01j, -1.93320117e-01+1.76505036e-02j,  1.09916758e-01+1.27398554e-01j, -1.65850940e-01+7.04898942e-03j, -6.53608621e-02-1.87281647e-01j, -1.57179762e-02+3.65905427e-02j, -4.77377390e-02+5.01770606e-02j,  7.38286054e-02+5.86402502e-02j,  2.00220886e-01+2.14556567e-02j, -7.99321902e-02+1.20661845e-01j,  2.25130739e-02-7.92813095e-02j,  9.39404226e-02+4.23514982e-02j,  5.59759953e-02+5.29013915e-03j,  1.42272381e-01-2.03889918e-02j, -7.70692925e-02+2.18788591e-02j,  9.46416245e-02-5.40567083e-02j, -1.16864668e-01-1.17453747e-02j, -6.80245475e-02-8.85472661e-03j, -5.07648557e-02-1.41856238e-02j, -6.57054741e-02+4.87753999e-02j,  6.79140250e-02+7.57999993e-02j,
        8.31558858e-02+4.88031390e-02j,  7.04245127e-02+5.11799739e-02j,  1.92019820e-01+1.63346011e-01j, -1.08430098e-01+2.88148366e-02j,  2.15534804e-02-2.40090002e-02j, -2.83413932e-02+7.28009270e-02j,  2.77128550e-02-7.17129530e-02j,  4.43451848e-02+4.62015889e-02j,  2.29868386e-02-1.58564488e-01j, -1.80745027e-01-3.09626852e-02j, -5.25473622e-02-5.09485093e-02j,  4.13635441e-02+2.95240616e-03j,  3.46266625e-02+3.40501706e-02j, -1.36957085e-01+5.93795536e-02j,  1.71716569e-01+6.62369454e-02j,  2.00789628e-02+1.02579168e-01j, -2.49268976e-04+4.05793649e-03j, -8.70948659e-02+2.67855934e-02j,  9.58058704e-02-3.92343326e-02j,  6.37344353e-02+2.91954856e-02j, -1.62573041e-02+1.44050769e-01j, -2.12950381e-01+1.05380057e-01j,  1.54420103e-02-1.58531345e-02j,  4.62275644e-02-1.44131724e-02j,  9.63943826e-03+1.43294871e-01j, -6.82715621e-02+7.72801050e-02j,  1.19392259e-01-4.32006940e-02j, -9.25898691e-02+1.73642675e-01j,  7.87258333e-02-5.00345685e-02j,  6.74252100e-02-3.22021492e-03j,
       -1.05938764e-02-4.80682200e-02j, -3.79109088e-02-7.18862647e-02j, -7.85329094e-03+5.08832953e-02j, -1.22207965e-01-2.08985568e-01j,  3.86004176e-02+9.75474606e-02j,  5.47838699e-02-2.51857867e-03j,  7.32135146e-02-2.02847686e-02j, -9.54663596e-02-1.51302713e-01j,  1.17232603e-01-8.67695572e-04j,  1.13627781e-02-2.45710953e-01j,  1.21005570e-01-1.25331270e-01j, -4.93568188e-02-6.26654349e-02j, -1.10411812e-01+1.72674386e-02j,  7.51406502e-02+1.35621387e-01j, -9.34619657e-03+4.06835362e-02j, -1.69436966e-01+2.11265428e-02j,  9.44593750e-02+9.45454295e-02j,  6.29973849e-02+7.81106789e-03j, -2.31884880e-02-6.08022409e-02j, -1.28506085e-02+4.57155954e-02j, -1.78724877e-01-8.40636436e-02j, -2.74516446e-03+6.87567686e-02j,  1.66154851e-01+2.97763171e-03j,  8.62945953e-02+1.33624387e-01j, -1.23971712e-01+1.06764084e-01j, -8.40377309e-02-4.45037883e-02j, -3.26308419e-02-1.03329380e-01j, -1.06682028e-01+9.15113745e-02j,  1.13743906e-01-7.02685477e-02j, -1.06680734e-01-1.29465759e-02j,
       -6.97277691e-02-1.31064309e-01j, -1.10091153e-02+2.23611713e-01j, -4.61136052e-02-8.17268905e-03j, -1.69987303e-02-9.10722748e-02j,  2.79034389e-02-4.16172595e-02j,  1.24405356e-01-5.92755001e-02j,  3.02072420e-02+3.43359378e-02j,  1.10650997e-01+6.44841711e-02j, -9.59093007e-02-1.11423798e-02j, -5.96787368e-02-7.04578949e-02j,  3.28918399e-03+1.32284061e-01j, -3.72764227e-02+1.55273833e-01j,  2.06921775e-02+1.00442523e-01j,  7.21325549e-03+5.71288626e-02j, -2.14453527e-02-4.68398310e-02j, -6.82026389e-02-1.12497749e-02j,  4.92381808e-02+6.02284521e-03j,  7.83207240e-02+2.07448764e-02j, -5.05939363e-02-3.85781833e-02j, -3.35242535e-03-2.19084108e-02j, -3.49651101e-02+1.07847538e-01j, -2.45290850e-03-6.24826573e-02j, -1.51023459e-02+5.37010336e-02j,  6.37016602e-02-1.23760494e-01j,  2.91215038e-02-2.81493758e-02j, -3.39612485e-02+8.42272097e-02j,  7.35061854e-03+4.18985182e-02j,  1.12694901e-01+3.44174546e-02j,  2.75030448e-02-1.15362720e-02j, -6.56825803e-02+7.69914664e-02j,
        2.45522893e-01+1.94445453e-01j,  1.95565169e-02-6.02333458e-02j, -4.23341023e-02-4.08553715e-02j, -1.65720107e-02+1.11636285e-01j,  6.43254764e-02+5.20975294e-02j,  1.16324230e-01+4.30064237e-02j, -2.35493523e-04+7.94067955e-02j, -3.13234546e-02+3.31928019e-03j, -1.21907959e-01+8.94697709e-03j, -5.86229364e-02+5.00083180e-02j,  1.68440179e-01+1.58008999e-01j, -1.09277389e-02-5.63942582e-02j, -4.33874746e-02-9.18770776e-02j, -3.70318230e-02+2.10558944e-02j,  7.28110664e-02-4.99081181e-02j,  1.31921880e-01-4.54760418e-03j,  3.94635300e-02-8.20549821e-02j,  1.48897886e-01-1.45917759e-01j, -1.18265542e-01+3.70289451e-03j,  3.85086358e-03+1.91440435e-01j,  7.03135105e-02+2.60050811e-02j, -4.21039425e-02+3.01867113e-02j, -1.39706071e-01-2.85504702e-02j,  1.81921714e-03-1.40860236e-01j,  4.20339153e-02+1.95430738e-01j, -2.30135850e-02+3.09767448e-02j,  1.29258195e-01+9.14976478e-02j, -1.58756793e-01+1.28822164e-01j, -3.50036492e-02+8.00893734e-02j,  3.02776094e-02+1.42172163e-03j,
        2.57023140e-03-1.85433098e-02j,  3.72525284e-02+1.05139165e-01j, -9.12678942e-02+2.18607649e-01j, -1.46180909e-01-5.56793105e-02j, -6.56707703e-02-3.19916670e-02j, -7.38160928e-02-1.34669909e-02j,  3.23396348e-02-2.36520392e-01j,  3.30483293e-02-1.02266954e-01j, -4.19639544e-03-6.59678771e-02j, -8.19179151e-02+4.51704171e-02j,  3.09570371e-02-5.32005536e-02j, -5.22790586e-02-3.26500699e-02j,  1.56455025e-01-1.25231125e-01j, -5.05761174e-02+8.32852024e-02j, -2.59554971e-02+4.37847037e-02j,  2.16226296e-01-1.45471321e-01j,  2.65695033e-02+1.26666001e-01j,  4.68381033e-02+1.99629530e-01j, -1.50825778e-02+3.50747365e-02j,  1.26681152e-01-9.75019945e-02j, -1.71499088e-02-2.09581248e-02j,  1.61066501e-01+9.30902661e-02j,  2.60354119e-02+4.88141211e-02j, -6.21761636e-03-4.91509192e-03j,  1.70671987e-03-1.58639200e-02j,  9.95150572e-02-1.68503093e-02j, -3.98240701e-02-2.10542532e-02j, -7.76479029e-02+7.39797509e-03j, -5.77613183e-02+1.49932253e-01j, -1.67637878e-01+2.32658756e-01j,
        4.10173784e-02-4.51688638e-02j,  8.65002182e-02-1.06406855e-01j,  8.46830254e-02-1.72799554e-01j,  1.45422299e-02+2.59367720e-02j,  4.41673701e-02+1.11838918e-01j,  3.26970392e-02+4.00980128e-02j, -5.24772172e-02-7.49030751e-03j, -8.86683859e-02+1.79684474e-02j, -7.43158293e-02+1.44772160e-01j, -1.15935800e-01+6.86790801e-02j,  1.00946401e-02-5.68803310e-02j,  1.40177229e-01-1.19713358e-01j, -1.95130289e-01+5.29709085e-02j,  1.35467559e-01-2.15847353e-02j,  7.09552640e-02-7.66496576e-02j, -8.57302586e-02-1.37409094e-01j, -5.84144286e-02+4.22725006e-02j, -1.13523127e-01-2.08960999e-02j, -1.27785798e-01+2.27385357e-01j,  1.56444767e-03+1.48328917e-02j,  1.82904744e-02+9.01221738e-03j, -4.38128497e-03+4.96827820e-03j, -6.21944033e-02-7.90469632e-02j,  3.44125896e-04-4.79139098e-02j,  8.43927403e-03+4.11354177e-02j,  5.77038887e-02+8.29289688e-02j,  1.22039812e-01+1.12839590e-01j, -1.05530964e-02-1.15582561e-01j, -8.10699111e-02-1.07817350e-01j, -1.20022792e-01+6.78991377e-02j,
        6.48498574e-02-1.02145011e-01j,  2.90657255e-02+3.23596981e-02j, -1.43699949e-02+3.12920727e-02j,  1.71904194e-01-1.42590729e-01j, -5.09140335e-02+3.29766258e-02j, -3.01653038e-02+6.95227171e-02j, -3.76048324e-02-7.94865380e-02j,  6.51687233e-02+1.42580112e-01j, -1.39256310e-01-1.85980964e-02j, -1.10957689e-01-8.32129945e-02j, -1.22937408e-01+1.05433745e-01j,  2.32827863e-01-7.84040766e-02j,  9.68891514e-02+5.50536106e-02j, -7.66146565e-02-1.07485097e-01j,  3.75854655e-02+1.78256175e-02j, -1.05510057e-01+5.39334433e-02j,  2.59293770e-02+5.25056351e-02j,  4.17658585e-02+2.16550525e-02j,  1.79434516e-02-3.79639158e-02j,  4.54758271e-02-1.62169263e-01j, -9.15537346e-02-4.55546358e-02j, -2.87057950e-02-1.51850321e-01j, -4.73431627e-02-4.27936002e-02j, -7.34456848e-02+1.14503191e-01j,  3.21215086e-02-1.16222983e-01j, -1.86452641e-03-1.97148035e-02j,  9.35736392e-02+6.43359360e-03j,  9.90720039e-02+6.49407638e-02j, -1.30861723e-01-1.10397435e-01j, -6.06187143e-02+4.34780133e-03j,
       -2.59141536e-02-8.36660746e-03j,  7.99764395e-02+2.05827485e-03j, -6.79710115e-02+2.19632538e-01j, -8.17267130e-03+1.30090034e-01j,  2.42203491e-02-1.18482312e-01j, -9.65525880e-03-7.27160937e-02j,  1.71710961e-02+3.97131195e-02j,  2.44032297e-02+1.55142147e-01j, -6.95618609e-02+1.14777484e-01j, -3.04082242e-02-2.56808488e-01j, -3.31333938e-02-4.42257523e-02j,  9.09829518e-02-6.41355665e-02j,  1.86082355e-01+8.21534305e-02j,  4.98683358e-02+2.30843433e-02j,  8.69232620e-02-5.72734258e-02j,  9.65089746e-02+4.63738692e-02j,  1.29934009e-01+6.98672714e-03j, -9.55106837e-02-2.11435206e-02j, -1.07437846e-01-4.34196605e-02j,  5.95822062e-02-1.60023155e-01j,  1.45094000e-01+3.62098607e-02j, -4.08020893e-02-3.54469118e-02j, -6.41922431e-02-1.50165876e-01j,  1.37778604e-01+1.57148644e-01j,  1.29772868e-01+3.87413012e-03j, -3.85445235e-04+9.15633467e-02j,  1.46217004e-02-7.02722233e-02j, -9.12225513e-02-1.34467186e-01j, -3.51468484e-02+4.68272859e-02j, -5.28148474e-02-7.05527841e-03j,
        9.85502435e-02-1.44725584e-01j,  4.52535985e-04-4.44306972e-02j,  1.03723988e-01+1.65607843e-01j, -4.21749097e-02-5.54886967e-02j, -9.10799975e-02+7.58681664e-02j, -2.17843207e-02+9.52639644e-02j, -3.30284395e-02+5.94376825e-02j,  9.26534994e-02+2.66802719e-02j,  1.03979128e-02-1.37706931e-02j,  2.33812820e-01+8.59946927e-02j,  6.98746888e-02+9.14639956e-02j, -1.08516120e-01+8.58234842e-02j,  4.21850071e-03+8.71853039e-02j,  6.36273247e-02+7.74673226e-02j, -3.91881255e-02+1.50528746e-01j,  1.09723495e-01+1.04344141e-01j,  7.43803264e-02-1.19685892e-01j,  2.19504862e-02+1.67527045e-01j, -1.60452930e-02-2.00978073e-02j,  6.55173044e-02+2.93255757e-02j, -8.85404950e-02-1.20757531e-02j,  1.14761440e-01-4.57840469e-02j, -5.41528486e-02-5.53916169e-02j,  4.21003566e-02-1.93226229e-02j,  3.45660820e-02-3.52093150e-02j,  1.17626157e-01-1.16988622e-01j,  8.56072498e-02-3.37517615e-02j, -5.90244905e-02-5.24335807e-02j, -5.65206254e-02-2.43446279e-02j,  1.20279495e-01+3.42123716e-03j,
       -3.05654890e-02+1.98042481e-01j,  1.08387964e-02+2.84799289e-03j, -9.91462670e-02-3.82499265e-02j,  5.61732300e-02-2.25129588e-02j,  8.25340529e-02-1.45756514e-02j, -4.43017854e-02-1.98422787e-02j, -2.75902371e-02+2.17979919e-02j, -1.90295706e-02+4.21368188e-02j, -8.80691660e-02+1.15852296e-01j, -3.90388495e-02-2.17922247e-02j,  8.14551313e-02-6.28102543e-03j,  2.79352673e-02+6.35843316e-02j, -3.36457227e-02+1.90578786e-02j, -1.45100657e-02+3.63295744e-02j, -7.00631811e-03-7.40466939e-02j, -2.90520577e-02+7.81154295e-02j, -7.99312633e-02-5.37780863e-02j,  2.30177660e-01-1.83888371e-01j, -2.98717843e-02-1.13899232e-01j, -2.05273534e-02-1.81141663e-02j,  2.96813771e-02+5.94044596e-02j, -3.18971173e-02+7.22385762e-02j,  9.83167960e-02-8.92023743e-02j,  4.25608743e-03+9.09134290e-02j,  1.56893561e-01-4.23935738e-02j,  9.05556547e-02+3.59624971e-02j,  3.15980257e-02-5.46643490e-02j, -1.15196957e-01-8.82593135e-02j, -1.61272928e-01+1.78448561e-01j,  4.00567109e-03+1.76993307e-02j,
        1.17540437e-01-1.36239393e-01j, -6.69383706e-04+5.79926839e-02j, -1.12770659e-01-5.62223146e-02j, -6.21953015e-03-5.98234743e-02j, -4.10342219e-02-5.59744623e-02j, -5.66841235e-02+4.25833208e-03j, -8.23118814e-02+5.33394692e-02j, -1.34412900e-01-1.45272792e-01j,  1.15702329e-01+1.02297961e-01j, -3.19323625e-02+1.39788468e-01j, -2.24923180e-02-6.37168336e-02j,  1.39975574e-01+2.96315967e-02j, -2.05526833e-01-8.05348577e-02j,  1.20419312e-02+1.04877206e-01j, -5.36581838e-03-2.21242391e-01j,  1.43312392e-01+9.03085637e-02j,  1.50230560e-01+9.50231348e-02j, -4.59445185e-03+1.12399647e-02j,  5.16547174e-02+8.01461708e-02j, -9.43895891e-02-3.75397968e-03j, -4.73242216e-02-1.01945370e-01j,  3.44673025e-02+1.96628490e-01j, -9.88840012e-02+8.85464110e-02j, -7.92955362e-02-2.28998407e-02j,  1.69410571e-01+7.44974887e-02j,  6.20173928e-02+1.38106734e-01j,  8.52039046e-02-1.21666670e-01j,  6.84100368e-02-1.00904176e-01j, -1.42596295e-03+1.64268960e-01j, -1.24100632e-01-1.61368165e-02j,
        1.35519012e-02-2.59310892e-02j,  9.05490250e-02+4.84747479e-02j, -4.58662366e-02+1.34930496e-01j, -1.40646551e-01-1.69831134e-01j, -3.16239770e-02-1.48493455e-01j,  1.29115221e-02-4.76191420e-02j,  1.02846452e-01-1.15790746e-01j,  1.59952958e-01+3.50029230e-02j,  5.52164979e-02+5.58300761e-02j, -2.34098143e-02+1.20508448e-01j, -4.62940339e-02-1.16252123e-01j,  7.14945735e-02+8.50853849e-02j,  1.90523893e-02+1.82220632e-01j,  8.47593047e-02-3.87876272e-02j, -1.55367396e-01+9.11388648e-02j, -8.67503920e-02+3.87326858e-02j, -7.47073348e-02+1.13616928e-01j, -8.05356534e-02+7.50838943e-02j, -4.42508043e-02+1.04776551e-04j,  1.91365405e-02+4.59602654e-03j, -5.53849081e-02+9.81402899e-02j,  5.65523118e-02-1.28923219e-01j,  1.09708674e-02-7.17405169e-02j,  5.10870804e-02-4.18029754e-02j, -2.35923190e-02-3.54344675e-02j,  1.05632412e-01-1.52723227e-01j,  2.29356400e-02+1.72003014e-01j, -7.77818089e-02-8.58774571e-02j, -4.12300311e-02-1.40778154e-02j,  3.85331791e-02+1.34956847e-01j,
        9.08599023e-02-2.22765047e-02j, -6.47141773e-02+5.39631501e-02j,  3.78096842e-02+1.20010133e-02j,  6.56218844e-02-6.51650219e-02j,  9.31690801e-04-8.33640650e-02j, -1.79665558e-01+5.36828027e-02j, -7.18696825e-02+5.98082781e-02j, -7.60979310e-02+2.96533884e-02j,  8.38090767e-02+4.64776836e-02j, -1.90640176e-01-2.67445829e-03j, -3.33244747e-02+1.46650575e-01j, -2.87164842e-02-2.38484574e-02j, -1.31368281e-01+8.97392419e-02j,  1.70551482e-01-3.06077010e-02j, -1.23763743e-02-7.87055709e-02j,  1.03033690e-01-1.32308263e-01j,  4.89975988e-02-1.35921611e-01j,  9.42844960e-02+4.92092484e-02j,  1.25975887e-01-6.46248221e-02j,  2.04355365e-02+1.39811567e-01j, -8.13697343e-02+1.30030354e-01j,  1.44452639e-01-4.59256835e-02j,  8.30262490e-02-1.07582941e-01j, -1.01352710e-01+2.50968168e-02j,  3.80275778e-02+7.06296634e-02j,  1.01240183e-01-1.09841276e-01j,  7.93654229e-02+4.00721967e-02j, -1.27232823e-01+1.45125955e-01j, -1.63935684e-01-5.06866305e-02j, -3.33110180e-02+6.38573847e-02j,
        8.29906205e-02+2.45941583e-02j,  7.72777568e-02-2.18729918e-02j, -2.52670750e-02-1.33657547e-02j,  1.23713405e-01+6.60009234e-02j,  1.76105250e-03-5.13327294e-02j,  4.14606615e-02-1.08656071e-01j, -6.28912224e-02-1.07107702e-01j,  1.78069853e-01-3.95319222e-03j, -1.45753269e-03+7.84868919e-02j,  2.06813821e-02-4.02431446e-02j,  9.90237621e-02+1.96007825e-02j,  5.95901068e-02-2.92985389e-02j,  8.53920666e-02+9.47685100e-02j, -9.07144863e-02-2.48034646e-02j, -7.01707091e-02+1.05577150e-01j, -1.42941920e-01+1.06365145e-02j, -1.07249613e-01+2.31065721e-02j, -2.88007686e-05+1.70984097e-01j, -1.33993560e-01+4.60814975e-02j,  6.46602337e-02-1.73007798e-01j,  1.06092053e-02+1.77117336e-01j, -7.41235355e-02+6.72405741e-02j, -4.45379901e-02-2.75973792e-02j,  4.40770486e-02-4.07231141e-02j,  7.43855652e-02+3.34408901e-02j,  2.40780172e-02+7.63837816e-02j, -1.23431650e-02-2.96942615e-02j, -5.36958281e-02-9.09460148e-03j,  4.83507887e-02-3.64673587e-02j, -3.15949181e-03-6.78532281e-02j,
        1.49790019e-01+7.14330627e-02j, -2.59849469e-03+1.08797910e-02j,  2.39996357e-02-2.49046686e-02j, -1.70855065e-02-1.66572246e-01j,  2.50384745e-02-1.73555395e-03j, -8.79488783e-02-4.43380740e-02j,  4.04368200e-02-1.43535828e-01j,  6.99699704e-02+5.53061802e-02j,  1.06809669e-01+3.35034661e-03j,  2.35091058e-01+1.76495810e-01j, -1.04838058e-01+1.73042549e-02j, -1.79707883e-01-4.28597418e-02j,  1.06487618e-01+6.53314431e-02j, -7.12396824e-02-1.91412368e-03j,  1.75034759e-01+7.74238869e-02j, -2.80836905e-02+6.22152256e-02j, -9.72723299e-02-6.42131837e-02j,  1.28855782e-01-8.94346738e-02j, -6.34807923e-02-8.95849148e-02j, -1.76639575e-01+4.70857161e-02j, -8.66457034e-02+8.75818452e-02j, -9.89288233e-05+9.88579156e-02j, -8.42255352e-02+2.32390595e-02j,  5.68654338e-02+9.42482354e-02j, -7.55075952e-02-3.11797796e-02j, -1.77843576e-01+3.45449165e-03j,  5.22159678e-02+1.35185694e-01j, -4.83698045e-02+3.87913053e-03j, -1.51332382e-01-5.08730574e-02j,  9.19052718e-02+8.92932328e-02j,
       -1.04864609e-01+1.59277075e-02j,  1.96860199e-01-1.54596648e-02j, -1.57519029e-01+8.28875556e-02j,  5.32027166e-02+1.80537329e-02j, -5.28489142e-02+4.64273257e-02j,  9.67687293e-02+5.45402170e-02j, -1.09668159e-01-1.19911498e-01j,  1.22173698e-01+7.19935237e-02j, -7.36173466e-02+1.19121401e-01j,  2.12661940e-01+8.30574676e-02j,  1.23393312e-01-1.96849020e-01j,  1.12986422e-01-1.66096746e-01j, -1.11544289e-01-9.50296086e-03j,  1.18875205e-01-9.74865066e-03j, -2.66898723e-02-6.04765594e-02j,  4.87295234e-02-3.00176126e-02j, -1.83928516e-02-1.56550584e-01j, -8.42099875e-02-1.94351327e-02j,  1.64034367e-01-1.73681939e-01j,  1.10112511e-01-7.38060195e-02j,  5.57965855e-02+1.27055482e-02j,  2.16746832e-02+3.08951640e-02j, -1.42130558e-02-2.70500110e-02j, -6.24735154e-02+1.00099685e-01j, -1.50431500e-03+1.77847451e-01j,  1.79109657e-01+4.53034157e-02j,  2.48493244e-01-1.15072362e-01j,  7.02539989e-02-8.21793869e-02j,  5.26929496e-02-4.78438510e-03j,  1.32560795e-02-2.04357332e-02j,
       -1.65817978e-02-3.27041521e-02j,  1.45683239e-02+5.08346595e-02j, -2.16494395e-02-4.55596860e-02j, -1.19823818e-01-7.82211212e-02j,  5.69451958e-02-1.04748797e-01j, -7.35412255e-02-1.04581354e-01j, -1.12094932e-02+9.56866013e-03j,  1.07333598e-01-5.03504846e-02j,  3.98839186e-02+4.91837612e-02j,  1.24111729e-03+5.80244038e-02j, -8.12136032e-02-1.25906033e-01j, -1.47795068e-02-1.41661383e-01j,  7.28039351e-02-1.53666294e-01j, -1.44006427e-02-1.07568591e-01j,  2.89558773e-02+5.20172567e-02j, -3.64643948e-02-1.80813430e-01j, -6.77284194e-02-2.19340382e-02j, -1.51800732e-01+1.26354418e-01j, -2.73948963e-02-8.30809951e-02j, -1.23354114e-01+7.76964520e-02j, -2.26546949e-02-1.00472928e-01j, -4.60740997e-02+2.85918430e-02j,  4.98523677e-02+2.73595143e-02j,  6.84538848e-02-4.23015752e-02j, -1.23786500e-01-1.03759657e-01j, -4.63580185e-02-4.20827278e-02j,  5.00822284e-02+2.97891211e-02j,  1.20486086e-01-1.05685993e-01j, -4.83546445e-02-1.50608054e-01j,  4.41121465e-02+6.52452726e-02j,
       -8.48704931e-02+1.00099989e-01j,  3.64618144e-02-5.84049288e-02j,  1.22257358e-01-2.46209538e-02j, -3.55664948e-02+3.00069552e-02j, -3.74424330e-02+1.03840630e-01j,  6.62161956e-02-1.24088728e-01j, -1.74591936e-02-6.08432847e-02j, -4.30903776e-02+2.28280325e-02j, -1.32783585e-01+2.54915665e-02j,  7.19465639e-02+7.60218114e-02j,  6.47195234e-02-6.25988897e-02j,  4.43633032e-02+1.13628071e-01j, -9.61062592e-02-1.10626660e-01j,  5.02086545e-03+1.71097394e-01j,  2.79457756e-01+3.62937257e-02j,  7.00690199e-02-7.77637776e-02j,  1.79011229e-01-8.68805824e-03j,  1.11655273e-01+1.15277003e-01j,  6.95789332e-02+7.61278729e-02j,  5.46339890e-02+4.89518665e-02j,  4.17643112e-02-9.89158287e-03j,  4.33563805e-02+8.13926965e-02j, -1.21887314e-01-2.12994079e-01j,  6.62822033e-02-9.28126086e-02j,  1.19584184e-01+5.96549891e-02j, -8.66323535e-02-6.73417091e-02j, -1.10895596e-01+1.63722633e-02j,  1.07332452e-01-2.05194027e-02j,  2.33547227e-02+2.92104674e-02j,  1.63241181e-01-3.72177572e-02j,
       -8.50373601e-02-4.58981785e-02j,  1.30399262e-01+6.79769702e-02j, -3.88839698e-02-2.80027695e-02j, -1.42123694e-02-1.13992336e-02j, -3.91191271e-03-8.38363973e-02j, -3.00525620e-02-4.84482749e-02j, -7.07061618e-02+3.40883522e-02j, -2.65451649e-02+7.82186705e-02j,  7.06263189e-02+1.90006089e-01j, -1.06830313e-01+3.57336561e-02j, -1.83318787e-02-2.98391334e-02j, -1.26094265e-01-2.95955671e-02j,  6.69916734e-03-3.29056342e-02j, -4.56437407e-02-3.00362417e-02j, -1.97638423e-02-4.53695081e-02j,  5.62720421e-03+6.57464963e-02j,  1.62152741e-02+5.08849146e-02j,  7.15579817e-03-1.46367176e-01j, -3.66457634e-02-7.32904103e-02j,  1.47588967e-02+1.42117835e-01j, -4.15077413e-02+5.32471543e-02j,  1.81074012e-01-2.15788297e-01j,  1.37761481e-01+1.98205227e-02j, -5.49664338e-02+1.98201091e-01j,  1.06526105e-01+4.25454460e-02j, -1.11587932e-01-1.46278311e-02j, -5.20473894e-03+3.93591568e-02j, -3.98053192e-03-2.77757585e-02j,  8.01758751e-02+5.52518513e-02j, -1.89902375e-02-7.50263130e-02j,
        1.02340693e-01-1.07484115e-01j,  5.97194024e-02+2.99637326e-02j,  4.97079433e-02+9.42118947e-02j, -1.21749063e-01+5.12413635e-02j,  8.86514824e-02+2.02168637e-01j, -6.29512938e-02-5.10894134e-02j,  1.72194219e-02-1.39583523e-01j, -5.59939033e-02-7.47071549e-02j,  5.46002846e-02+1.44836673e-01j, -2.74093589e-02-4.62528590e-02j, -2.06132176e-02+2.54445042e-02j,  5.49369216e-02+1.13085624e-01j,  5.31450092e-02-5.77602131e-02j,  9.76193562e-02+1.59068016e-01j, -2.98195751e-02+4.85882645e-02j,  1.73318274e-02-9.95944267e-02j,  4.46831226e-02-8.05748385e-02j,  1.55069124e-01+1.85506946e-03j,  1.74618570e-01+7.88387737e-02j,  4.88827187e-02-6.57641635e-02j, -4.83705302e-04-3.66495970e-02j, -6.84625471e-03+9.00931899e-03j,  5.99085139e-02+9.55878693e-02j,  4.53412056e-03+4.82660251e-02j,  3.32400505e-02-7.24208945e-02j,  6.90343685e-02+5.16744895e-02j,  2.55541118e-02+2.68896192e-02j, -7.11313208e-03+5.40454970e-02j, -7.37568243e-02+3.56452181e-02j, -1.51159026e-01-3.32725818e-02j,
        2.76447397e-01-9.71246013e-02j,  1.40445833e-01-1.63819214e-01j, -7.47529467e-02+3.29702300e-02j, -5.24187826e-02+1.18661825e-01j,  8.31870820e-02-1.44188935e-01j, -9.53324502e-02+1.03506147e-01j,  3.50388013e-02-2.05399091e-02j,  5.87599572e-02-1.22481738e-01j,  1.06554427e-01+1.09594224e-02j, -2.37403722e-02-4.05386383e-02j,  1.30906014e-01+2.30293496e-02j,  3.42586203e-03+7.21644220e-02j,  4.28718087e-02-1.63183726e-03j, -9.74581387e-02-2.17171279e-02j,  4.79794062e-03+9.69996568e-02j, -2.81152594e-02+3.64640848e-02j,  1.41057044e-01-8.55610176e-02j,  1.13579799e-01-6.86894625e-02j,  3.26039112e-02-3.18036182e-02j, -1.03442985e-01+7.34067502e-03j,  2.45074328e-01-8.02551876e-02j, -9.95980284e-03-1.25597027e-01j, -1.13072351e-01+5.84716931e-02j, -2.91466791e-02-1.12346923e-01j,  1.39940920e-01+4.33022175e-02j,  9.62152966e-02+6.44762437e-02j, -1.78502974e-02+3.61510360e-02j,  1.58364304e-01-4.44919730e-02j,  5.56087485e-02-7.78226361e-02j, -1.28642124e-01+9.25199650e-02j,
       -1.37827615e-02+8.63485029e-03j, -5.90489222e-02-6.21678061e-02j, -8.97089270e-02-5.55332554e-02j,  4.60473118e-04-7.44873712e-03j, -3.01789780e-02+2.62505348e-01j, -5.24922624e-02-1.16998291e-01j, -4.48619660e-02+7.75534691e-03j, -2.16942247e-02-1.32529990e-01j,  2.06845106e-01-3.99952263e-02j,  4.21013041e-03+3.75442281e-02j,  2.08877999e-02+4.65784759e-03j,  1.10316161e-01-1.85375840e-01j,  1.10518071e-01-5.97296649e-02j,  6.06210473e-02+4.13367885e-02j, -3.90943334e-02-8.60356454e-04j,  3.38772694e-02+2.12803762e-03j,  5.50896120e-02-2.37097732e-02j, -9.23532584e-03-2.15778018e-01j, -5.35860008e-02-4.10930146e-02j,  5.10150050e-02-9.19891264e-02j, -3.12179156e-02+5.16581942e-02j, -4.79608112e-02-9.76871529e-02j, -2.24134346e-02+1.11195765e-01j,  1.61216262e-01-9.33898111e-02j,  7.84476912e-03-1.25747019e-01j, -1.28241441e-02+1.46830948e-01j,  1.66002493e-01+6.78124856e-02j,  2.38609868e-01-1.74669970e-01j,  1.00056091e-01-1.91285012e-02j,  4.36951377e-02+3.92636206e-02j,
       -6.33700025e-02+1.00688791e-01j, -9.01457033e-02-5.55666105e-02j, -2.74920713e-02-5.60945304e-02j, -1.12460738e-01+2.08926976e-01j,  1.47746830e-01+3.73544016e-02j, -1.18480516e-01+7.28623868e-02j,  4.33540648e-02+6.69355465e-02j,  4.12853021e-02-5.74198610e-02j, -5.08905281e-02-2.89177495e-02j,  4.39371436e-02+3.64541436e-02j, -1.86339121e-02+2.31353377e-02j,  9.01016810e-02+5.74020539e-02j, -1.46629405e-01-8.14734300e-02j,  8.38912755e-03+8.15995264e-02j,  4.11653085e-02-2.59878024e-02j, -5.12357023e-02+2.53150165e-04j,  1.36426369e-02+2.64118687e-03j, -1.95895595e-02+5.62617047e-02j,  2.47361159e-02-1.29518847e-01j,  3.88829366e-02+2.03908544e-02j,  3.41960599e-03-5.46266792e-02j,  7.46357033e-02-7.37336342e-02j,  2.42879656e-02-8.25850576e-02j, -1.30434368e-02+5.12158348e-02j, -5.86799503e-02-1.20936502e-01j, -3.64627451e-02-1.14700770e-01j,  8.79969190e-02+1.08108855e-01j,  2.86271051e-03+1.42659207e-02j, -4.16354582e-02+8.06660296e-02j,  4.15301680e-02+1.79575574e-02j,
       -1.86461656e-01-2.42490106e-02j,  8.35776870e-02+5.65352490e-02j,  5.17627809e-02-2.14815383e-03j,  6.94949108e-02-1.12716819e-01j,  1.24952171e-01+5.87906220e-02j,  7.17725463e-02-1.19516974e-02j,  1.38777023e-01+1.91666559e-02j, -7.70714927e-02-8.45921195e-02j, -5.50990910e-02+1.88816346e-02j, -4.52069047e-02+9.92559466e-02j,  1.52931927e-01+2.18224356e-03j,  6.36110833e-02-1.49446746e-01j, -1.04306099e-01+2.55936479e-02j, -2.43190570e-02-1.24642498e-01j,  1.07908919e-01-5.24542844e-02j,  1.18023420e-01+1.82251949e-01j, -9.87945471e-04+2.24670038e-02j,  6.88747033e-02+3.88424142e-02j,  4.65620995e-02+6.84585535e-02j,  4.55186370e-02-1.10679652e-02j,  2.45232445e-01+1.21957784e-01j, -1.46216991e-01-6.73000332e-03j,  1.88431703e-01-7.71881296e-02j,  1.64320240e-01+5.78847160e-04j,  9.79316716e-02+4.54526962e-02j,  3.20288139e-03+1.55014950e-01j,  5.47467470e-02+4.35107341e-03j, -2.08130010e-01-5.64307911e-03j, -1.10232566e-01+7.32351151e-02j,  1.35941251e-01+1.38078108e-02j,
       -7.56788025e-02+3.73517234e-02j,  2.04679302e-01+3.90147242e-02j,  1.08785662e-01-6.94594148e-02j,  7.20045941e-02+2.78459276e-02j,  1.92400736e-01-1.50979597e-01j, -1.58869068e-01-8.22425262e-02j, -2.98171534e-02+1.71665472e-03j, -3.06886027e-02-8.02964429e-03j, -4.25762489e-02+3.23637065e-02j, -2.79618445e-02-2.07485498e-02j,  1.18857251e-02-1.75486789e-02j, -4.36645926e-02+6.80482134e-02j,  7.37583273e-03+1.26666694e-01j,  3.95626865e-02-9.77189985e-02j, -1.48716204e-01+2.68786987e-01j, -3.72800597e-02+5.71237210e-02j,  7.41890650e-02-7.52430682e-02j,  3.90385347e-02-2.07079317e-02j,  3.84685342e-02+5.01376534e-02j, -5.27350224e-03+1.47858994e-01j,  3.90452488e-02-8.37384564e-02j, -7.98233712e-02-1.79529336e-02j,  1.33565706e-01+4.92479091e-02j,  3.72930254e-02+1.73346346e-02j, -8.85513745e-02-3.44914310e-02j, -2.55952093e-03+1.10740235e-01j,  1.22295953e-01-6.26298383e-02j,  1.07479323e-01+4.08024277e-02j,  1.94989868e-02+4.87243296e-02j,  1.43449277e-01-1.01261533e-01j,
       -2.16939069e-02-4.18289269e-02j,  6.07804273e-02+9.37183963e-02j, -4.85826992e-02+4.34844713e-02j, -2.86068223e-02+1.03414084e-02j, -6.82958979e-02+7.45791847e-02j,  9.92759338e-03-1.01013890e-01j,  4.46668242e-02+5.34278176e-02j,  2.05957081e-01-8.43994442e-02j, -3.17105069e-02-2.64039322e-02j, -1.23137159e-02-1.67162172e-02j, -7.10187538e-02+1.11568931e-01j,  4.83956551e-02+1.38122479e-01j,  1.06745393e-01+3.55201390e-02j,  5.36566000e-02-1.64529636e-01j, -3.22813703e-02-4.03551165e-02j, -8.16829634e-02-1.59310035e-02j,  9.19194280e-02-1.87254021e-03j,  5.39877612e-02-1.41864131e-01j, -9.76301436e-02-1.21547018e-01j, -9.20678092e-02+1.74387849e-01j,  1.40685348e-01-1.27548000e-01j,  2.96123871e-02-1.02922618e-01j,  1.11352902e-01-8.62467830e-02j, -1.09712727e-01-3.89440732e-02j,  1.18222416e-01+5.77362689e-02j, -6.58226250e-02-1.00553320e-01j, -7.08216359e-02-3.82394234e-02j,  5.22392245e-02-9.90544241e-02j,  1.04343923e-01-2.21400076e-02j, -1.50119333e-01-2.08365776e-03j,
       -2.00031377e-03+5.81542663e-02j,  3.83065634e-02+1.08315594e-01j, -1.52024028e-01+1.13697356e-01j,  5.98038406e-02-4.82362581e-02j,  8.65636860e-02-6.35096970e-02j,  7.72958756e-02-2.56093728e-02j,  2.29512769e-02+9.62400436e-03j,  4.45398156e-02+8.80887704e-02j,  9.49028759e-03-2.35771406e-02j, -2.36791919e-03-7.62382381e-02j,  1.19090719e-01-8.93309279e-02j,  5.19314568e-02+3.85447831e-02j, -3.87628280e-02+7.77506760e-02j, -3.26884566e-02+1.91066264e-02j,  1.43129957e-01+5.06655538e-02j, -8.14216372e-02-1.24857868e-01j,  4.08149916e-03+3.39964438e-02j, -3.18000514e-02+4.94502870e-02j, -8.59753841e-02-6.05242613e-02j, -7.02375587e-03-7.23709227e-02j, -5.90808602e-02-5.10396991e-03j, -3.99358436e-02+1.54029042e-01j, -1.48939165e-01-2.30986046e-02j, -1.36109697e-02+6.09298717e-02j,  3.36241127e-02-2.08250661e-01j, -6.48593373e-02-2.60921265e-02j,  4.78423392e-02+1.56280882e-01j, -3.67274730e-02-8.41030956e-02j, -1.44975443e-02+7.80523865e-02j, -1.13469394e-01-6.74622693e-02j,
        4.70147160e-02+3.56008433e-02j,  1.80886023e-01+6.94462782e-02j,  2.01441028e-01-2.41069795e-02j, -1.77832245e-01+1.67730057e-01j, -1.72926391e-01+8.72396028e-02j,  1.05716876e-01+7.93440128e-02j, -7.17398366e-02+2.39715722e-02j,  9.40991385e-02+9.48572465e-02j,  7.56374392e-02+1.26422068e-02j, -3.42567574e-02+6.57554524e-03j, -9.80583679e-02-2.48742400e-01j,  1.94821099e-03-4.61412351e-02j, -1.15171892e-01+4.23163024e-02j,  9.55046504e-02-2.85351271e-02j,  6.87501834e-02-9.09245253e-02j,  8.69873372e-02-1.36599865e-01j,  8.72279542e-03+1.71002218e-01j, -1.47382708e-01+1.48146962e-02j, -4.20312282e-03+1.48338430e-01j,  9.18441565e-02-1.67967981e-03j,  1.16613728e-01+1.50842236e-01j,  3.91945313e-02-1.54576297e-01j, -1.04976187e-02+6.29468802e-02j,  1.25177984e-02-8.77763898e-02j,  4.89867798e-02-5.41877145e-03j,  1.09219986e-01+4.12706256e-03j,  4.09641507e-02-2.21297934e-02j, -2.48745776e-02+1.70792444e-01j, -1.24622984e-01-5.47605581e-02j, -6.76718048e-02+5.83777721e-02j,
        1.08185457e-01-1.27066585e-02j, -4.14109909e-02-3.11627607e-03j,  9.79107799e-03+1.12951585e-01j, -4.09954965e-02+4.97455619e-02j, -1.01938277e-01-1.20867638e-01j,  5.94627844e-02+5.46678428e-02j, -2.22617431e-02-1.00320800e-01j, -5.28175862e-02-8.33668982e-02j,  5.18586133e-02+1.16558179e-02j, -6.29728280e-02+1.05923649e-01j, -5.99212755e-02+1.94190572e-02j,  6.94771130e-02-1.55683386e-01j,  5.19897813e-02+6.27034419e-02j,  7.90956993e-02-9.01446300e-02j,  1.88130641e-02-1.49956110e-02j, -4.23517166e-02-8.81984045e-02j, -8.63174858e-03-1.60373942e-01j, -8.74400710e-02+1.35436105e-01j,  1.05708057e-01-4.90293166e-02j, -8.38220286e-02+6.93173211e-02j, -9.44596245e-02+1.41396701e-02j,  1.44384840e-01-5.37706430e-03j, -1.41297717e-02+2.07240685e-01j, -8.91091924e-03+2.76415024e-02j, -5.69003223e-02-1.87856438e-02j, -3.10382650e-02-9.69041662e-02j, -8.46753743e-02-4.51121121e-02j,  2.13287292e-01+2.96795365e-02j, -6.78000993e-02-7.27014711e-02j, -5.24643121e-02+1.97358995e-02j,
        8.62181411e-03+1.79870726e-01j,  1.52898138e-01-9.88048051e-02j,  4.74521169e-02-3.56121574e-02j,  9.22896695e-02+1.40223845e-02j,  4.68319387e-02-7.26391162e-03j,  5.92394125e-03-4.79254400e-02j,  2.16269967e-01+5.54358310e-03j, -4.27515151e-02-1.23614667e-02j,  9.83446073e-02+8.83227942e-02j, -1.09197854e-01+4.99396436e-02j, -8.15404308e-02+2.55541009e-02j,  7.39865612e-02+6.55508075e-02j,  6.63286555e-04+1.54249963e-01j,  9.27110573e-02+3.41628715e-02j,  1.45527728e-01-1.41080682e-01j, -1.41359130e-02-6.02124272e-02j, -1.70089668e-01-9.50888884e-03j, -5.90907847e-02+9.90858589e-02j,  1.20282993e-01+1.63169966e-02j, -6.01831403e-02+4.99282270e-02j,  1.48186487e-02-1.19425802e-02j,  1.58460014e-01-4.80879586e-02j,  1.74692437e-01+1.32829541e-01j, -7.74148211e-02-3.37385643e-02j,  9.17695643e-02-3.98154413e-02j,  2.37156746e-02+9.59269352e-02j,  2.12142259e-01+2.79772767e-02j,  1.07204688e-01+7.30996249e-02j, -1.02045757e-01+1.90798954e-01j, -1.41858107e-01-1.07587269e-01j,
       -1.43454403e-01+3.73650281e-02j,  2.32833516e-02-1.36078422e-02j,  8.83472839e-02+2.71852498e-02j,  1.19513218e-01+5.01626287e-03j, -5.92568345e-02+4.09442957e-04j, -8.14238995e-03+1.83183640e-02j, -6.61149944e-03+7.80984936e-02j, -1.12162965e-01-1.19962828e-01j,  5.48458766e-03+1.00469491e-01j,  2.73708801e-02-5.82827636e-03j, -1.19046015e-02-3.82564125e-02j,  7.29885631e-02-9.01451280e-03j, -4.94120509e-02+8.26467259e-02j, -5.51635770e-02+5.15768294e-02j,  3.20117208e-02+5.85584915e-03j,  1.06872987e-01-4.31353939e-02j,  4.40304662e-02+2.91857939e-02j,  1.68500095e-01-2.82738129e-02j, -2.03371967e-02-1.26195722e-01j,  2.83846022e-02+8.17355207e-02j, -1.51547265e-02+1.12602067e-01j,  7.81649864e-02-2.38189548e-01j, -1.35224365e-02+3.19631898e-02j,  1.17490585e-01+4.01554664e-02j, -4.72704834e-03-3.99565213e-02j, -8.84904826e-02-4.28727274e-02j, -1.22198482e-01-2.42786041e-02j, -1.12897707e-03-6.94497623e-03j, -2.19884514e-02+8.55486354e-02j,  8.70638696e-02-1.07127798e-01j,
       -2.29371995e-02+4.63320598e-02j,  1.93873091e-02+1.86337449e-01j, -1.25468921e-02-5.18952165e-02j, -7.45890764e-03-8.03295372e-02j, -3.56745327e-02-6.25638362e-02j, -4.75510121e-02-7.83464611e-02j, -1.39534894e-01+8.16425405e-02j,  7.70005031e-02+8.69423266e-02j,  1.43911987e-02-1.33546977e-01j, -1.47102056e-01+1.15681347e-01j, -1.33126375e-01+1.02235868e-02j, -1.45122855e-01-2.89314423e-02j,  1.11563142e-02+3.69740758e-02j,  1.00779242e-01-3.90064124e-02j,  1.26325368e-01+6.71845381e-02j,  3.24794315e-02+1.38737288e-02j,  6.81836122e-02+1.40750598e-01j,  3.44546719e-02-5.21553657e-02j, -4.57601524e-02-3.27555405e-02j,  8.24373398e-02-8.90390790e-02j, -1.16860314e-01+1.25653018e-01j,  1.46493260e-01+1.41194112e-01j, -1.45396010e-01-1.32885959e-01j, -7.73293855e-02-6.72724685e-02j,  1.49309687e-01+6.97139456e-02j,  1.91464376e-01+3.82211888e-03j, -3.63957571e-02-1.31754413e-01j, -2.46974881e-02+1.39206134e-01j,  5.83769856e-02-3.77826253e-02j, -6.72768215e-02+2.28114923e-02j,
        2.55957644e-02+4.21858672e-02j, -5.88391848e-02+1.42670909e-01j, -7.05483919e-02-3.98423804e-02j, -7.02652206e-02+1.00856608e-01j, -1.41224511e-01+4.66217961e-02j,  1.07977589e-01+2.05966808e-01j,  1.27139331e-01-9.33860861e-02j, -5.36280638e-04-3.59555623e-02j,  2.38548900e-03+1.08390515e-01j,  5.57620979e-02+2.13967089e-01j,  2.14044445e-02-6.81976237e-02j,  1.33050862e-01+9.78079190e-02j,  9.59093734e-02-1.86488160e-02j,  6.43843748e-02-1.00325395e-01j, -3.78896000e-02-5.56830122e-02j, -9.49734363e-02+1.78783106e-01j,  8.92016398e-02-5.73330404e-02j, -1.49081326e-01-8.02418770e-02j,  1.29000520e-02+2.00740628e-01j,  9.56015376e-02-7.84317559e-02j,  7.74367443e-02+1.73620000e-02j,  6.30112118e-02-2.32571601e-01j,  3.00303803e-02-9.83705381e-02j,  1.61844259e-01+1.05485097e-01j,  2.40291349e-01-4.01070715e-02j,  1.18754377e-01+4.31127547e-02j, -2.18267030e-03+2.88200832e-02j,  1.17227459e-01+1.26467873e-01j, -8.49409061e-02+4.97160270e-02j, -1.63005455e-03-4.99396218e-03j,
        8.44483610e-02+7.05728728e-02j,  1.24861205e-02-2.58181667e-02j, -5.50187440e-02-4.48743334e-02j,  2.80015656e-03-4.82029670e-02j,  4.06373407e-02+1.17659005e-01j,  6.92546145e-02+5.26651932e-02j,  4.41971443e-02-7.53547930e-03j,  1.58836470e-01+1.43051517e-01j,  1.75841588e-01-9.63643389e-02j, -8.17547660e-02-3.31679339e-02j, -3.90876419e-02-9.54602863e-02j, -5.27660299e-02-4.52618847e-02j, -3.29940397e-02-7.32188040e-04j,  1.33182711e-01-3.30125326e-03j, -1.73800247e-01+7.37850658e-02j, -9.03044053e-03-5.62976198e-02j, -7.23873677e-03-5.29735141e-02j,  2.81516307e-03+5.96141674e-03j,  3.40919441e-02-4.95963107e-02j, -5.85547763e-02+1.19710083e-01j,  3.71410507e-02-1.14337865e-01j, -3.28786435e-02-1.31582104e-01j, -3.11008227e-02-1.06387141e-01j,  5.70725503e-02-5.01012877e-02j, -5.67037266e-02-1.45846038e-01j,  5.12987918e-02-5.27321657e-02j, -2.91698456e-02+7.36045193e-02j, -1.78732183e-03+3.56761928e-02j, -4.22088087e-02-2.10621398e-02j, -4.93624568e-02+1.57929069e-02j,
       -7.57986052e-02+1.05462121e-01j,  9.12211212e-02-2.55913922e-02j,  1.65492733e-01+1.11378639e-01j,  1.23643907e-01-6.70361505e-02j,  8.91758326e-02+8.21455575e-02j, -5.05051969e-02+5.59456241e-03j, -1.26290743e-01-5.67854069e-03j, -1.18931736e-01+1.53843733e-01j, -7.50296683e-02-1.07846045e-01j, -1.21333537e-01+4.07381039e-02j, -8.52090624e-02+1.29604666e-01j,  8.09572029e-02+5.23771628e-04j, -5.44002980e-02+1.27113581e-01j,  5.79705919e-02-4.22805852e-02j,  1.26732210e-01+1.50354241e-03j, -4.77950234e-02+1.99087102e-02j,  1.03424607e-01+3.40027024e-02j, -5.83845975e-02+1.59746122e-01j, -2.17388369e-01+6.74992723e-03j,  1.42500131e-01+5.05071268e-02j,  5.45543560e-02+3.92456147e-02j,  2.18488301e-02-6.14267392e-03j, -5.57776866e-02+8.26003743e-02j,  3.49894774e-02+1.41336726e-01j,  6.69241650e-03-1.04471824e-01j,  1.21772946e-01+1.91210500e-01j,  1.19217589e-01-5.38115139e-02j,  1.88246371e-02-1.83004726e-02j,  2.08866104e-03-7.33113093e-02j, -8.12529253e-02+4.61430645e-02j,
       -4.46184815e-02-3.01757956e-02j, -1.35634714e-02+3.38777008e-02j,  4.94210365e-02-2.07529226e-01j,  8.74104130e-02-5.08970513e-02j,  1.53550582e-02-9.11243595e-02j,  8.84523103e-02-4.03101881e-02j, -2.23589887e-01-7.04136609e-02j,  1.23249442e-01+7.55507497e-03j, -1.36224452e-02+1.24659565e-01j,  2.28284552e-01-1.13277060e-01j, -5.96268468e-02-5.73745561e-03j,  1.29530326e-01-8.61904688e-02j,  8.54578487e-02-1.00686862e-01j,  2.70928472e-02-4.63967514e-03j,  1.48161107e-02-5.46569087e-02j,  2.85271880e-02+3.26964639e-02j,  7.96782967e-02+1.10891607e-02j, -1.34176030e-01+6.96277781e-02j, -3.29195127e-02+9.64297617e-02j,  3.03391090e-02+9.71757423e-02j,  5.29277338e-02+3.47785677e-03j, -6.26896146e-02+4.62296383e-02j, -7.85231220e-03+3.56225075e-02j, -1.59413042e-01-7.66033618e-02j, -8.52104081e-03-3.79146418e-02j, -8.48098551e-02-1.08488438e-01j,  6.84002684e-02-9.27612240e-02j, -6.64407275e-02+4.15485835e-02j,  6.08387005e-02+8.19913120e-02j,  1.00446088e-01+1.55852725e-01j,
        3.97609833e-02+1.00146008e-01j, -5.22778987e-02-8.21009007e-02j, -3.77077303e-02+5.13288886e-02j,  9.21346640e-02-1.02972511e-01j, -5.81472043e-02+9.22815026e-03j, -6.72925561e-02-4.11932180e-02j,  6.44503140e-02+1.29261896e-02j, -1.32762347e-01+9.23711163e-03j, -1.03599757e-01-4.56192544e-03j,  3.24505339e-02-2.45398116e-03j,  6.58694205e-02-3.21227618e-02j,  1.24036462e-01+1.47475323e-02j,  1.30152316e-02+1.35707105e-01j,  1.56039110e-01-5.18164633e-02j, -7.03152690e-02+3.12506934e-01j,  8.76117464e-02+1.17448220e-02j, -4.68448704e-02+4.10314253e-02j, -3.22028182e-03-1.22678955e-01j, -1.14178360e-01-6.71304826e-02j,  4.55256387e-02+3.82766596e-02j,  1.48401693e-01-5.47951986e-02j, -7.56378950e-02+1.20320511e-01j,  6.30532615e-02+1.01337916e-01j, -4.99127404e-02+1.37739974e-02j,  2.35931263e-02-3.96687088e-02j,  2.67108253e-02+6.13453731e-02j,  1.62891049e-01+7.84529123e-02j,  7.49086743e-02+1.10381126e-01j,  7.63873637e-02-1.19047306e-02j,  6.77266410e-02-3.28310781e-02j,
       -8.53110808e-02-2.50184384e-02j,  3.83933170e-02+1.43491474e-01j, -8.86989164e-02+7.99727750e-02j, -7.37362920e-02-1.49473969e-01j,  6.43959171e-02+1.99276397e-02j,  6.27697475e-02-2.27116899e-02j,  8.40868521e-02-5.22837391e-02j, -1.12648545e-02-1.12680946e-01j, -1.32392949e-01+4.13293428e-02j,  1.14842189e-01+3.80617047e-02j,  4.67782370e-02+1.54746874e-01j,  8.23224982e-02+4.56644140e-02j, -2.82310492e-02+1.47896780e-01j,  6.71171984e-02+3.63367239e-03j, -1.30820895e-02-1.66233584e-02j,  1.56041973e-01-5.91053002e-02j,  9.72049576e-03+1.57604493e-01j,  3.99164787e-02-1.39203421e-01j,  1.33473022e-02-2.20465140e-02j,  8.28185122e-02-6.79543638e-02j,  3.82282405e-02-5.77487822e-02j, -1.55532854e-02-1.04539428e-01j, -5.91946563e-02-1.84369274e-02j, -3.82486186e-02+4.42172266e-02j,  1.18801889e-01-8.57833822e-02j, -2.51752531e-01-1.52096140e-01j,  1.55380879e-01+7.23105262e-03j, -1.01032533e-02+1.06962879e-02j, -1.31703458e-01+3.76881824e-02j,  1.60460085e-02+6.30850547e-02j,
        4.19255549e-02+3.92629725e-02j,  4.93357915e-02+4.62217751e-02j, -2.46551328e-02+9.18461625e-02j,  7.84824861e-03+3.42026930e-02j,  2.27842145e-02+1.02988705e-01j,  8.89143553e-02-1.32777071e-01j, -1.53255753e-01-5.64168441e-02j,  2.60864735e-02+6.83070308e-02j,  1.24089898e-01+1.46531300e-01j,  8.03861657e-02+8.44347212e-02j, -3.99675456e-02-4.13219148e-02j,  1.99496563e-02-1.68741956e-01j, -9.61656011e-02-9.85036805e-02j,  3.81645661e-02-1.58403405e-01j, -1.22222597e-01+2.27927369e-02j, -1.95541768e-01-3.26566021e-02j,  3.06440615e-02+3.05364521e-02j, -8.76411203e-02-1.79424422e-02j, -2.13722727e-02-1.46393081e-01j,  1.81898579e-02-1.17003644e-01j,  1.36627407e-01-1.57758323e-01j, -5.03748616e-02-1.47579680e-01j, -3.40991053e-02+2.60350260e-02j,  6.61586084e-02+1.13051859e-01j,  9.27199042e-03+6.76019455e-03j,  1.97908095e-01-7.26532762e-02j,  8.82218775e-03+6.06572679e-03j, -7.52454053e-02-6.42541289e-02j, -8.99883870e-02+4.02263836e-02j, -1.59753697e-02+1.71002481e-01j,
       -2.61136199e-02-1.03271017e-01j,  1.56419876e-02+3.02378993e-02j, -1.06994379e-02-4.42494478e-02j,  7.02703110e-02+5.64923383e-02j,  5.07122277e-02+4.74081563e-02j,  7.67303013e-02-1.56906009e-02j,  9.16318724e-02-3.07214532e-02j, -5.18225692e-02+1.08506378e-02j, -7.67455403e-02+5.55639645e-02j,  6.64535546e-02-9.01565151e-03j, -9.14990010e-02+3.73538098e-02j, -7.28625453e-02-1.19186740e-01j, -2.77589055e-02-8.22322098e-02j, -3.22296245e-02+1.31757376e-01j, -3.50339775e-02+1.37913873e-01j,  3.84813010e-02+1.67884657e-01j, -7.00195023e-02-6.19230041e-03j,  8.02979751e-03+1.25547652e-01j,  3.81418938e-02-8.66550141e-02j,  6.66673422e-02-2.80517890e-02j,  1.47446194e-01-1.21608923e-01j, -1.06983782e-01+1.61685673e-02j,  1.45128417e-01-9.97579672e-02j,  4.78343409e-02-3.43103884e-02j,  5.46402843e-02+3.32975311e-02j, -1.17712449e-01+3.53043129e-02j,  6.17783098e-02+7.68043303e-02j, -4.12278356e-02+2.20803550e-01j, -1.27049166e-01+5.43901474e-02j, -3.76806434e-02+1.87060854e-01j,
       -8.90334008e-02+4.81197426e-02j, -1.61805869e-01-5.83124248e-03j, -2.35021073e-01-1.36839690e-02j,  5.95583000e-02-8.53455811e-03j, -1.36475568e-02+1.02072032e-02j,  6.57874310e-04-5.54357406e-02j, -1.16075063e-02-1.88043201e-01j, -4.10593532e-02-1.25295385e-01j, -1.01181308e-02-1.83976177e-02j,  1.22655279e-01-1.17069920e-01j,  4.31446899e-02-6.57352962e-02j, -1.00119330e-01-1.39878527e-01j,  9.98658335e-02-4.26160789e-02j, -1.34536488e-01+9.74478087e-02j, -6.92874025e-02-8.13138795e-02j,  2.45163582e-02-1.76548089e-01j,  3.22174804e-02-5.65589817e-03j,  8.07679515e-03+6.33986691e-03j, -6.31184637e-02-4.41509650e-02j,  2.05374550e-02+4.76306825e-03j, -1.36800160e-01+3.66858887e-02j,  1.47490170e-01-1.20606391e-01j,  8.14807620e-02-2.11446690e-01j, -1.45202365e-02+8.19600273e-02j, -1.59974770e-01+4.89558755e-02j,  1.40694468e-01-3.31038214e-02j,  1.41222361e-02+1.88783167e-02j, -1.39964930e-04-7.90888896e-03j,  4.02400089e-02-1.91496498e-02j, -2.10975834e-02+2.55743635e-02j,
       -1.24830235e-02-1.04506988e-01j, -7.83991128e-02+7.24495291e-02j, -7.67997026e-02+1.15793120e-01j,  7.71299789e-02+1.54784598e-02j,  1.00227939e-01+1.64355312e-01j,  8.14056190e-02+1.20896109e-01j, -5.07211511e-02-4.31177626e-03j, -5.98801754e-02+1.87757032e-01j, -5.58581009e-02+1.11035307e-01j,  8.64549886e-02+9.22623166e-02j,  1.33102211e-01-8.68358502e-02j, -4.38973116e-02+3.47998547e-02j, -1.51802312e-01-9.79580479e-02j,  2.32964551e-01-2.62447131e-01j,  5.48006171e-02-8.11579033e-02j, -1.74315936e-02+9.52579508e-03j,  1.17761070e-01+1.11200729e-01j, -8.00284541e-02+1.32515499e-01j, -1.49555446e-02+1.88069542e-01j, -7.57884206e-03-4.58967652e-02j, -9.50078367e-02-1.00631395e-01j,  1.72491605e-02+4.47670026e-02j, -2.03781472e-02+3.26250698e-02j, -9.59715607e-02-4.37484169e-03j, -9.58454167e-03+2.95792410e-02j,  1.05438691e-01-1.33092379e-01j,  3.09937517e-02-2.42140206e-04j, -1.44752997e-01-1.10462732e-01j,  3.59606533e-02-3.84511090e-02j, -3.56750817e-02+5.75093775e-02j,
       -4.15723422e-02+5.09095742e-02j, -2.50051531e-02+3.74719107e-02j, -3.34371919e-02-2.69992518e-02j,  2.17278805e-02-1.59555220e-01j, -1.18390615e-01+3.06546257e-02j,  5.93851132e-04+6.14587651e-02j,  1.40201832e-01-1.17018742e-01j,  6.30594857e-03+5.45456872e-03j, -3.76289949e-02-1.52282039e-02j,  1.32512888e-01-1.48351173e-01j, -7.54453520e-02-4.61426234e-02j, -3.03461225e-02-5.67156398e-02j, -8.36462232e-02-1.37701819e-01j,  1.70123787e-02-2.07730468e-02j,  2.02734494e-01+6.52242080e-02j,  1.92557330e-02+1.00734613e-01j,  1.75343958e-01+8.81780749e-02j, -1.19044611e-02+5.91177580e-02j,  1.67539379e-02+4.06442164e-02j, -8.00636857e-02+7.89439667e-02j, -4.75474374e-02+2.83892572e-02j,  2.61253074e-02+1.39692416e-02j,  1.27684922e-01+1.17156954e-01j,  2.73419985e-03-8.15456779e-02j,  1.30767101e-01-7.98744725e-02j, -1.17162715e-02-1.65840395e-01j, -5.76548732e-02+5.87985325e-02j,  7.07963445e-02-1.79886324e-01j, -4.20474415e-02+1.08883511e-01j, -5.75618414e-02+5.21190462e-03j,
       -7.21987996e-03-3.10182665e-02j,  5.50605465e-02-7.25079912e-02j, -5.35629253e-03-3.15994255e-02j,  1.45261311e-02+1.13362595e-01j, -2.76125254e-02-3.24502000e-02j,  3.91132852e-02+7.99084254e-02j,  1.36671884e-01-4.22167609e-02j, -2.78745524e-02+1.66604820e-01j, -5.79322711e-02+1.89892952e-01j,  5.80213545e-02-5.63300106e-02j,  4.21450402e-02-2.34111878e-01j, -9.04896655e-02+8.57572295e-02j, -1.03359661e-01-7.96324957e-02j,  6.02369786e-02-6.27833326e-02j,  1.19673196e-01+1.10677207e-02j,  8.30081547e-02-3.58778391e-02j,  6.11783668e-02+6.11887674e-02j, -7.68605931e-02-5.39948682e-03j,  1.21343778e-01-2.97186254e-02j,  1.29116081e-01+1.87106712e-01j,  5.15873038e-03+6.61919344e-02j, -1.83282876e-03-3.68731936e-02j,  1.17016771e-01+1.58222912e-01j, -3.87226282e-03-9.70371654e-04j, -1.79300200e-01-2.83260393e-02j, -1.41400483e-03+1.35331847e-02j,  5.72087458e-02-7.75475006e-02j, -1.58108785e-01-7.97071215e-02j, -3.31189056e-03-5.73357007e-02j,  4.13786706e-03+1.22780539e-01j,
       -5.36931375e-02-6.72722822e-02j,  1.11920724e-01+1.29862093e-02j, -5.24987149e-02+4.76643575e-02j,  1.05637164e-01+8.27861165e-02j, -1.18864055e-01-1.74568296e-01j,  5.81192411e-03-4.04070185e-02j, -1.03430483e-01-1.69035282e-01j, -1.13502716e-02+8.34191056e-02j,  1.05325163e-01-4.76216714e-03j, -9.25772817e-02+1.50670237e-01j,  4.28140700e-02+3.46151756e-02j,  9.73338934e-02+7.53926315e-02j, -1.25555176e-01+4.50327447e-02j,  2.83269738e-02+2.14864449e-02j,  1.03088528e-01-1.14373265e-01j, -7.31401450e-02+1.77769898e-01j, -1.12535149e-02+4.78161974e-03j,  8.18570896e-02-3.81132366e-02j, -1.33295296e-01-9.10001207e-02j,  8.58276762e-02-1.41863647e-02j,  1.67874702e-01-1.33988434e-02j, -8.67651467e-02+1.32689953e-01j, -3.90355992e-02-3.43351624e-02j,  7.26507704e-02+2.64829915e-02j,  1.11678187e-01+3.90653261e-02j,  1.15906135e-01+1.76724059e-02j,  9.82619413e-02-6.25174727e-02j, -7.37921876e-03+2.82544110e-02j,  1.03018820e-01-6.28247854e-02j,  1.87003733e-01+3.37938203e-02j,
        4.85530302e-03+7.88810000e-02j, -9.36602683e-02+2.03654036e-01j,  6.70298724e-02-1.28682263e-02j, -2.54909646e-02-1.98646445e-02j, -1.98543086e-02+6.61216538e-02j, -8.48576080e-02-2.49620592e-02j, -6.71496603e-02+7.22095879e-02j,  4.76262959e-02+1.21009164e-01j, -4.58951514e-02-5.17531968e-02j, -6.47960010e-02-1.20728072e-01j,  1.60295792e-01-1.40473647e-01j, -1.63756748e-03+1.76260693e-01j, -2.14187214e-02-1.44486405e-01j,  1.38935677e-01+1.82433112e-02j,  2.72551076e-02-8.98792607e-02j, -1.71326545e-01-1.10489461e-01j,  2.59713517e-02+1.80210728e-01j, -1.13356997e-01-5.39655073e-02j, -1.15002327e-01+2.11468680e-02j,  1.22206680e-01+2.00740144e-01j,  5.31251355e-02+3.41911572e-02j, -2.85470406e-02+3.40588721e-02j,  1.62612378e-02-1.25619786e-01j, -5.56722710e-02+8.35975795e-02j,  9.53800031e-02-8.43482473e-02j, -1.09105819e-01+9.48804730e-02j,  4.77081838e-02+9.49219343e-02j,  8.11850606e-02+1.08680074e-01j,  1.22006741e-01+5.82741535e-02j, -2.29701893e-02+6.62232347e-02j,
        3.92315193e-02+6.55030120e-02j,  2.03376796e-01+9.27366361e-02j,  6.35392164e-02+3.23680200e-02j, -5.31622978e-02-2.88908372e-02j, -7.02426374e-03+6.75379556e-02j, -2.12237232e-02-1.83434699e-02j, -6.78967104e-02-5.80275574e-02j,  1.69828044e-01+9.49136570e-02j, -5.08448568e-02-5.19598149e-02j, -1.06691250e-01-9.62889583e-02j,  5.32046688e-02-1.90509591e-02j, -2.50194692e-02-9.29642044e-02j,  1.88093417e-02+7.48436505e-02j, -6.10298150e-02-3.20064291e-02j,  4.40991893e-02+8.70526883e-02j, -3.11373800e-02-7.99283258e-03j, -1.21129358e-03+6.04760979e-02j,  1.23181705e-01+3.86186523e-02j, -3.45111027e-02+4.90467351e-02j, -6.92065655e-02-3.02708167e-02j,  5.84411839e-02-4.52250729e-03j, -2.94612333e-02-1.11594151e-01j, -4.35060760e-02+3.08939714e-04j,  1.65268661e-01+1.78101296e-02j, -9.71783036e-02-9.50097168e-02j,  3.12533928e-02-1.60026912e-02j, -7.79738476e-03+4.88586564e-02j, -8.40499527e-02-6.37198817e-02j,  9.61353831e-02+1.26583069e-01j, -5.53354967e-02-2.40176823e-02j,
       -1.15968617e-01+3.30895067e-02j,  1.62856623e-01-3.47484132e-02j,  1.63934966e-02-1.56508626e-01j,  1.64466893e-01-1.15467354e-01j,  3.63366559e-02-1.20918496e-02j,  5.57051607e-02-2.18319816e-01j,  6.95284985e-03+1.83828937e-01j,  4.11729400e-03-1.49751410e-01j,  1.16899770e-01+5.20485323e-02j, -5.34538311e-02-1.12893252e-02j,  2.25104422e-02+1.11501556e-01j, -4.55768609e-02+2.15601916e-02j, -1.94808270e-02-1.27154235e-02j,  2.91608554e-03-5.58722359e-03j, -1.03179399e-01+6.99009222e-02j,  1.13405865e-01-2.56399009e-02j,  3.13735506e-02-5.75109182e-02j,  3.65624418e-03+1.07627557e-01j, -2.24465012e-02+9.87669291e-02j, -9.35607749e-02-5.07987181e-02j,  5.79961983e-02+3.09445598e-02j,  2.97307432e-03+3.93021054e-02j,  2.11226275e-02-9.88357430e-03j,  3.13416632e-02+1.03456485e-01j, -1.01917192e-02+6.18006060e-02j,  2.71549373e-02+1.35561825e-01j, -7.68074153e-02-6.85512247e-02j, -1.17581867e-02-2.53829160e-02j,  9.28375780e-02-6.14954707e-02j, -1.41596614e-01+1.07188921e-02j,
       -7.28860525e-03+2.43651634e-01j, -8.80650359e-02+1.43082304e-01j, -1.26341313e-03+8.32647482e-02j,  2.03115842e-01+6.89095479e-02j,  1.67115866e-01-4.60730662e-02j, -1.05755428e-01+1.22039239e-01j, -1.43352206e-01-2.39082798e-02j, -4.18043091e-02+8.97024776e-02j, -7.77240171e-02+2.19308414e-01j, -9.11640110e-03+8.65422721e-02j, -1.05457490e-01-1.84014637e-02j,  6.77892119e-02+2.28872910e-02j,  1.16564450e-02+4.25565495e-02j,  1.26894200e-01-1.70513750e-01j, -1.20932866e-02-1.23697146e-01j, -1.05797816e-01-7.67449744e-02j,  5.47589103e-03-1.90378815e-01j, -1.22361425e-01-3.64873506e-04j, -4.92975620e-02+2.03877639e-01j, -1.01416867e-01-2.20615975e-02j, -4.04668442e-02+1.54538885e-02j, -7.31195916e-02+1.47711186e-01j,  1.28543207e-02+3.67988918e-02j,  6.59874297e-02-2.20951499e-02j, -5.69867977e-02-2.77874616e-02j, -1.39863923e-02-3.92723193e-02j,  3.44966375e-02+9.17851631e-02j, -1.35718074e-01+3.35410957e-02j,  2.56668817e-01+3.62517597e-02j,  1.45008246e-03-1.67266042e-02j,
        7.23949189e-02+3.50058311e-02j,  2.95906913e-02-5.11673530e-03j, -2.89210703e-02-7.83260207e-02j, -3.95276055e-02+2.62070530e-02j,  1.89223565e-02-3.73511633e-03j, -1.49815586e-01-3.23024572e-02j, -2.76757428e-01+1.09794058e-01j, -1.55603333e-02-9.26240637e-02j, -8.34324290e-02+1.10717331e-01j, -8.49852684e-02+1.21096192e-01j, -2.34217533e-03-2.20533245e-02j, -4.05124372e-02+4.91544177e-02j,  2.21939474e-01+1.06585662e-02j, -1.14788852e-01-1.45670084e-02j, -2.31864711e-02+8.16787838e-02j,  1.05772073e-01-3.81363629e-02j,  1.06410310e-02+5.56535302e-02j,  7.49474640e-02-2.44079960e-01j, -1.14493374e-01+2.54362093e-03j, -9.10842184e-02+4.58644113e-03j, -1.50764400e-01+9.60854982e-02j,  1.17718269e-01-1.33115252e-02j,  2.88747212e-02+2.37461286e-02j, -1.41759597e-02+1.51999121e-02j, -2.47353248e-02+7.48763400e-02j, -3.83509977e-02-3.50842772e-04j,  2.44222600e-02+5.36360149e-02j, -4.15187177e-02+1.66291792e-02j, -6.98415077e-02+1.55027916e-01j,  1.75717100e-01+4.63332796e-02j,
        1.62118073e-01+1.44290350e-01j,  2.27418566e-01-1.45684285e-01j,  3.06208328e-02+4.27399784e-03j,  7.46468629e-02-2.60921832e-02j,  1.36523904e-01+4.44488001e-02j,  4.42830359e-02-8.76058694e-02j, -5.01048932e-02+1.06328634e-02j,  1.74182387e-02-7.92930529e-02j,  1.30387046e-01-5.77562670e-03j,  3.38661732e-03-2.66393819e-02j, -5.84555746e-02+7.24533139e-03j,  9.24386154e-03-7.38257239e-02j, -2.01353089e-01-1.54900117e-01j, -7.64397545e-02-2.64763460e-02j, -1.05638845e-02+4.79286399e-02j,  3.31547555e-02+1.82840041e-01j,  1.02455279e-01-3.22470454e-02j, -2.02968636e-02-1.20561400e-01j, -1.53201600e-03-4.86412356e-02j, -3.36622849e-02+1.23466127e-01j, -3.17666031e-02-5.30530230e-03j,  7.87856594e-02-1.10488726e-02j, -6.50752335e-02-1.53696600e-01j,  1.12242184e-01+9.63039070e-02j,  7.29070752e-03-6.12939915e-02j, -1.27887554e-01-5.27193958e-02j,  2.67746028e-02+1.70487967e-02j, -7.75381791e-02-8.27737207e-02j, -2.68419314e-02+3.52729473e-02j,  2.08583372e-02-4.61001172e-02j,
        1.35435125e-02+7.17668513e-03j,  7.51284375e-02+1.57659374e-01j, -1.16573329e-01+3.45952874e-02j,  1.16952561e-01-1.92810160e-01j,  8.91983080e-03-1.72847221e-01j, -1.37395165e-01-1.29769519e-01j, -5.57858716e-02-1.29509855e-01j, -3.78818453e-02+8.97323481e-03j, -9.26055477e-02-3.82225179e-02j, -1.02176844e-01+7.72429422e-02j, -2.77767386e-02-7.89175823e-02j,  1.08550789e-01-1.24801337e-01j, -7.51967666e-02+4.42884220e-02j, -3.84132813e-02-2.23818923e-02j,  2.10290591e-02-1.63910071e-02j, -1.55546281e-02+6.83243462e-02j,  7.04925956e-02+1.13334991e-01j, -7.80853320e-02+6.46462801e-02j, -3.21182665e-02+5.84735194e-03j, -1.01335631e-03+2.56732273e-01j,  4.63262263e-02-8.08179095e-02j,  3.58066672e-02+4.41791548e-02j,  6.73367098e-02-7.01266251e-02j, -8.73687243e-02+8.94059276e-02j, -7.39072106e-02-1.65025667e-01j, -7.66981818e-02-3.34616641e-03j, -4.22405675e-02-1.60785801e-01j, -4.05947796e-02-6.73805916e-02j,  2.08188645e-02+6.87961393e-02j,  1.67132980e-01+2.05388800e-02j,
        2.10096943e-02-7.14703997e-02j, -1.96928545e-02-2.18626018e-01j,  3.85125630e-02+7.57691532e-05j,  8.30529385e-02-2.07160668e-02j,  1.38867666e-02+1.41588611e-01j, -6.60239944e-02-2.31858478e-01j, -5.97977022e-02-1.57154782e-01j,  1.12189711e-01-1.18577658e-02j, -3.53731368e-02-7.82586039e-02j,  1.75438251e-02+8.76571977e-04j,  1.41945832e-01+9.28040164e-02j,  3.52110938e-02-1.77822589e-02j,  4.95572709e-02-2.87314727e-02j, -1.30143044e-01+5.82148327e-02j,  1.45779892e-01+5.21651803e-02j, -1.98968827e-02+4.94037736e-02j,  6.58149682e-02-6.44416128e-02j,  9.20102049e-02+3.04692222e-03j, -3.38008186e-02-5.63391322e-02j,  8.37698748e-03-3.59590496e-02j, -4.35261097e-02-3.87390686e-02j,  5.76792009e-02+3.44475463e-02j,  9.59522963e-02+2.15717502e-01j,  1.88552950e-02-4.53059574e-02j,  1.70086117e-01-2.64053284e-02j,  2.22595913e-02-7.30566035e-03j, -1.12054071e-02+1.22101799e-01j, -6.41573620e-02+1.66227099e-01j, -3.58693002e-02-2.83078773e-02j, -6.60688819e-02-2.56512600e-02j,
       -4.86337540e-02-1.57859846e-01j, -1.25599279e-02-4.54959147e-02j, -2.03534357e-02-2.87431987e-02j, -1.27646849e-02-3.90012510e-03j,  3.47598092e-02+7.87069224e-02j, -3.62772635e-03+1.62428369e-01j,  3.62281855e-02+5.50061027e-02j, -5.70765622e-02-1.34000365e-01j, -9.44564719e-02+1.49567942e-01j,  1.21510992e-01+1.17693975e-01j, -6.62911619e-02-6.46359390e-02j,  7.09082700e-02+2.48476467e-02j,  1.57824600e-01+1.17066315e-02j, -8.44151788e-02+5.34910078e-02j,  8.22583660e-02-9.68421318e-02j,  8.59570275e-03-1.91844681e-01j,  3.00350172e-02+6.80688724e-02j,  8.21553079e-03+3.06162281e-02j,  9.23264499e-02+1.94905975e-01j, -4.14970965e-02+1.08064766e-01j,  2.58033773e-02-6.91497742e-02j,  1.55917773e-01-5.09599368e-02j, -3.65483160e-03+1.14380435e-01j,  5.51468816e-02-2.59419769e-02j,  1.70702211e-01-1.99296533e-01j,  1.47724497e-02-1.85515054e-02j,  2.72122021e-02+7.29287795e-02j,  1.49109842e-01+5.93069060e-02j, -1.66613542e-02-8.67137446e-02j, -1.20909604e-01-2.93675341e-02j,
       -9.83917085e-02-1.84204761e-02j,  1.62814792e-01-1.35139306e-01j,  4.73460440e-02+1.31337461e-01j,  2.32713411e-01+2.88388028e-02j, -6.68972821e-02+2.22197631e-02j,  3.92719612e-02+1.52580203e-01j,  2.53776470e-02+7.74832234e-02j, -4.36193830e-02+4.24058557e-02j,  8.23322375e-02+1.76410134e-01j,  1.54890627e-01+5.32375276e-02j,  4.37512275e-02+4.15304821e-02j, -3.49403249e-03+1.52670688e-01j, -9.70650860e-02+1.44844260e-01j, -1.95678640e-03+1.99977290e-02j, -4.80695395e-02+1.94770744e-01j,  2.79827269e-02+9.91437026e-02j, -1.29906563e-02-1.00716455e-01j,  5.77525685e-02-1.30956086e-01j,  2.57358361e-02-6.44845883e-02j,  1.72803438e-02-8.23410272e-02j,  6.55852364e-02+2.73660529e-02j,  1.25689774e-03+5.70941527e-02j, -6.05442115e-02+8.50756711e-02j, -1.20872173e-01+1.94266740e-02j,  1.99440268e-02+6.12317022e-03j, -8.27951261e-02+2.42864309e-02j, -3.47486834e-02+9.66718780e-03j, -9.44474618e-03-1.29324625e-03j,  1.08077651e-01-7.63083493e-02j,  1.77039940e-01+1.34457007e-02j,
        1.02205651e-01-1.32673224e-03j,  2.00202803e-01-4.79903919e-02j, -4.07654990e-02+1.99179948e-02j,  6.65024855e-02+9.63731804e-02j,  6.17223649e-02-2.41440229e-02j,  6.21646020e-02-4.29251282e-04j, -1.19217377e-01-5.11233888e-03j,  5.00452355e-02+9.64116293e-02j,  6.72018105e-02+1.58383035e-02j,  1.04920585e-02-3.75171295e-02j, -5.15836453e-02+4.10383258e-02j, -4.50121432e-02-1.56393689e-01j, -3.69949558e-02-3.49941789e-02j,  4.24813266e-02+4.56446662e-02j, -1.40693525e-01+3.62119110e-02j,  3.54644935e-02+6.55820345e-02j, -1.15036248e-01-6.70995814e-02j,  1.74477980e-01-8.46266302e-02j,  5.63822416e-02+7.09389700e-02j, -6.32001141e-02+5.22351752e-02j,  4.98335744e-02+8.47202636e-02j,  4.63525184e-02-2.59316779e-03j,  1.21744758e-01-2.32443032e-02j, -2.57646251e-01-1.06662161e-01j,  2.17462637e-02+8.80639240e-02j,  9.00883144e-03-1.80037699e-02j, -4.06906387e-02-4.18911845e-02j,  9.21795940e-02-4.20689728e-03j, -6.49150463e-02-8.38487063e-04j,  2.29472275e-02-1.09014529e-01j,
       -1.18350148e-01+4.08252745e-02j,  4.82206235e-02-1.43520408e-02j,  8.95036890e-02+1.93669906e-02j, -1.15319803e-01+1.36806111e-01j, -1.74398823e-02-2.77018578e-02j,  2.58644789e-02+5.38396709e-02j,  9.21745774e-02-7.13300386e-02j,  8.49353400e-02+1.58488850e-01j,  1.05015608e-01-3.77073810e-03j,  9.35912413e-03+1.63510644e-01j, -4.73810170e-03-5.70824705e-02j,  6.57060173e-03-1.96057621e-03j, -7.21801277e-02+1.52720724e-01j,  9.56171753e-02+1.17779754e-01j,  4.28275190e-02-3.45548941e-02j, -4.86463734e-02-1.09920637e-01j, -6.83698564e-02-3.81786068e-02j,  1.08564055e-01-1.99558529e-01j,  2.14653459e-01-4.88992080e-02j, -8.24321086e-02+6.30930070e-02j,  3.37396930e-02+8.09973287e-03j,  3.12656291e-02+2.90758576e-03j,  4.19413119e-02+1.76739590e-01j, -1.78314610e-02+1.95598017e-01j, -1.03324368e-02-5.77691340e-02j,  4.49029815e-02+6.21737213e-02j, -8.40076602e-02-9.83562420e-02j,  1.13326150e-01+9.91253684e-02j,  2.38893291e-02+1.12755456e-01j, -8.37705940e-02+1.55665879e-02j,
       -4.29407233e-02-1.17518245e-02j,  5.13377269e-02-8.93171618e-02j,  1.20001217e-01+2.01425975e-01j,  1.90297138e-01-8.38967425e-02j, -3.87460366e-02+7.49288218e-02j, -1.24320906e-01+6.56743495e-02j, -6.02213153e-02+3.79364325e-02j, -2.18310318e-02+1.88705143e-02j,  4.26490839e-02-7.19299318e-02j, -9.25682258e-02+2.18607895e-01j, -1.01660296e-01+1.12017637e-01j,  1.51315515e-01+1.84926829e-02j,  8.57594723e-02-7.50221664e-02j, -1.98220124e-02-1.20395767e-01j,  1.27485048e-01-6.69181634e-02j, -2.73468470e-02+4.65786430e-02j, -7.72377306e-02-2.68279016e-02j, -4.41939063e-02-1.86501327e-01j,  3.79414469e-02+1.29131092e-01j,  1.93659647e-03-1.92419385e-01j, -4.08341014e-02+6.14073848e-02j, -3.84304585e-02+7.01256300e-02j,  5.60045546e-03+9.27319924e-02j, -2.27222077e-02-8.96927881e-02j, -5.53554102e-02+8.30322612e-02j,  1.00213142e-01-6.38125486e-02j,  5.47423951e-02-9.71559022e-02j,  3.82241837e-03+1.21289781e-01j, -4.04486610e-02+1.79941878e-02j, -1.03559368e-02-4.30334206e-02j,
        5.89578314e-02+4.00524147e-02j,  1.40916511e-01+6.67082696e-02j,  4.40418631e-02+3.70535594e-03j, -2.67797544e-01+8.62091694e-02j, -3.76648865e-02-2.31015760e-02j, -7.67526017e-02-8.08939654e-02j,  9.26572419e-02+2.16789139e-02j, -6.29159288e-02+1.04174588e-01j, -1.11529756e-01+5.62658454e-02j,  1.17951934e-02-1.61302278e-01j, -1.80869076e-03-6.34125495e-02j,  7.62696393e-02-7.90164136e-02j, -7.87952131e-02-1.39323485e-01j,  1.02348156e-02+5.51626383e-02j, -1.67469740e-02+1.83413897e-02j, -2.87239563e-02-5.06066118e-02j,  8.87510480e-02+8.98941416e-02j, -5.76729095e-02-3.50195824e-02j, -8.61756954e-02+3.10618350e-02j,  2.94118856e-01-7.48255388e-02j,  1.58173913e-02-1.09383861e-01j,  3.21889474e-02+1.12228748e-01j, -6.28360404e-02-1.16637975e-01j,  7.93730300e-03-1.09748836e-02j,  1.27800657e-01-9.16258515e-03j,  3.27511712e-02+1.01571073e-01j,  9.85438792e-02-5.31420117e-02j,  1.61275851e-02-2.80605417e-03j, -1.19686377e-01+1.32242066e-01j,  1.87543551e-01+2.38937126e-03j,
        1.16921884e-02+2.62848401e-02j, -9.86694177e-03+7.77981844e-02j, -9.85602566e-02+2.38507308e-02j,  2.35400707e-03-5.43592014e-02j, -7.23858021e-02-5.93465697e-02j, -1.58506446e-02-5.97662787e-02j, -8.75208135e-03+5.09418023e-02j, -3.08916406e-02-3.48724890e-02j, -1.60191352e-02+1.03111217e-01j, -5.68159068e-02+7.46244049e-02j,  9.23995849e-02-1.05567241e-01j,  1.02643630e-01-4.48982087e-02j, -2.37025557e-02+9.91981818e-02j, -1.51080851e-01-6.60829227e-02j, -1.27955345e-01-3.54218582e-02j,  6.68788444e-02+7.48446185e-02j,  1.25809616e-01+8.22238020e-02j,  5.76912904e-02-7.07594599e-02j, -8.78078680e-02+1.75702063e-02j,  2.23150487e-01+1.21618743e-01j,  3.68863819e-02-2.30063462e-01j, -2.78605009e-02+3.00439015e-02j,  4.76710874e-02-4.21785515e-02j, -2.06022674e-02-8.33240131e-02j,  1.53185096e-01+5.43462784e-02j,  1.10483025e-01-9.58798477e-02j, -1.64335314e-02-1.37741584e-02j,  1.26456713e-01-6.49290331e-02j,  7.02876284e-02+8.95977937e-02j,  8.45954555e-03+1.52604418e-01j,
       -1.26458774e-01-1.00591188e-01j, -1.51082804e-01-7.07219691e-02j,  1.35312036e-02+2.42766701e-02j, -2.57820349e-03-5.82206445e-02j,  1.25394937e-02+1.54994794e-01j,  4.34303108e-02+1.67758088e-01j,  2.50193827e-02-1.68203339e-02j, -7.42770942e-03+1.19995245e-01j, -2.14668364e-01-1.80954136e-01j, -7.90535193e-02+7.86162084e-02j,  1.63419690e-02-6.09920610e-02j, -1.35407002e-01-1.56744993e-02j,  1.23914645e-01-4.03721439e-02j,  1.77204484e-03+2.66140087e-02j,  1.25716789e-01-3.78667856e-02j, -2.99746760e-02+4.86935208e-03j,  1.38225290e-02+7.04359534e-02j,  1.72072353e-01+1.31015253e-02j, -6.19101329e-02+1.24807440e-02j,  5.20454040e-02-2.47656886e-01j,  1.05189919e-01-2.88161306e-02j, -1.53992477e-02+7.55199009e-03j,  5.82505243e-03+1.20984659e-01j, -1.42134562e-01+1.12480596e-02j, -1.09111335e-01-1.54002884e-01j,  4.21553065e-02+5.76813852e-03j, -7.58350800e-03+2.26849903e-01j,  4.77762685e-02+3.40790650e-02j,  3.85152600e-03+1.26559590e-01j, -4.06218500e-02+1.26222670e-01j,
       -1.28628510e-01-1.00489682e-02j,  7.45782354e-02+6.90716494e-02j, -1.39804487e-01-5.89119056e-02j, -3.13298452e-02-1.40520253e-01j, -3.01100745e-02-8.12306975e-02j,  9.58783144e-02+8.71888394e-02j,  8.17466446e-02-5.59117276e-02j,  8.32972084e-03+1.02402858e-01j, -5.98910605e-02+1.77552646e-01j, -1.62084309e-01+4.79064238e-02j,  4.56745968e-02+2.37759503e-03j, -1.73401279e-01+2.45332405e-02j, -1.08518076e-02-5.51290615e-02j,  1.61371652e-01+7.02663314e-02j,  5.77371628e-03+3.08382613e-02j, -5.23348517e-02+6.18789064e-02j,  6.05004292e-02-4.83654472e-02j,  1.26452871e-02-1.00891539e-01j,  3.01323647e-02+1.96240326e-01j, -5.92861632e-02+1.08424895e-01j,  1.07222615e-01+1.41348222e-01j, -3.52439375e-02+9.37165441e-03j,  2.68309794e-02-1.10349093e-01j,  1.94493578e-02+1.47608062e-01j,  6.93871662e-02-9.40535516e-02j, -6.68998398e-02+3.72529839e-02j,  7.31071439e-02+4.62749207e-02j,  8.22767275e-02+4.33738687e-03j, -1.27461890e-01+7.16800653e-02j, -2.59615938e-02-4.42029716e-02j,
        5.93603172e-02+8.00663553e-02j, -1.30433729e-01+1.22098338e-01j,  6.08017369e-02-7.05338115e-03j, -4.97809705e-02+1.42873842e-02j, -4.40948151e-03-3.62800038e-02j, -7.23446309e-03-2.28188194e-02j,  7.55706875e-02-1.69914898e-02j,  1.20151025e-01+9.98944293e-02j, -2.80746263e-02-5.48362337e-02j, -1.32263858e-01+9.17482255e-02j, -1.57415802e-03-1.08396653e-02j,  3.69312813e-02-2.91296460e-02j, -3.41443670e-02-7.03052603e-02j, -1.38221692e-02-3.27697123e-02j,  8.95111448e-02-3.25747369e-02j,  9.12661146e-02+7.88395467e-02j,  1.33323387e-02+8.39085279e-02j,  1.03179796e-01-2.57974091e-04j, -4.01998444e-02+1.51487692e-02j, -3.29247221e-02+2.28990460e-01j,  1.72097871e-02+3.03322059e-02j,  3.56471471e-02+3.53238951e-02j, -7.01989588e-02+1.25589194e-01j, -1.27727238e-01-2.56240149e-02j,  1.11420554e-01+1.79185848e-02j, -6.33720285e-02-5.24980027e-02j,  1.69408311e-02+2.10972901e-02j,  4.61900829e-02+2.30128229e-02j,  1.64914084e-01+9.53427779e-02j, -8.10370774e-02-4.02999617e-02j,
       -2.28926173e-02+6.01414298e-03j,  4.15959537e-02-1.62844430e-02j, -1.04015567e-01-2.28197070e-01j,  5.70917647e-02+6.10634039e-02j,  1.86651786e-02-1.32786359e-01j,  3.52815399e-02+2.63096329e-01j, -5.20942911e-03+9.32562283e-02j,  6.02358871e-02-2.03967495e-01j,  3.07765966e-02+4.43833301e-02j, -1.25342748e-01+9.30307464e-02j, -8.02078208e-02-7.48545491e-02j,  4.41479684e-02+4.55319347e-02j, -1.30358039e-02+3.44938629e-02j,  2.59548001e-03+8.55018910e-02j, -7.24207391e-02+7.25371152e-02j,  4.75649287e-02+8.49041681e-03j,  7.98960425e-02-2.09135805e-02j, -8.16200773e-03+8.52944822e-02j,  5.76132389e-02+7.92413488e-02j, -7.86674994e-03-5.18220519e-02j,  1.61866259e-03+4.58226858e-02j,  2.10573498e-02+1.21302913e-02j,  1.50642093e-01+3.18694799e-02j, -5.11976007e-02+3.35902634e-01j,  1.30304319e-02+1.20557949e-02j,  1.93169643e-02-2.04117390e-02j,  4.21485086e-03+4.50653899e-02j, -6.99644728e-02-4.38648373e-02j, -5.57760973e-02+1.03144757e-01j, -2.77981225e-04-6.55103561e-02j,
       -2.47429687e-02-5.56510136e-02j, -1.30487865e-01-2.53886778e-01j, -5.31332551e-02+1.83257653e-01j,  4.49553366e-02-1.27860901e-01j, -1.41877991e-01-9.17018436e-02j,  1.41319426e-01+9.76950302e-02j,  1.69036782e-02+4.32713109e-02j, -2.21736722e-02-1.35943321e-02j,  8.45566133e-02+1.56861643e-01j,  6.06872432e-02+1.10300630e-01j,  8.18810463e-03+4.90937472e-02j,  2.59253095e-02+2.16031285e-02j,  2.91014435e-04-1.31594533e-01j, -1.54684856e-02+2.54619375e-02j, -2.12487171e-02+3.36985235e-02j, -2.13034153e-01-3.81858886e-03j, -2.27912308e-02-3.15100249e-02j,  8.56614800e-02-4.73562392e-02j, -3.21653523e-03-1.00666344e-01j,  4.76758478e-02+1.13788672e-01j,  1.04992660e-01-7.19338205e-03j,  2.61845427e-02-1.95367436e-04j, -5.70545419e-02-8.24770580e-02j,  2.59511921e-02-1.47959999e-01j,  9.90365911e-02-1.07073452e-01j,  4.24238401e-02+6.83240999e-04j, -9.29305355e-03+2.57478648e-02j,  5.09306367e-02+5.17850540e-02j, -3.35412235e-02+5.12389402e-02j,  2.46636595e-02+1.52497496e-01j,
       -3.69885214e-02-1.43051224e-03j, -6.34083688e-02+7.95585662e-02j, -7.63159733e-02-9.59472692e-02j,  1.37701675e-01+1.72715523e-02j,  4.43926374e-03+1.03978366e-01j, -9.76045082e-04+1.16177364e-01j,  9.75501498e-02+1.10711036e-01j, -8.61395371e-02+4.75590898e-02j, -1.86326972e-02-8.72703099e-02j, -3.98222506e-02-2.01927936e-03j, -4.56659343e-02+6.85048391e-03j, -8.52516866e-02-3.58323276e-03j,  6.43698794e-02+9.95628825e-02j, -4.39734955e-02+2.10779642e-02j,  1.14785069e-01+1.09119788e-01j, -1.80570955e-01-6.60318868e-02j,  1.82596842e-02+1.32847306e-01j, -1.25277200e-01+1.85473095e-02j,  3.61733437e-02+1.42379572e-02j, -8.92845204e-03+6.77236053e-02j,  1.58690519e-01+6.45710673e-03j, -1.24921492e-02-9.99208311e-02j, -1.91513019e-01+3.48823651e-02j, -9.84584655e-02+1.76559101e-02j, -8.56099318e-02+1.49766608e-01j, -6.12707229e-02+1.07577597e-02j,  1.16550002e-01-2.40802989e-01j, -1.23620543e-02+4.45149950e-02j, -1.76292863e-01-1.09460504e-01j,  3.85853397e-02-5.33685000e-02j,
       -4.33475627e-02+6.06156460e-02j, -1.87846565e-02+1.14931789e-01j, -1.02013650e-01-2.29362151e-02j,  6.16651648e-02+7.99999963e-03j, -3.24185056e-01-1.48847542e-01j, -1.15048411e-02-5.67954670e-02j, -1.31298592e-01+9.40862751e-02j, -3.38096707e-02-4.96639503e-03j,  1.01303563e-01-1.20893708e-01j,  3.69567985e-02-7.34673617e-02j,  1.17120440e-01+1.46681717e-01j, -1.08104493e-01+4.59797898e-02j,  1.57388412e-02-9.05862553e-02j,  1.28683206e-01+1.36862876e-01j,  1.20579464e-01+4.56797568e-02j,  5.32546371e-03+2.00030811e-03j, -4.47207586e-02+6.84790769e-02j, -4.28425820e-03+7.32050329e-02j, -5.49771829e-02+3.00964687e-02j, -2.52478091e-02+1.04723922e-01j, -3.75356066e-03-1.20885506e-01j,  3.37046879e-02+4.44937988e-02j, -5.52111021e-02+4.18487207e-02j,  6.53305005e-02+2.24424425e-03j, -4.86068425e-02+1.00608085e-03j,  1.60271931e-01+6.63649255e-02j,  4.60478432e-02+3.98226836e-02j,  3.26150010e-02+1.82968788e-01j, -9.10672877e-02-1.11311630e-01j,  1.00893232e-02-1.39737503e-02j,
        2.71754161e-02-2.34544035e-02j,  9.15977387e-02+1.99426961e-02j, -1.97642710e-01+9.12888621e-02j,  4.74121316e-02-5.13504981e-02j,  5.07225943e-02+9.46633787e-02j, -9.53911293e-02-1.80654690e-01j,  1.64115127e-01-6.50378535e-02j,  1.09449061e-01+5.60124725e-02j,  1.53796325e-01+5.18189982e-02j,  5.17206905e-02+1.90530640e-01j,  7.50057667e-02-1.03567448e-01j, -3.82878661e-02-1.80075937e-01j,  4.01978788e-02-1.00698223e-01j,  1.03377853e-03-3.07692277e-02j,  1.20225227e-01+2.07456969e-01j,  1.04309283e-01-9.26611183e-02j, -1.03361361e-01+1.95889640e-02j,  2.58259256e-02+1.58281886e-01j,  7.75239291e-02-1.01311736e-01j,  9.15117078e-02-7.60188931e-03j,  1.14475846e-01-6.79271552e-02j,  5.44144608e-02-1.28520982e-01j, -9.52291620e-02-6.55706207e-02j,  3.43890303e-02-2.76969004e-02j, -1.02611436e-01-1.50417588e-01j,  3.21748176e-02-3.07119412e-02j, -3.86609986e-02+7.35572270e-02j, -5.24141267e-02-2.68636860e-02j,  1.15398753e-02+5.32210898e-02j, -1.73433735e-01-1.20650971e-01j,
        1.59124482e-01-1.31576336e-02j,  1.20225299e-01-1.52593103e-01j, -9.55610838e-02-6.95071254e-02j,  5.40075010e-03+3.80444187e-02j, -1.17110757e-02-3.28355329e-02j, -3.14854352e-02+9.13669332e-02j, -2.11449648e-02-7.11967389e-02j, -1.05950323e-02+1.75284874e-01j,  1.84744416e-02-6.85391690e-02j,  3.46360131e-02+4.62850612e-02j,  8.41213852e-02-1.24326928e-02j,  9.98813964e-02+2.08812494e-02j,  5.76777438e-03-5.35307536e-02j, -9.73557829e-02+2.03322351e-01j, -7.32834396e-03+3.51292305e-02j,  1.97020322e-01-3.69066750e-02j, -4.20662160e-02-1.01225755e-01j,  4.66345435e-02+4.48953960e-02j, -2.96526616e-02+2.70537698e-02j, -1.12505815e-01-4.81118731e-02j,  6.21206830e-02-7.15323882e-02j, -4.47070431e-02+1.45161193e-01j,  5.16437799e-02+1.48994784e-01j, -4.60222096e-02-9.52131423e-02j,  5.53010620e-02-4.16026288e-02j,  3.29589607e-01-8.01715204e-02j,  7.43597136e-02-8.52844592e-02j, -1.50760562e-02-1.18150067e-01j,  2.04861788e-01+5.84783818e-02j,  1.93288780e-02-2.43307354e-02j,
       -1.99745724e-01+3.64362975e-02j, -3.43725281e-02-6.21676876e-02j,  3.63703503e-02-6.52874052e-02j,  8.94751529e-02+4.47611628e-02j, -6.65470145e-02-7.98519549e-02j,  1.01433775e-02-7.72488898e-02j,  1.06307469e-01+7.79035119e-02j, -4.78507257e-02-6.23415087e-02j,  3.78893691e-02+2.62410143e-02j,  1.73318720e-01-3.21495796e-02j, -1.65681634e-01+6.67285599e-02j,  1.94291731e-01-2.89109408e-02j, -4.54548567e-02+5.83158238e-02j,  5.61383335e-02+3.83324113e-02j,  1.21596304e-01+1.70747464e-01j,  1.27954274e-01-1.93444819e-03j, -8.37891724e-02-8.64889585e-02j,  3.80499478e-02+2.01027939e-02j,  9.43965724e-02-8.90623338e-02j, -4.79597835e-02+4.75603864e-02j, -8.61574607e-02+8.32130201e-02j, -1.55412399e-02-1.27006036e-02j, -7.42519286e-02-8.61685534e-02j, -8.10108175e-02-6.16012333e-03j, -7.37177736e-02-4.44450757e-02j,  1.43980441e-01+5.66282763e-02j, -7.16666783e-02-1.66644680e-01j,  1.52513989e-01+5.67736253e-02j, -7.22985818e-02+4.50107611e-03j,  8.57243393e-02+1.44598168e-01j,
        2.61325291e-03-1.17556073e-01j,  7.88519979e-02+6.74275525e-02j,  7.41806885e-02-4.95153472e-02j, -1.84676918e-03+3.29891980e-02j,  3.84952719e-02+1.48034075e-01j,  3.04972039e-02-7.37869287e-02j,  7.01507010e-02-2.44450088e-02j,  3.33009500e-03+1.05487204e-04j, -4.25430453e-02+5.86220817e-02j, -1.05973079e-01+7.39664382e-02j,  2.92878309e-02+5.28859984e-02j,  5.61329338e-02+1.69166909e-01j,  5.28499244e-02+3.45360084e-02j, -6.53900660e-02-8.61522262e-02j,  7.96946190e-02-3.41452511e-02j,  5.22770869e-02-7.40489497e-03j, -1.88772294e-01+3.96780063e-03j, -2.32936723e-02-5.37723356e-03j, -1.24854292e-01-1.40224821e-02j,  3.07904415e-02-3.15381949e-02j, -3.25235318e-02+8.42701028e-03j,  1.66862279e-01+1.19354852e-01j,  1.57978914e-01+3.63014900e-02j,  8.67807480e-02+1.40379161e-01j, -5.07193433e-02-1.40569523e-02j, -5.00888412e-02-2.23435528e-02j, -7.17048440e-02-9.81330153e-02j, -2.12409092e-02+5.45752543e-02j,  6.06474942e-02+5.88358912e-02j,  6.80174213e-02+3.30162415e-02j,
       -6.07282111e-02+1.02939777e-01j, -1.87732930e-02+1.92200565e-02j, -1.16626047e-01+6.45786333e-02j,  1.37742795e-01+8.42180324e-02j, -1.20841908e-01+7.65002919e-02j,  3.46012372e-02-4.84411652e-02j, -1.01213514e-02+1.20822878e-01j,  1.20196281e-02-3.67275266e-02j,  3.92842430e-02+2.04356272e-02j, -3.50278977e-02+1.22347382e-01j,  1.91917372e-01-6.95304549e-02j,  9.29916189e-02+6.32480707e-02j, -1.40237138e-01+4.73312139e-02j, -5.46257907e-03-3.43833080e-02j,  5.25735063e-02+1.22349339e-02j,  5.55091124e-02+4.13346745e-02j,  3.80292721e-02+8.69044043e-02j, -1.57996649e-01-7.65619514e-02j,  1.75325367e-03-1.92975200e-02j,  4.93539327e-02+1.78264744e-01j,  1.02628124e-01-9.66824408e-02j, -3.21786689e-02+4.29915452e-02j, -8.65810365e-02+1.13052509e-02j, -3.85279691e-02+6.40545958e-02j,  1.08229295e-02-8.43402245e-02j,  1.79862749e-01+7.88074870e-03j, -2.87530932e-02+2.46179737e-01j, -1.27639034e-01+1.94348924e-04j,  8.38416209e-02+1.18533050e-01j, -9.80168967e-02-2.75891572e-02j,
       -1.18741656e-01-1.12401688e-01j,  1.73015815e-01+3.17142696e-02j, -1.12689840e-01-6.31993322e-03j, -1.42069958e-01+1.71043064e-01j, -7.41914581e-02-1.51931975e-01j, -3.66012909e-02+2.39026896e-03j,  5.14718439e-02-1.03341673e-01j, -4.72099830e-02+1.26667668e-02j,  1.37512313e-02-2.60230700e-02j, -6.00589937e-02+2.54281176e-03j, -1.55002558e-02+6.29291268e-02j, -1.19615201e-01+6.77959328e-02j,  2.31292548e-02-1.08782093e-01j, -1.09964341e-01+1.25294910e-01j, -7.47861771e-02-5.98894488e-02j,  4.71331416e-02+1.43755876e-01j, -1.38666615e-02+1.01256745e-02j, -1.00179410e-02+1.11863487e-01j,  6.31224250e-02+1.19440718e-01j, -4.16177531e-02-4.36345510e-02j, -3.48014985e-02+8.85623335e-02j,  1.24650686e-01+1.48734266e-01j, -2.24549336e-02-1.00924355e-01j, -1.02751585e-01-2.12847917e-01j, -1.05847008e-01-5.29000688e-02j, -4.67909943e-02-1.36206316e-01j, -4.85632359e-02+1.42473156e-01j, -1.24246749e-01+6.42615904e-02j,  5.81696877e-03-4.96687519e-02j, -2.24424614e-02-3.88848488e-02j,
       -7.74915273e-02+1.54367388e-02j,  4.34592454e-02-1.56021904e-01j, -8.56892132e-02+1.24030217e-01j, -4.89507658e-02+5.90317176e-02j, -1.25697664e-01-2.32861745e-02j, -1.61863374e-01+1.19418496e-01j, -2.90213516e-03-2.82791717e-02j,  4.50605390e-02-1.85114054e-01j,  1.02768328e-01-7.98889081e-02j, -8.15041765e-02+7.49613006e-02j,  7.62836130e-02-1.09942641e-01j, -2.43957305e-02+1.60075781e-02j,  1.25368088e-01-4.97508023e-02j,  4.32447252e-02-6.48555547e-02j, -2.64345140e-02-1.18679637e-01j, -5.49407140e-02+2.89175240e-02j, -4.47502071e-02+7.51395018e-02j, -4.99554424e-02-1.05535549e-01j,  7.47066390e-02+1.23133955e-01j,  1.03069754e-01-1.57446612e-01j, -2.38467760e-01+1.51184192e-01j,  3.55395997e-02-1.03355238e-01j, -2.32302845e-02+4.74672683e-02j,  8.73424064e-02+9.29539222e-03j,  1.37790158e-01-1.37543346e-01j, -9.47568754e-02+4.59808420e-02j,  1.41612817e-01-7.50145993e-02j, -1.21252993e-01+2.11071077e-02j,  5.93864166e-03-1.03518747e-01j,  1.00814386e-01-1.08636130e-01j,
        8.47764700e-02-1.36804644e-01j, -4.06295973e-02-3.17316929e-02j, -1.29388374e-01-1.13022235e-01j,  4.05034297e-02-1.51303513e-01j,  5.35895225e-02-9.81906501e-02j,  1.01307296e-02-6.14659966e-02j,  7.19860763e-03-7.87661099e-02j,  6.87236698e-03+7.01353724e-03j,  1.84117743e-01+1.14586080e-01j,  3.91942011e-02-1.67427533e-01j, -4.34340225e-02-2.41238971e-02j, -4.20038485e-02+5.76875010e-02j,  5.23551179e-02-3.79231514e-02j,  1.17465353e-01+1.19464437e-01j, -9.14539775e-02+9.32704953e-02j, -3.28255936e-02+2.00709680e-01j, -3.47973061e-02-6.96489860e-02j,  5.68759165e-02+4.46913265e-02j, -4.55834517e-02-6.49989637e-03j,  6.92236117e-02+6.31449747e-02j, -1.00908352e-01-7.69839513e-03j,  1.81960295e-02-3.79970705e-03j,  1.68374360e-02+1.05842359e-02j,  1.28460284e-01+6.09000930e-02j, -1.02077544e-01+6.69284634e-02j, -1.53969863e-02-1.52720337e-02j,  1.81218895e-01+3.16794729e-02j, -1.24806065e-01+2.26699104e-02j, -3.03130859e-02-2.23873943e-02j, -6.99493462e-02-7.03904849e-03j,
       -3.67200875e-02+2.84145877e-02j,  9.43878591e-02+7.21251481e-02j,  6.58129601e-02-3.60549923e-02j,  6.61779478e-02-3.04054186e-02j, -6.13842814e-02-6.07921661e-02j,  8.98783698e-03-7.41166890e-02j,  1.16392800e-02-2.36748091e-02j, -1.10768989e-01+4.56420908e-02j,  3.72471227e-03-1.25668424e-03j, -1.29167025e-01+5.63022023e-02j,  1.05866530e-01+1.86155416e-02j, -6.67515779e-02+6.46395437e-02j, -1.03224770e-02-6.42898639e-02j,  6.21606257e-02-5.26347583e-02j,  2.57841919e-02+3.56828380e-02j, -8.55918562e-02+1.63670027e-01j, -4.31423671e-02+7.94041400e-03j,  8.59410574e-03+5.25343549e-02j, -1.33389296e-02+4.52481973e-03j,  7.58536209e-02+7.06748771e-02j, -4.14761871e-02-1.02294821e-01j, -6.50116056e-02-2.21306166e-02j,  2.33077150e-01+5.67852132e-02j,  4.86390845e-02-2.02001648e-03j,  7.53644961e-02-1.89453116e-02j,  2.08862978e-02-1.49855086e-02j,  1.33052297e-02+1.01522608e-01j,  1.51083846e-01+1.12903477e-01j, -1.62667787e-01+6.56239071e-02j,  1.45208158e-01-5.36623261e-02j,
       -6.95826831e-02+1.39196707e-01j,  3.29916774e-02-6.75590243e-02j,  3.95917337e-02+5.93925052e-02j, -2.26219692e-02-2.87050486e-02j, -7.18277375e-02-2.33909540e-01j,  3.23958840e-02+6.33185484e-02j,  6.84165483e-02+1.09982301e-01j, -1.76022868e-02+1.67477409e-01j,  1.23647618e-01+5.72347084e-02j,  1.01034190e-01-2.91422180e-02j, -9.75792719e-02+6.92072056e-02j,  2.24926784e-02+4.92453456e-02j,  9.72881515e-02-1.19536229e-02j, -3.46137229e-02-2.17219106e-01j,  1.18110854e-01-2.25904054e-02j,  7.03378796e-02+3.42026266e-02j, -8.74713404e-02+8.22715157e-03j, -1.03981674e-01-1.24708617e-01j,  3.55529717e-02-3.88864430e-02j, -1.37342148e-01-9.40956813e-02j,  4.45450338e-02+2.39754202e-01j,  2.41743357e-02+2.06386810e-01j,  1.08491505e-01+8.89560185e-02j,  5.47927931e-02+4.36730443e-02j, -1.77677037e-01-1.15306877e-01j,  2.38957141e-02+1.47875042e-01j,  4.55000869e-02-2.62193008e-02j,  2.12153347e-01+1.42025329e-01j, -5.30709017e-02-7.21771704e-02j, -5.46350714e-02+5.94590117e-02j,
        4.20227987e-02+5.33808606e-02j, -5.44950519e-03-1.02152548e-01j, -8.52371557e-02+6.87526175e-02j, -9.88849806e-02+8.63653429e-02j, -3.29535337e-02+1.11468767e-01j, -8.91525767e-02-1.10460050e-01j,  8.65861644e-02+6.93102010e-04j, -9.60730971e-02+1.56945079e-01j, -5.14109278e-03-2.81513903e-02j, -1.40068665e-01+2.86562459e-02j, -9.83017425e-02+5.21354581e-02j,  4.69469551e-02-8.89922402e-02j,  2.21941752e-02-5.57626726e-03j,  1.66024586e-01-7.95503934e-02j, -1.38920743e-01+6.04827362e-02j,  8.25451438e-02-6.28766108e-02j,  4.25038037e-02+1.82529097e-02j,  2.62973135e-02-4.18821635e-02j, -1.45761903e-01-1.47286365e-01j,  9.89672045e-02-1.24387645e-01j, -5.78704218e-02-1.62675064e-02j, -4.71981727e-02+2.44048888e-01j,  3.99979719e-02-5.61776567e-02j, -5.90057528e-03-2.06685934e-02j,  1.00743108e-01+1.26113923e-01j, -8.30394273e-02-8.67700959e-02j, -2.42292161e-02+5.45664588e-02j,  1.03200164e-01+4.38793374e-03j, -1.29760046e-01-1.16149074e-01j, -4.06013934e-02-2.91615196e-02j,
       -7.66643814e-02-2.82129167e-02j,  5.18827442e-02-9.09744909e-03j,  1.74289199e-02+1.30371358e-01j, -2.12748239e-01+8.60445151e-02j, -4.50027204e-02-4.68921603e-03j, -1.65936974e-02+9.74970666e-03j,  1.89314727e-02-1.52142208e-02j,  1.40710985e-03-7.24579715e-02j, -2.85195855e-02-4.64302487e-02j,  9.28808388e-02-5.38966974e-02j, -8.37647013e-02+3.87783304e-02j, -7.93612636e-02+5.52106771e-02j, -8.24627154e-02-7.29275080e-02j, -9.95466967e-02-2.55863384e-02j, -1.11330369e-01-1.07026510e-02j,  9.03801665e-02+7.48566039e-02j, -1.57610909e-02-2.11373355e-03j, -1.29136461e-01-1.57473543e-02j,  1.44036925e-01-1.17830341e-01j, -1.67628907e-02+1.06263346e-01j, -1.78654592e-02-1.01880945e-01j, -2.49916456e-02+4.60896420e-02j,  2.10042132e-01-7.70664131e-02j, -7.63588341e-02-3.73507331e-02j, -7.46108448e-02+1.98266460e-02j,  7.96343195e-03+3.98058310e-02j,  7.08286705e-02+5.89683331e-02j,  9.06570839e-03-1.68675820e-01j, -7.58415198e-02-1.61708205e-02j,  1.63594232e-01+1.06080863e-01j,
       -5.27043428e-02+1.97776646e-01j,  1.68672907e-01+1.72692116e-01j,  1.20883554e-01-4.19624503e-02j, -4.06781283e-02-3.62701240e-02j, -1.81279165e-02-5.02802312e-02j,  1.06586105e-01-6.34529844e-02j,  2.24092969e-01-1.34142134e-02j,  4.64319738e-02-5.98185270e-03j, -7.72761980e-02+6.83240697e-02j, -2.47197188e-02-6.64142633e-02j,  6.12047543e-02-5.67342772e-02j,  6.89583775e-02-7.32779423e-02j, -9.73665566e-02-1.38092077e-01j,  9.42299578e-02-7.83134489e-02j,  4.66576304e-02+5.01211578e-02j, -5.84347124e-03+2.76985347e-02j,  2.32720197e-02-4.52208360e-03j,  1.03896607e-01-4.81745519e-02j, -2.53632308e-02-9.39062130e-02j, -1.33410903e-01+1.61699487e-01j,  1.41818815e-01+7.56963929e-02j, -1.38784180e-01+1.42229126e-01j, -7.82906496e-02+1.02452713e-01j,  1.62728062e-01+5.26600513e-02j, -4.70320160e-02+4.62832652e-02j, -1.34884657e-03+5.09580708e-02j, -1.21163909e-01+1.96909871e-01j, -2.72261417e-01-6.42506010e-02j,  2.86136429e-02+8.86315131e-02j,  5.31085101e-02-2.71828288e-02j,
       -3.21727877e-02-5.77796931e-02j, -9.44638527e-02+1.37507662e-02j, -1.21657787e-01+8.65124885e-02j, -4.96839239e-03-2.97644254e-02j, -1.19540366e-01-1.34414909e-01j,  1.30160754e-01-1.26480898e-02j, -7.18591735e-02-2.46715270e-02j,  1.36140893e-01+4.14359423e-02j, -5.71317147e-03-1.18124735e-01j,  3.73988883e-02-2.36730347e-02j,  5.33823290e-02-8.47267547e-03j,  5.80851057e-02-3.92213264e-02j,  2.96021470e-02+1.06824598e-01j,  9.52300406e-02+8.04315308e-02j, -2.19648403e-02-8.28498260e-02j, -2.89222027e-02-9.84731848e-02j,  1.10461055e-01-1.58070614e-01j,  2.09076408e-01+3.68001449e-02j, -6.73813906e-02+9.16108413e-03j,  3.03631342e-02+2.95543290e-02j, -4.54437979e-03-3.18493443e-03j, -7.63023942e-02+1.55592989e-01j, -3.19220889e-02+4.73941064e-02j,  7.13699814e-02-5.69129591e-02j, -9.54995207e-02-3.92267051e-02j, -3.94296081e-02-1.51384146e-01j,  9.68318889e-02-7.70409747e-02j,  1.25939378e-02+3.18634620e-02j, -6.89127002e-02+7.07882363e-02j,  2.43254950e-02+1.16436448e-01j,
       -9.91874227e-03-5.42893449e-02j,  1.23743411e-01+4.78200570e-02j, -5.85714409e-02+3.39221080e-02j,  3.65412457e-03-4.02554546e-03j, -2.05342433e-02+2.06713323e-01j, -3.02186741e-03+1.99788433e-02j,  1.16854339e-01-1.15247241e-01j,  9.62932923e-02+3.42143052e-03j,  4.26837528e-02+1.80563531e-01j, -1.23230416e-01+8.43397964e-02j, -1.66241403e-01-7.38559917e-02j,  8.12086119e-02-6.97547686e-03j, -7.31213186e-02+7.79960115e-02j,  2.85823841e-02-2.07511068e-02j,  8.27080727e-02+4.36355847e-02j, -1.10859884e-01-1.36676547e-02j,  1.28303434e-01-1.06149501e-02j, -1.46242136e-01+7.04963534e-02j, -8.26304595e-02-4.38762538e-02j,  1.71071748e-01+4.02667862e-02j, -1.35488426e-01-6.87212472e-02j, -4.67922162e-02-1.03931421e-02j, -2.44813702e-02-5.53092986e-02j,  4.73878499e-02+2.91459937e-02j,  1.98580413e-02-6.12412029e-03j,  1.10488978e-01-2.45764352e-02j,  8.00241132e-02-8.57174156e-02j,  1.03702916e-02-5.49489277e-02j,  3.93099516e-02+3.06121558e-02j, -3.02550594e-02+1.18718205e-01j,
       -1.36619382e-01+2.34100763e-02j, -1.45312692e-01-2.24127604e-01j, -2.38248910e-02-1.11579180e-01j,  2.29159458e-02+6.19272697e-02j,  7.32380697e-02+1.36444819e-01j, -4.61302116e-02-2.18822134e-01j, -4.49007145e-02-2.24886131e-02j, -1.47568288e-01-2.04472654e-02j,  2.73175459e-02-2.19629877e-02j,  1.24524515e-01+9.26245193e-02j, -3.55583512e-02+5.09874867e-02j,  1.81713481e-01+8.06582753e-02j,  3.11561167e-02-1.22752357e-01j, -1.72074875e-01-1.29423169e-01j,  5.08999251e-02-6.26136051e-02j,  1.02390035e-01+8.45685534e-02j,  5.52593493e-02+3.68538488e-02j, -5.70061651e-02-4.25009402e-02j, -1.56072617e-02+8.62563257e-03j, -5.21205630e-02+2.36450605e-02j, -1.08956603e-01+5.57188609e-02j, -6.99571459e-02-3.51674530e-02j,  4.86802380e-02+3.37359307e-03j, -4.13618066e-02-2.12316403e-02j, -1.46621977e-01-4.74596174e-02j, -9.63426212e-02+1.72166337e-02j,  2.51705991e-02+3.21369206e-01j,  4.96769009e-02+3.48387702e-02j, -1.04762586e-02+1.56285574e-01j, -3.67404105e-03+7.68483799e-02j,
       -4.46016110e-02+1.95201429e-02j,  4.38113722e-02+8.65962895e-03j,  7.74746787e-02+6.94607249e-02j,  2.47130647e-02-1.12600318e-02j, -7.48410468e-02+7.24300380e-02j, -3.77887553e-02-4.43488254e-02j,  1.32708760e-01+4.87164738e-02j,  1.63778016e-01+1.40758747e-01j,  8.20076371e-02-1.79740773e-01j,  5.49371276e-02+3.22196346e-02j, -2.37249431e-02-1.30833713e-01j,  1.19126218e-01+1.15211057e-01j, -8.03659026e-03+2.24442260e-02j,  9.06621949e-02+1.69073869e-02j, -9.84253648e-02-1.22959233e-01j, -1.13106787e-01-1.00708166e-02j]

        u1 = ql.Unitary("big6qubitone", matrix)


    
    @unittest.skipIf(qx is None, "qxelarator not installed")
    def test_usingqx_sparseunitary(self):
        num_qubits = 5
        p = ql.Program('test_usingqxsparseunitary', platform, num_qubits)
        k = ql.Kernel('akernel', platform, num_qubits)

        matrix = [-0.11921901-0.30382154j, -0.10645804-0.11760155j,       -0.09639953-0.0353926j , -0.32605797+0.19552924j,        0.0168262 -0.26748208j, -0.17808469+0.25265196j,       -0.24676084-0.23228431j, -0.02960302+0.23697569j,
       -0.12435741-0.07223017j,  0.00178745+0.14813263j,       -0.11173158+0.26636089j,  0.27656908+0.05229833j,       -0.02964214-0.01505502j, -0.26959616+0.23274949j,       -0.18183627-0.04041783j,  0.05385991-0.05587908j,
        0.17894461-0.25668366j, -0.01553181-0.07446613j,        0.1876467 -0.49135878j, -0.18292006-0.04599956j,       -0.01618695+0.21951951j,  0.06003169-0.12728871j,       -0.04276406+0.08327372j,  0.30102765+0.18403071j,
       -0.08122018-0.08375638j, -0.02971758+0.09096399j,        0.10753511-0.03359547j, -0.1596309 +0.20649279j,       -0.13684564+0.29450386j,  0.20557421+0.24856224j,        0.0683444 +0.01780095j, -0.22317907-0.12123145j,
       -0.0323504 -0.02668934j,  0.08743777-0.49956832j,       -0.30202031-0.22517221j, -0.10642491-0.11883126j,       -0.13756817-0.20632933j,  0.02593802+0.00583978j,        0.05130972+0.06678859j, -0.10426135-0.14411822j,
        0.12318252+0.28583957j,  0.04903179-0.31898637j,       -0.07650819-0.07261235j, -0.22918932-0.28329527j,       -0.26553775+0.04563403j, -0.07728053+0.14952931j,       -0.10271285-0.00216319j, -0.09000117+0.09055528j,
       -0.15385903+0.01767834j,  0.42229431-0.05610483j,       -0.11330491-0.05458018j,  0.01740815-0.01605897j,       -0.11908997-0.01830574j,  0.21139794-0.10602858j,       -0.23249721-0.25516076j, -0.29066084-0.19129198j,
        0.21273108-0.14369238j, -0.20662513+0.14463032j,        0.2512466 -0.20356141j,  0.0869495 +0.24425667j,        0.09736427-0.03954332j,  0.1446303 +0.14263171j,       -0.25679664+0.09389641j, -0.04020309-0.19362247j,
        0.12577257-0.14527364j,  0.00371525+0.14235318j,       -0.22416134+0.02069087j,  0.03851418-0.05351593j,       -0.00289848-0.33289946j,  0.15454716-0.126633j  ,       -0.08996296-0.09119411j, -0.00804455-0.19149767j,
       -0.13311475-0.47100304j, -0.13920624-0.16994321j,       -0.05030304+0.16820614j,  0.05770089-0.15422191j,       -0.23739468-0.05651883j,  0.19202883+0.03893001j,        0.48514604+0.01905479j, -0.01593819-0.06475285j,
        0.31543713+0.41579542j, -0.08776349+0.24207219j,       -0.07984699-0.12818844j,  0.00359655+0.02677178j,       -0.12110453-0.25327887j, -0.21175671-0.1650074j ,       -0.14570465-0.05140668j,  0.06873883-0.01768705j,
       -0.13804809-0.16458822j,  0.15096981-0.02802171j,       -0.05750448-0.18911017j, -0.01552104+0.03159908j,       -0.0482418 +0.09434822j,  0.1336447 +0.22030451j,       -0.3771364 -0.17773263j,  0.16023381+0.26613455j,
        0.12688452-0.07290393j,  0.14834649+0.08064162j,       -0.06224533+0.04404318j,  0.03464369+0.19965444j,       -0.38140629-0.18927599j, -0.19710535-0.178657j  ,       -0.0507885 +0.19579635j,  0.11741615+0.13922702j,
        0.2673399 -0.01439493j,  0.10844591-0.19799688j,        0.01177533+0.031846j  , -0.07643954+0.25870281j,        0.28971442-0.25385986j, -0.23713666+0.01838019j,        0.1731864 -0.09372299j, -0.36912353-0.02243029j,
        0.03562803-0.09449815j,  0.13578229-0.19205153j,        0.21279127+0.14541266j, -0.20195524+0.187477j  ,       -0.06326783+0.0134827j ,  0.26953438-0.11153784j,       -0.28939961-0.08995754j,  0.20662437-0.15535337j,
       -0.03615272+0.00848631j,  0.14124129-0.10250932j,        0.08990493-0.13010897j, -0.04547667+0.17579099j,       -0.01292137+0.10354402j, -0.21338733-0.11928412j,        0.19733294+0.12876129j,  0.35162495+0.45226713j,
        0.17112722-0.18496045j, -0.34024071-0.09520237j,        0.18864652-0.07147408j,  0.31340662+0.24027412j,       -0.0720874 -0.11081564j,  0.08727975+0.02830958j,       -0.07584662-0.22555917j,  0.07086867-0.27714915j,
       -0.19116148-0.02164144j, -0.24831911+0.1055229j ,       -0.09939105-0.24800283j, -0.15274706-0.12267535j,        0.05237777-0.09974669j, -0.18435891-0.1737002j ,       -0.20884292+0.1076081j , -0.31368958-0.02539025j,
        0.03436293-0.19794965j,  0.11892581-0.17440358j,       -0.03488877+0.02305411j,  0.29835292-0.08836461j,        0.07893495-0.16881403j,  0.21025843+0.13204032j,        0.17194288-0.06285539j, -0.0500497 +0.35833208j,
       -0.14979745-0.07567974j,  0.00193804+0.04092128j,       -0.07528403-0.18508153j, -0.16873521-0.09470809j,        0.50335605+0.00445803j,  0.11671956+0.30273552j,        0.10253226-0.13365319j,  0.16676135+0.18345473j,
       -0.10096334-0.24031019j, -0.18452241+0.05766426j,        0.18102499-0.13532486j,  0.06252468-0.18030042j,       -0.00591499+0.07587582j, -0.35209025-0.12186396j,       -0.25282963-0.26651504j, -0.13074882+0.14059941j,
        0.18125386-0.03889917j,  0.06983104-0.3425076j ,        0.37124455-0.00305632j,  0.04469806-0.31220629j,        0.16501585+0.00125887j,  0.15895714-0.14115809j,       -0.01515444+0.06836136j,  0.03934186+0.13425449j,
        0.0513499 +0.21915368j,  0.00089628-0.3044611j ,        0.05443815-0.05530296j,  0.12091374-0.16717579j,       -0.06795704-0.2515947j , -0.43324316+0.13138954j,        0.03753289-0.00666299j,  0.16823686-0.22736152j,
       -0.00567807+0.05485941j, -0.11705816+0.39078352j,        0.29136164+0.18699453j, -0.09255109+0.08923507j,        0.11214398+0.00806872j,  0.02971631+0.05584961j,        0.2561    +0.22302638j,  0.12491596+0.01725833j,
        0.23473354-0.19203316j, -0.09144197-0.04827201j,       -0.0630975 -0.16831612j,  0.01497053+0.11121057j,        0.1426864 -0.15815582j,  0.21509872-0.0821851j ,        0.00650273+0.42560079j, -0.15721229+0.09919403j,
        0.18076365-0.05697395j, -0.10596487+0.23118383j,        0.30913352+0.24695589j, -0.03403863-0.01778209j,       -0.07783213-0.25923847j,  0.06847369-0.2460447j ,       -0.24223779-0.10590238j,  0.15920784+0.21435437j,
        0.26632193-0.02864663j,  0.06457043+0.0577428j ,       -0.38792984+0.08474334j,  0.00944311+0.22274564j,        0.11762823+0.36687658j, -0.1058428 -0.2103637j ,       -0.12970051-0.27031414j,  0.12684307+0.08398822j,
        0.06711923+0.23195763j, -0.04537262+0.26478843j,        0.10253668-0.07706414j, -0.13531665-0.27150259j,       -0.09124132-0.23306839j, -0.08631867+0.17221145j,        0.17654328-0.10341264j,  0.11171903-0.05824829j,
        0.04708668-0.13436316j, -0.10544253+0.07083904j,        0.04191629+0.28190845j, -0.4212947 -0.28704399j,        0.10278485+0.05713015j,  0.02057009-0.19126408j,        0.04856717+0.26648423j,  0.05388858-0.32433511j,
       -0.09408669-0.12159016j, -0.01355394+0.04757554j,        0.10925003-0.0453999j , -0.02512057-0.23836324j,        0.31375479-0.0993564j , -0.14702106+0.33395328j,       -0.1608029 +0.11439592j, -0.11028577-0.0093615j ,
       -0.08440005-0.12376623j,  0.12932188+0.09711828j,        0.18574716-0.06392924j, -0.13048059+0.0287961j ,       -0.29552716-0.08768809j, -0.02439943-0.01548155j,        0.07775135+0.00727332j,  0.1561534 -0.06489038j,
        0.46665242-0.07708219j, -0.05251139+0.37781248j,       -0.3549081 -0.10086123j,  0.11180645-0.40408473j,        0.03031085+0.16928711j,  0.1190129 -0.10061168j,        0.0318046 -0.12504866j,  0.08689947+0.07223655j]

        u1 = ql.Unitary("testname",matrix)
        u1.decompose()
        k.hadamard(0)
        k.hadamard(1)
        k.hadamard(2)
        k.hadamard(3)
        k.cnot(0, 1)
        k.cnot(0, 2)
        k.cnot(0, 3)
        k.cnot(1, 2)
        k.cnot(1, 3)
        k.cnot(2, 3)

        k.gate(u1, [0, 1, 2, 3])

        p.add_kernel(k)
        p.compile()
        qx.set(os.path.join(output_dir, p.name+'.qasm'))
        qx.execute()
        c0 = qx.get_state()
        
        self.assertAlmostEqual(0.0625*helper_prob((matrix[0]  +  matrix[1] +  matrix[2] +  matrix[3] +  matrix[4] +  matrix[5] +  matrix[6] +  matrix[7] +  matrix[8]  +  matrix[9] +  matrix[10]+  matrix[11]+  matrix[12]+  matrix[13]+  matrix[14]+  matrix[15])), helper_regex(c0)[0], 5)
        self.assertAlmostEqual(0.0625*helper_prob((matrix[16] +  matrix[17]+  matrix[18]+  matrix[19]+  matrix[20]+  matrix[21]+  matrix[22]+  matrix[23]+  matrix[24] +  matrix[25]+  matrix[26]+  matrix[27]+  matrix[28]+  matrix[29]+  matrix[30]+  matrix[31])), helper_regex(c0)[1], 5)
        self.assertAlmostEqual(0.0625*helper_prob((matrix[32] +  matrix[33]+  matrix[34]+  matrix[35]+  matrix[36]+  matrix[37]+  matrix[38]+  matrix[39]+  matrix[40] +  matrix[41]+  matrix[42]+  matrix[43]+  matrix[44]+  matrix[45]+  matrix[46]+  matrix[47])), helper_regex(c0)[2], 5)
        self.assertAlmostEqual(0.0625*helper_prob((matrix[48] +  matrix[49]+  matrix[50]+  matrix[51]+  matrix[52]+  matrix[53]+  matrix[54]+  matrix[55]+  matrix[56] +  matrix[57]+  matrix[58]+  matrix[59]+  matrix[60]+  matrix[61]+  matrix[62]+  matrix[63])), helper_regex(c0)[3], 5)
        self.assertAlmostEqual(0.0625*helper_prob((matrix[64] +  matrix[65]+  matrix[66]+  matrix[67]+  matrix[68]+  matrix[69]+  matrix[70]+  matrix[71]+  matrix[72] +  matrix[73]+  matrix[74]+  matrix[75]+  matrix[76]+  matrix[77]+  matrix[78]+  matrix[79])), helper_regex(c0)[4], 5)
        self.assertAlmostEqual(0.0625*helper_prob((matrix[80] +  matrix[81]+  matrix[82]+  matrix[83]+  matrix[84]+  matrix[85]+  matrix[86]+  matrix[87]+  matrix[88] +  matrix[89]+  matrix[90]+  matrix[91]+  matrix[92]+  matrix[93]+  matrix[94]+  matrix[95])), helper_regex(c0)[5], 5)
        self.assertAlmostEqual(0.0625*helper_prob((matrix[96] +  matrix[97]+  matrix[98]+  matrix[99]+  matrix[100]+ matrix[101]+ matrix[102]+ matrix[103]+ matrix[104] + matrix[105]+ matrix[106]+ matrix[107]+ matrix[108]+ matrix[109]+ matrix[110]+ matrix[111])), helper_regex(c0)[6], 5)
        self.assertAlmostEqual(0.0625*helper_prob((matrix[112] + matrix[113]+ matrix[114]+ matrix[115]+ matrix[116]+ matrix[117]+ matrix[118]+ matrix[119]+ matrix[120] + matrix[121]+ matrix[122]+ matrix[123]+ matrix[124]+ matrix[125]+ matrix[126]+ matrix[127])), helper_regex(c0)[7], 5)
        self.assertAlmostEqual(0.0625*helper_prob((matrix[128] + matrix[129]+ matrix[130]+ matrix[131]+ matrix[132]+ matrix[133]+ matrix[134]+ matrix[135]+ matrix[136] + matrix[137]+ matrix[138]+ matrix[139]+ matrix[140]+ matrix[141]+ matrix[142]+ matrix[143])), helper_regex(c0)[8], 5)
        self.assertAlmostEqual(0.0625*helper_prob((matrix[144] + matrix[145]+ matrix[146]+ matrix[147]+ matrix[148]+ matrix[149]+ matrix[150]+ matrix[151]+ matrix[152] + matrix[153]+ matrix[154]+ matrix[155]+ matrix[156]+ matrix[157]+ matrix[158]+ matrix[159])), helper_regex(c0)[9], 5)
        self.assertAlmostEqual(0.0625*helper_prob((matrix[160] + matrix[161]+ matrix[162]+ matrix[163]+ matrix[164]+ matrix[165]+ matrix[166]+ matrix[167]+ matrix[168] + matrix[169]+ matrix[170]+ matrix[171]+ matrix[172]+ matrix[173]+ matrix[174]+ matrix[175])), helper_regex(c0)[10], 5)
        self.assertAlmostEqual(0.0625*helper_prob((matrix[176] + matrix[177]+ matrix[178]+ matrix[179]+ matrix[180]+ matrix[181]+ matrix[182]+ matrix[183]+ matrix[184] + matrix[185]+ matrix[186]+ matrix[187]+ matrix[188]+ matrix[189]+ matrix[190]+ matrix[191])), helper_regex(c0)[11], 5)
        self.assertAlmostEqual(0.0625*helper_prob((matrix[192] + matrix[193]+ matrix[194]+ matrix[195]+ matrix[196]+ matrix[197]+ matrix[198]+ matrix[199]+ matrix[200] + matrix[201]+ matrix[202]+ matrix[203]+ matrix[204]+ matrix[205]+ matrix[206]+ matrix[207])), helper_regex(c0)[12], 5)
        self.assertAlmostEqual(0.0625*helper_prob((matrix[208] + matrix[209]+ matrix[210]+ matrix[211]+ matrix[212]+ matrix[213]+ matrix[214]+ matrix[215]+ matrix[216] + matrix[217]+ matrix[218]+ matrix[219]+ matrix[220]+ matrix[221]+ matrix[222]+ matrix[223])), helper_regex(c0)[13], 5)
        self.assertAlmostEqual(0.0625*helper_prob((matrix[224] + matrix[225]+ matrix[226]+ matrix[227]+ matrix[228]+ matrix[229]+ matrix[230]+ matrix[231]+ matrix[232] + matrix[233]+ matrix[234]+ matrix[235]+ matrix[236]+ matrix[237]+ matrix[238]+ matrix[239])), helper_regex(c0)[14], 5)
        self.assertAlmostEqual(0.0625*helper_prob((matrix[240] + matrix[241]+ matrix[242]+ matrix[243]+ matrix[244]+ matrix[245]+ matrix[246]+ matrix[247]+ matrix[248] + matrix[249]+ matrix[250]+ matrix[251]+ matrix[252]+ matrix[253]+ matrix[254]+ matrix[255])), helper_regex(c0)[15], 5)


    @unittest.skipIf(qx is None, "qxelarator not installed")
    def test_extremelysparseunitary(self):
        num_qubits = 4
        p = ql.Program('test_usingqx_extremelysparseunitary_newname', platform, num_qubits)
        k = ql.Kernel('akernel', platform, num_qubits)

        matrix = [-0.59111943+0.15726005j, -0.        +0.j        , -0.15509793+0.32339668j, -0.        +0.j        , -0.33317562+0.00860528j, -0.        +0.j        , -0.5566068 +0.27625195j, -0.        +0.j        , -0.        +0.j        , -0.        +0.j        , -0.        +0.j        , -0.        +0.j        , -0.        +0.j        , -0.        +0.j        , -0.        +0.j        , -0.        +0.j        
                , -0.        +0.j        , -0.59111943+0.15726005j, -0.        +0.j        , -0.15509793+0.32339668j, -0.        +0.j        , -0.33317562+0.00860528j, -0.        +0.j        , -0.5566068 +0.27625195j, -0.        +0.j        , -0.        +0.j        , -0.        +0.j        , -0.        +0.j        , -0.        +0.j        , -0.        +0.j        , -0.        +0.j        , -0.        +0.j        
                , -0.00563624-0.59423429j,  0.        -0.j        ,  0.46013302+0.40732351j,  0.        +0.j        , -0.30528142-0.21246605j,  0.        -0.j        ,  0.25389832+0.25771317j,  0.        +0.j        ,  0.        +0.j        ,  0.        +0.j        ,  0.        +0.j        ,  0.        +0.j        ,  0.        +0.j        ,  0.        +0.j        ,  0.        +0.j        ,  0.        +0.j        
                ,  0.        -0.j        , -0.00563624-0.59423429j,  0.        +0.j        ,  0.46013302+0.40732351j,  0.        -0.j        , -0.30528142-0.21246605j,  0.        +0.j        ,  0.25389832+0.25771317j,  0.        +0.j        ,  0.        +0.j        ,  0.        +0.j        ,  0.        +0.j        ,  0.        +0.j        ,  0.        +0.j        ,  0.        +0.j        ,  0.        +0.j        
                ,  0.01676811-0.33500121j,  0.        +0.j        , -0.46028079-0.49188018j,  0.        -0.j        , -0.18833511+0.15673318j, -0.        +0.j        ,  0.14043556+0.59492096j,  0.        +0.j        ,  0.        +0.j        ,  0.        +0.j        ,  0.        +0.j        ,  0.        +0.j        , -0.        +0.j        , -0.        +0.j        ,  0.        +0.j        ,  0.        +0.j        
                ,  0.        +0.j        ,  0.01676811-0.33500121j,  0.        -0.j        , -0.46028079-0.49188018j, -0.        +0.j        , -0.18833511+0.15673318j,  0.        +0.j        ,  0.14043556+0.59492096j,  0.        +0.j        ,  0.        +0.j        ,  0.        +0.j        ,  0.        +0.j        , -0.        +0.j        , -0.        +0.j        ,  0.        +0.j        ,  0.        +0.j        
                ,  0.3733514 +0.14423137j,  0.        +0.j        , -0.18039476+0.08589294j, -0.        +0.j        , -0.80479128+0.20701926j, -0.        +0.j        ,  0.06883732-0.32342174j,  0.        +0.j        ,  0.        +0.j        ,  0.        +0.j        , -0.        +0.j        , -0.        +0.j        , -0.        +0.j        , -0.        +0.j        ,  0.        +0.j        ,  0.        +0.j        
                ,  0.        +0.j        ,  0.3733514 +0.14423137j, -0.        +0.j        , -0.18039476+0.08589294j, -0.        +0.j        , -0.80479128+0.20701926j,  0.        +0.j        ,  0.06883732-0.32342174j,  0.        +0.j        ,  0.        +0.j        , -0.        +0.j        , -0.        +0.j        , -0.        +0.j        , -0.        +0.j        ,  0.        +0.j        ,  0.        +0.j        
                , -0.        +0.j        , -0.        +0.j        , -0.        +0.j        , -0.        +0.j        , -0.        +0.j        , -0.        +0.j        , -0.        +0.j        , -0.        +0.j        , -0.59111943+0.15726005j, -0.        +0.j        , -0.15509793+0.32339668j, -0.        +0.j        , -0.33317562+0.00860528j, -0.        +0.j        , -0.5566068 +0.27625195j, -0.        +0.j        
                , -0.        +0.j        , -0.        +0.j        , -0.        +0.j        , -0.        +0.j        , -0.        +0.j        , -0.        +0.j        , -0.        +0.j        , -0.        +0.j        , -0.        +0.j        , -0.59111943+0.15726005j, -0.        +0.j        , -0.15509793+0.32339668j, -0.        +0.j        , -0.33317562+0.00860528j, -0.        +0.j        , -0.5566068 +0.27625195j
                ,  0.        +0.j        ,  0.        +0.j        ,  0.        +0.j        ,  0.        +0.j        ,  0.        +0.j        ,  0.        +0.j        ,  0.        +0.j        ,  0.        +0.j        , -0.00563624-0.59423429j,  0.        -0.j        ,  0.46013302+0.40732351j,  0.        +0.j        , -0.30528142-0.21246605j,  0.        -0.j        ,  0.25389832+0.25771317j,  0.        +0.j        
                ,  0.        +0.j        ,  0.        +0.j        ,  0.        +0.j        ,  0.        +0.j        ,  0.        +0.j        ,  0.        +0.j        ,  0.        +0.j        ,  0.        +0.j        ,  0.        -0.j        , -0.00563624-0.59423429j,  0.        +0.j        ,  0.46013302+0.40732351j,  0.        -0.j        , -0.30528142-0.21246605j,  0.        +0.j        ,  0.25389832+0.25771317j
                ,  0.        +0.j        ,  0.        +0.j        ,  0.        +0.j        ,  0.        +0.j        , -0.        +0.j        , -0.        +0.j        ,  0.        +0.j        ,  0.        +0.j        ,  0.01676811-0.33500121j,  0.        +0.j        , -0.46028079-0.49188018j,  0.        -0.j        , -0.18833511+0.15673318j, -0.        +0.j        ,  0.14043556+0.59492096j,  0.        +0.j        
                ,  0.        +0.j        ,  0.        +0.j        ,  0.        +0.j        ,  0.        +0.j        , -0.        +0.j        , -0.        +0.j        ,  0.        +0.j        ,  0.        +0.j        ,  0.        +0.j        ,  0.01676811-0.33500121j,  0.        -0.j        , -0.46028079-0.49188018j, -0.        +0.j        , -0.18833511+0.15673318j,  0.        +0.j        ,  0.14043556+0.59492096j
                ,  0.        +0.j        ,  0.        +0.j        , -0.        +0.j        , -0.        +0.j        , -0.        +0.j        , -0.        +0.j        ,  0.        +0.j        ,  0.        +0.j        ,  0.3733514 +0.14423137j,  0.        +0.j        , -0.18039476+0.08589294j, -0.        +0.j        , -0.80479128+0.20701926j, -0.        +0.j        ,  0.06883732-0.32342174j,  0.        +0.j        
                ,  0.        +0.j        ,  0.        +0.j        , -0.        +0.j        , -0.        +0.j        , -0.        +0.j        , -0.        +0.j        ,  0.        +0.j        ,  0.        +0.j        ,  0.        +0.j        ,  0.3733514 +0.14423137j, -0.        +0.j        , -0.18039476+0.08589294j, -0.        +0.j        , -0.80479128+0.20701926j,  0.        +0.j        ,  0.06883732-0.32342174j]


        u1 = ql.Unitary("testname",matrix)
        u1.decompose()
        k.hadamard(0)
        k.hadamard(1)
        k.hadamard(2)
        k.hadamard(3)
        k.cnot(0, 1)
        k.cnot(0, 2)
        k.cnot(0, 3)
        k.cnot(1, 2)
        k.cnot(1, 3)
        k.cnot(2, 3)

        k.gate(u1, [0, 1, 2, 3])

        p.add_kernel(k)
        p.compile()
        qx.set(os.path.join(output_dir, p.name+'.qasm'))
        qx.execute()
        c0 = qx.get_state()
        
        self.assertAlmostEqual(0.0625*helper_prob((matrix[0]  +  matrix[1] +  matrix[2] +  matrix[3] +  matrix[4] +  matrix[5] +  matrix[6] +  matrix[7] +  matrix[8]  +  matrix[9] +  matrix[10]+  matrix[11]+  matrix[12]+  matrix[13]+  matrix[14]+  matrix[15])), helper_regex(c0)[0], 5)
        self.assertAlmostEqual(0.0625*helper_prob((matrix[16] +  matrix[17]+  matrix[18]+  matrix[19]+  matrix[20]+  matrix[21]+  matrix[22]+  matrix[23]+  matrix[24] +  matrix[25]+  matrix[26]+  matrix[27]+  matrix[28]+  matrix[29]+  matrix[30]+  matrix[31])), helper_regex(c0)[1], 5)
        self.assertAlmostEqual(0.0625*helper_prob((matrix[32] +  matrix[33]+  matrix[34]+  matrix[35]+  matrix[36]+  matrix[37]+  matrix[38]+  matrix[39]+  matrix[40] +  matrix[41]+  matrix[42]+  matrix[43]+  matrix[44]+  matrix[45]+  matrix[46]+  matrix[47])), helper_regex(c0)[2], 5)
        self.assertAlmostEqual(0.0625*helper_prob((matrix[48] +  matrix[49]+  matrix[50]+  matrix[51]+  matrix[52]+  matrix[53]+  matrix[54]+  matrix[55]+  matrix[56] +  matrix[57]+  matrix[58]+  matrix[59]+  matrix[60]+  matrix[61]+  matrix[62]+  matrix[63])), helper_regex(c0)[3], 5)
        self.assertAlmostEqual(0.0625*helper_prob((matrix[64] +  matrix[65]+  matrix[66]+  matrix[67]+  matrix[68]+  matrix[69]+  matrix[70]+  matrix[71]+  matrix[72] +  matrix[73]+  matrix[74]+  matrix[75]+  matrix[76]+  matrix[77]+  matrix[78]+  matrix[79])), helper_regex(c0)[4], 5)
        self.assertAlmostEqual(0.0625*helper_prob((matrix[80] +  matrix[81]+  matrix[82]+  matrix[83]+  matrix[84]+  matrix[85]+  matrix[86]+  matrix[87]+  matrix[88] +  matrix[89]+  matrix[90]+  matrix[91]+  matrix[92]+  matrix[93]+  matrix[94]+  matrix[95])), helper_regex(c0)[5], 5)
        self.assertAlmostEqual(0.0625*helper_prob((matrix[96] +  matrix[97]+  matrix[98]+  matrix[99]+  matrix[100]+ matrix[101]+ matrix[102]+ matrix[103]+ matrix[104] + matrix[105]+ matrix[106]+ matrix[107]+ matrix[108]+ matrix[109]+ matrix[110]+ matrix[111])), helper_regex(c0)[6], 5)
        self.assertAlmostEqual(0.0625*helper_prob((matrix[112] + matrix[113]+ matrix[114]+ matrix[115]+ matrix[116]+ matrix[117]+ matrix[118]+ matrix[119]+ matrix[120] + matrix[121]+ matrix[122]+ matrix[123]+ matrix[124]+ matrix[125]+ matrix[126]+ matrix[127])), helper_regex(c0)[7], 5)
        self.assertAlmostEqual(0.0625*helper_prob((matrix[128] + matrix[129]+ matrix[130]+ matrix[131]+ matrix[132]+ matrix[133]+ matrix[134]+ matrix[135]+ matrix[136] + matrix[137]+ matrix[138]+ matrix[139]+ matrix[140]+ matrix[141]+ matrix[142]+ matrix[143])), helper_regex(c0)[8], 5)
        self.assertAlmostEqual(0.0625*helper_prob((matrix[144] + matrix[145]+ matrix[146]+ matrix[147]+ matrix[148]+ matrix[149]+ matrix[150]+ matrix[151]+ matrix[152] + matrix[153]+ matrix[154]+ matrix[155]+ matrix[156]+ matrix[157]+ matrix[158]+ matrix[159])), helper_regex(c0)[9], 5)
        self.assertAlmostEqual(0.0625*helper_prob((matrix[160] + matrix[161]+ matrix[162]+ matrix[163]+ matrix[164]+ matrix[165]+ matrix[166]+ matrix[167]+ matrix[168] + matrix[169]+ matrix[170]+ matrix[171]+ matrix[172]+ matrix[173]+ matrix[174]+ matrix[175])), helper_regex(c0)[10], 5)
        self.assertAlmostEqual(0.0625*helper_prob((matrix[176] + matrix[177]+ matrix[178]+ matrix[179]+ matrix[180]+ matrix[181]+ matrix[182]+ matrix[183]+ matrix[184] + matrix[185]+ matrix[186]+ matrix[187]+ matrix[188]+ matrix[189]+ matrix[190]+ matrix[191])), helper_regex(c0)[11], 5)
        self.assertAlmostEqual(0.0625*helper_prob((matrix[192] + matrix[193]+ matrix[194]+ matrix[195]+ matrix[196]+ matrix[197]+ matrix[198]+ matrix[199]+ matrix[200] + matrix[201]+ matrix[202]+ matrix[203]+ matrix[204]+ matrix[205]+ matrix[206]+ matrix[207])), helper_regex(c0)[12], 5)
        self.assertAlmostEqual(0.0625*helper_prob((matrix[208] + matrix[209]+ matrix[210]+ matrix[211]+ matrix[212]+ matrix[213]+ matrix[214]+ matrix[215]+ matrix[216] + matrix[217]+ matrix[218]+ matrix[219]+ matrix[220]+ matrix[221]+ matrix[222]+ matrix[223])), helper_regex(c0)[13], 5)
        self.assertAlmostEqual(0.0625*helper_prob((matrix[224] + matrix[225]+ matrix[226]+ matrix[227]+ matrix[228]+ matrix[229]+ matrix[230]+ matrix[231]+ matrix[232] + matrix[233]+ matrix[234]+ matrix[235]+ matrix[236]+ matrix[237]+ matrix[238]+ matrix[239])), helper_regex(c0)[14], 5)
        self.assertAlmostEqual(0.0625*helper_prob((matrix[240] + matrix[241]+ matrix[242]+ matrix[243]+ matrix[244]+ matrix[245]+ matrix[246]+ matrix[247]+ matrix[248] + matrix[249]+ matrix[250]+ matrix[251]+ matrix[252]+ matrix[253]+ matrix[254]+ matrix[255])), helper_regex(c0)[15], 5)
  
    @unittest.skipIf(qx is None, "qxelarator not installed")
    def test_sparse2qubitunitary(self):
        num_qubits = 2
        p = ql.Program('test_usingqx_sparse2qubit', platform, num_qubits)
        k = ql.Kernel('akernel', platform, num_qubits)

        matrix = [ 0.2309453 -0.79746147j, -0.53683301+0.15009925j,  0.        +0.j        , -0.        +0.j        
        ,  0.39434916-0.39396473j,  0.80810853+0.19037107j,  0.        +0.j        ,  0.        +0.j        
        ,  0.        +0.j        , -0.        +0.j        ,  0.2309453 -0.79746147j, -0.53683301+0.15009925j
        ,  0.        +0.j        ,  0.        +0.j        ,  0.39434916-0.39396473j,  0.80810853+0.19037107j]

        u1 = ql.Unitary("testname",matrix)
        u1.decompose()
        k.gate(u1, [0, 1])


        p.add_kernel(k)
        p.compile()
        qx.set(os.path.join(output_dir, p.name+'.qasm'))
        qx.execute()
        c0 = qx.get_state()

        self.assertAlmostEqual(helper_prob(matrix[0]), helper_regex(c0)[0], 5)
        self.assertAlmostEqual(helper_prob(matrix[4]), helper_regex(c0)[1], 5)
        self.assertAlmostEqual(helper_prob(matrix[8]), 0, 5) # Zero probabilities do not show up in the output list
        self.assertAlmostEqual(helper_prob(matrix[12]), 0, 5)


  
    @unittest.skipIf(qx is None, "qxelarator not installed")
    def test_sparse2qubitunitaryotherqubit(self):
        num_qubits = 2
        p = ql.Program('test_usingqx_sparse2qubitotherqubit', platform, num_qubits)
        k = ql.Kernel('akernel', platform, num_qubits)

        matrix = [ 0.30279949-0.60010283j,  0.        +0.j        , -0.58058628-0.45946559j,  0.        -0.j        
                ,  0.        +0.j        ,  0.30279949-0.60010283j,  0.        -0.j        , -0.58058628-0.45946559j
                ,  0.04481146-0.73904059j,  0.        +0.j        ,  0.64910478+0.17456782j,  0.        +0.j        
                ,  0.        +0.j        ,  0.04481146-0.73904059j,  0.        +0.j        ,  0.64910478+0.17456782j]
        
        u1 = ql.Unitary("sparse2_qubit_unitary_other_qubit",matrix)
        u1.decompose()
        k.gate(u1, [0, 1])


        p.add_kernel(k)
        p.compile()
        qx.set(os.path.join(output_dir, p.name+'.qasm'))
        qx.execute()
        c0 = qx.get_state()

        self.assertAlmostEqual(helper_prob(matrix[0]), helper_regex(c0)[0], 5)
        self.assertAlmostEqual(helper_prob(matrix[4]), 0, 5) # Zero probabilities do not show up in the output list
        self.assertAlmostEqual(helper_prob(matrix[8]), helper_regex(c0)[1], 5)
        self.assertAlmostEqual(helper_prob(matrix[12]), 0, 5)


    @unittest.skipIf(qx is None, "qxelarator not installed")
    def test_sparse2qubitunitaryotherqubitcheck(self):
        num_qubits = 1
        p = ql.Program('test_usingqx_sparse2qubitotherqubit_test', platform, num_qubits)
        k = ql.Kernel('akernel', platform, num_qubits)

        matrix = [ 0.30279949-0.60010283j, -0.58058628-0.45946559j       
                ,  0.04481146-0.73904059j,    0.64910478+0.17456782j]
        u1 = ql.Unitary("testname",matrix)
        u1.decompose()
        k.gate(u1, [0])


        p.add_kernel(k)
        p.compile()
        qx.set(os.path.join(output_dir, p.name+'.qasm'))
        qx.execute()
        c0 = qx.get_state()

        self.assertAlmostEqual(helper_prob(matrix[0]), helper_regex(c0)[0], 5)
        self.assertAlmostEqual(helper_prob(matrix[1]), helper_regex(c0)[1], 5) # Zero probabilities do not show up in the output list


    @unittest.skipIf(qx is None, "qxelarator not installed")
    def test_sparse2qubit_multiplexor(self):
        num_qubits = 2
        p = ql.Program('test_usingqx_sparse2qubit_multiplexor', platform, num_qubits)
        k = ql.Kernel('akernel', platform, num_qubits)

        matrix = [ 0.30279949-0.60010283j, -0.58058628-0.45946559j, 0                      , 0    
                ,  0.04481146-0.73904059j,  0.64910478+0.17456782j, 0                      , 0
                ,  0.        +0.j        , -0.        +0.j        ,  0.2309453 -0.79746147j, -0.53683301+0.15009925j
                ,  0.        +0.j        ,  0.        +0.j        ,  0.39434916-0.39396473j,  0.80810853+0.19037107j]
        u1 = ql.Unitary("multiplexor",matrix)
        u1.decompose()
        k.hadamard(0)
        k.hadamard(1)
        k.gate(u1, [0, 1])

        p.add_kernel(k)
        p.compile()
        qx.set(os.path.join(output_dir, p.name+'.qasm'))
        qx.execute()
        c0 = qx.get_state()


        self.assertAlmostEqual(0.25*helper_prob((matrix[0] + matrix[1] + matrix[2] + matrix[3] )), helper_regex(c0)[0], 5)
        self.assertAlmostEqual(0.25*helper_prob((matrix[4] + matrix[5] + matrix[6] + matrix[7] )), helper_regex(c0)[1], 5)
        self.assertAlmostEqual(0.25*helper_prob((matrix[8] + matrix[9] + matrix[10]+ matrix[11])), helper_regex(c0)[2], 5)
        self.assertAlmostEqual(0.25*helper_prob((matrix[12]+ matrix[13]+ matrix[14]+ matrix[15])), helper_regex(c0)[3], 5)

    @unittest.skipIf(qx is None, "qxelarator not installed")
    def test_decomposition_rotatedtoffoli(self):
        num_qubits = 3
        p = ql.Program('test_usingqx_rotatedtoffoli', platform, num_qubits)
        k = ql.Kernel('akernel', platform, num_qubits)

        matrix = (np.exp(-1j*0.3*3.141562)*np.array([[1, 0, 0, 0, 0, 0, 0, 0],
                 [0, 1, 0, 0, 0, 0, 0, 0],
                 [0, 0, 1, 0, 0, 0, 0, 0],
                 [0, 0, 0, 1, 0, 0, 0, 0],
                 [0, 0, 0, 0, 1, 0, 0, 0],
                 [0, 0, 0, 0, 0, 1, 0, 0],
                 [0, 0, 0, 0, 0, 0, 0, 1],
                 [0, 0, 0, 0, 0, 0, 1, 0]])).flatten()

        u1 = ql.Unitary("rotatedtoffoli",matrix)
        u1.decompose()
        k.hadamard(0)
        k.hadamard(1)
        k.hadamard(2)

        k.gate(u1, [0, 1, 2])


        p.add_kernel(k)
        p.compile()
        qx.set(os.path.join(output_dir, p.name+'.qasm'))
        qx.execute()
        c0 = qx.get_state()

        self.assertAlmostEqual(0.125*helper_prob((matrix[0]  + matrix[1] + matrix[2] + matrix[3] + matrix[4] + matrix[5] + matrix[6] + matrix[7])), helper_regex(c0)[0], 5)
        self.assertAlmostEqual(0.125*helper_prob((matrix[8]  + matrix[9] + matrix[10]+ matrix[11]+ matrix[12]+ matrix[13]+ matrix[14]+ matrix[15])), helper_regex(c0)[1], 5)
        self.assertAlmostEqual(0.125*helper_prob((matrix[16] + matrix[17]+ matrix[18]+ matrix[19]+ matrix[20]+ matrix[21]+ matrix[22]+ matrix[23])), helper_regex(c0)[2], 5)
        self.assertAlmostEqual(0.125*helper_prob((matrix[24] + matrix[25]+ matrix[26]+ matrix[27]+ matrix[28]+ matrix[29]+ matrix[30]+ matrix[31])), helper_regex(c0)[3], 5)
        self.assertAlmostEqual(0.125*helper_prob((matrix[32] + matrix[33]+ matrix[34]+ matrix[35]+ matrix[36]+ matrix[37]+ matrix[38]+ matrix[39])), helper_regex(c0)[4], 5)
        self.assertAlmostEqual(0.125*helper_prob((matrix[40] + matrix[41]+ matrix[42]+ matrix[43]+ matrix[44]+ matrix[45]+ matrix[46]+ matrix[47])), helper_regex(c0)[5], 5)
        self.assertAlmostEqual(0.125*helper_prob((matrix[48] + matrix[49]+ matrix[50]+ matrix[51]+ matrix[52]+ matrix[53]+ matrix[54]+ matrix[55])), helper_regex(c0)[6], 5)
        self.assertAlmostEqual(0.125*helper_prob((matrix[56] + matrix[57]+ matrix[58]+ matrix[59]+ matrix[60]+ matrix[61]+ matrix[62]+ matrix[63])), helper_regex(c0)[7], 5)

    @unittest.skipIf(qx is None, "qxelarator not installed")
    def test_decomposition_toffoli(self):
        num_qubits = 3
        p = ql.Program('test_usingqx_toffoli', platform, num_qubits)
        k = ql.Kernel('akernel', platform, num_qubits)

        matrix = np.array([[1, 0, 0, 0, 0, 0, 0, 0],
                 [0, 1, 0, 0, 0, 0, 0, 0],
                 [0, 0, 1, 0, 0, 0, 0, 0],
                 [0, 0, 0, 1, 0, 0, 0, 0],
                 [0, 0, 0, 0, 1, 0, 0, 0],
                 [0, 0, 0, 0, 0, 1, 0, 0],
                 [0, 0, 0, 0, 0, 0, 0, 1],
                 [0, 0, 0, 0, 0, 0, 1, 0]]).flatten()

        u1 = ql.Unitary("rotatedtoffoli",matrix)
        u1.decompose()
        k.hadamard(0)
        k.hadamard(1)
        k.hadamard(2)
        k.gate(u1, [0, 1, 2])

        p.add_kernel(k)
        p.compile()
        qx.set(os.path.join(output_dir, p.name+'.qasm'))
        qx.execute()
        c0 = qx.get_state()

        self.assertAlmostEqual(0.125*helper_prob((matrix[0]  + matrix[1] + matrix[2] + matrix[3] + matrix[4] + matrix[5] + matrix[6] + matrix[7])), helper_regex(c0)[0], 5)
        self.assertAlmostEqual(0.125*helper_prob((matrix[8]  + matrix[9] + matrix[10]+ matrix[11]+ matrix[12]+ matrix[13]+ matrix[14]+ matrix[15])), helper_regex(c0)[1], 5)
        self.assertAlmostEqual(0.125*helper_prob((matrix[16] + matrix[17]+ matrix[18]+ matrix[19]+ matrix[20]+ matrix[21]+ matrix[22]+ matrix[23])), helper_regex(c0)[2], 5)
        self.assertAlmostEqual(0.125*helper_prob((matrix[24] + matrix[25]+ matrix[26]+ matrix[27]+ matrix[28]+ matrix[29]+ matrix[30]+ matrix[31])), helper_regex(c0)[3], 5)
        self.assertAlmostEqual(0.125*helper_prob((matrix[32] + matrix[33]+ matrix[34]+ matrix[35]+ matrix[36]+ matrix[37]+ matrix[38]+ matrix[39])), helper_regex(c0)[4], 5)
        self.assertAlmostEqual(0.125*helper_prob((matrix[40] + matrix[41]+ matrix[42]+ matrix[43]+ matrix[44]+ matrix[45]+ matrix[46]+ matrix[47])), helper_regex(c0)[5], 5)
        self.assertAlmostEqual(0.125*helper_prob((matrix[48] + matrix[49]+ matrix[50]+ matrix[51]+ matrix[52]+ matrix[53]+ matrix[54]+ matrix[55])), helper_regex(c0)[6], 5)
        self.assertAlmostEqual(0.125*helper_prob((matrix[56] + matrix[57]+ matrix[58]+ matrix[59]+ matrix[60]+ matrix[61]+ matrix[62]+ matrix[63])), helper_regex(c0)[7], 5)


    @unittest.skipIf(qx is None, "qxelarator not installed")
    def test_decomposition_controlled_U(self):
        num_qubits = 3
        p = ql.Program('test_usingqx_toffoli', platform, num_qubits)
        k = ql.Kernel('akernel', platform, num_qubits)

        matrix = np.array([[1, 0, 0, 0, 0, 0, 0, 0],
                 [0, 1, 0, 0, 0, 0, 0, 0],
                 [0, 0, 1, 0, 0, 0, 0, 0],
                 [0, 0, 0, 1, 0, 0, 0, 0],
                 [0, 0, 0, 0, 1, 0, 0, 0],
                 [0, 0, 0, 0, 0, 1, 0, 0],
                 [0, 0, 0, 0, 0, 0, 0.30279949-0.60010283j, -0.58058628-0.45946559j],
                 [0, 0, 0, 0, 0 ,0, 0.04481146-0.73904059j,  0.64910478+0.17456782j]]).flatten()

        u1 = ql.Unitary("arbitrarycontrolled",matrix)
        u1.decompose()
        k.hadamard(0)
        k.hadamard(1)
        k.hadamard(2)
        k.gate(u1, [0, 1, 2])


        p.add_kernel(k)
        p.compile()
        qx.set(os.path.join(output_dir, p.name+'.qasm'))
        qx.execute()
        c0 = qx.get_state()

        self.assertAlmostEqual(0.125*helper_prob((matrix[0]  + matrix[1] + matrix[2] + matrix[3] + matrix[4] + matrix[5] + matrix[6] + matrix[7])), helper_regex(c0)[0], 5)
        self.assertAlmostEqual(0.125*helper_prob((matrix[8]  + matrix[9] + matrix[10]+ matrix[11]+ matrix[12]+ matrix[13]+ matrix[14]+ matrix[15])), helper_regex(c0)[1], 5)
        self.assertAlmostEqual(0.125*helper_prob((matrix[16] + matrix[17]+ matrix[18]+ matrix[19]+ matrix[20]+ matrix[21]+ matrix[22]+ matrix[23])), helper_regex(c0)[2], 5)
        self.assertAlmostEqual(0.125*helper_prob((matrix[24] + matrix[25]+ matrix[26]+ matrix[27]+ matrix[28]+ matrix[29]+ matrix[30]+ matrix[31])), helper_regex(c0)[3], 5)
        self.assertAlmostEqual(0.125*helper_prob((matrix[32] + matrix[33]+ matrix[34]+ matrix[35]+ matrix[36]+ matrix[37]+ matrix[38]+ matrix[39])), helper_regex(c0)[4], 5)
        self.assertAlmostEqual(0.125*helper_prob((matrix[40] + matrix[41]+ matrix[42]+ matrix[43]+ matrix[44]+ matrix[45]+ matrix[46]+ matrix[47])), helper_regex(c0)[5], 5)
        self.assertAlmostEqual(0.125*helper_prob((matrix[48] + matrix[49]+ matrix[50]+ matrix[51]+ matrix[52]+ matrix[53]+ matrix[54]+ matrix[55])), helper_regex(c0)[6], 5)
        self.assertAlmostEqual(0.125*helper_prob((matrix[56] + matrix[57]+ matrix[58]+ matrix[59]+ matrix[60]+ matrix[61]+ matrix[62]+ matrix[63])), helper_regex(c0)[7], 5)
   
    @unittest.skipIf(qx is None, "qxelarator not installed")
    def test_decomposition_mscthesisaritra(self):
        num_qubits = 4
        p = ql.Program('test_usingqx_mscthesisaritra', platform, num_qubits)
        k = ql.Kernel('akernel', platform, num_qubits)

        matrix = [0.3672   ,-0.3654   ,-0.3654   ,-0.2109   ,-0.3654   ,-0.2109   ,-0.2109   ,-0.1218   ,-0.3654   ,-0.2109   ,-0.2109   ,-0.1218   ,-0.2109   ,-0.1218   ,-0.1218   ,-0.0703
            ,-0.3654   , 0.7891   ,-0.2109   ,-0.1218   ,-0.2109   ,-0.1218   ,-0.1218   ,-0.0703   ,-0.2109   ,-0.1218   ,-0.1218   ,-0.0703   ,-0.1218   ,-0.0703   ,-0.0703   ,-0.0406
            ,-0.3654   ,-0.2109   , 0.7891   ,-0.1218   ,-0.2109   ,-0.1218   ,-0.1218   ,-0.0703   ,-0.2109   ,-0.1218   ,-0.1218   ,-0.0703   ,-0.1218   ,-0.0703   ,-0.0703   ,-0.0406
            ,-0.2109   ,-0.1218   ,-0.1218   , 0.9297   ,-0.1218   ,-0.0703   ,-0.0703   ,-0.0406   ,-0.1218   ,-0.0703   ,-0.0703   ,-0.0406   ,-0.0703   ,-0.0406   ,-0.0406   ,-0.0234
            ,-0.3654   ,-0.2109   ,-0.2109   ,-0.1218   , 0.7891   ,-0.1218   ,-0.1218   ,-0.0703   ,-0.2109   ,-0.1218   ,-0.1218   ,-0.0703   ,-0.1218   ,-0.0703   ,-0.0703   ,-0.0406
            ,-0.2109   ,-0.1218   ,-0.1218   ,-0.0703   ,-0.1218   , 0.9297   ,-0.0703   ,-0.0406   ,-0.1218   ,-0.0703   ,-0.0703   ,-0.0406   ,-0.0703   ,-0.0406   ,-0.0406   ,-0.0234
            ,-0.2109   ,-0.1218   ,-0.1218   ,-0.0703   ,-0.1218   ,-0.0703   , 0.9297   ,-0.0406   ,-0.1218   ,-0.0703   ,-0.0703   ,-0.0406   ,-0.0703   ,-0.0406   ,-0.0406   ,-0.0234
            ,-0.1218   ,-0.0703   ,-0.0703   ,-0.0406   ,-0.0703   ,-0.0406   ,-0.0406   , 0.9766   ,-0.0703   ,-0.0406   ,-0.0406   ,-0.0234   ,-0.0406   ,-0.0234   ,-0.0234   ,-0.0135
            ,-0.3654   ,-0.2109   ,-0.2109   ,-0.1218   ,-0.2109   ,-0.1218   ,-0.1218   ,-0.0703   , 0.7891   ,-0.1218   ,-0.1218   ,-0.0703   ,-0.1218   ,-0.0703   ,-0.0703   ,-0.0406
            ,-0.2109   ,-0.1218   ,-0.1218   ,-0.0703   ,-0.1218   ,-0.0703   ,-0.0703   ,-0.0406   ,-0.1218   , 0.9297   ,-0.0703   ,-0.0406   ,-0.0703   ,-0.0406   ,-0.0406   ,-0.0234
            ,-0.2109   ,-0.1218   ,-0.1218   ,-0.0703   ,-0.1218   ,-0.0703   ,-0.0703   ,-0.0406   ,-0.1218   ,-0.0703   , 0.9297   ,-0.0406   ,-0.0703   ,-0.0406   ,-0.0406   ,-0.0234
            ,-0.1218   ,-0.0703   ,-0.0703   ,-0.0406   ,-0.0703   ,-0.0406   ,-0.0406   ,-0.0234   ,-0.0703   ,-0.0406   ,-0.0406   , 0.9766   ,-0.0406   ,-0.0234   ,-0.0234   ,-0.0135
            ,-0.2109   ,-0.1218   ,-0.1218   ,-0.0703   ,-0.1218   ,-0.0703   ,-0.0703   ,-0.0406   ,-0.1218   ,-0.0703   ,-0.0703   ,-0.0406   , 0.9297   ,-0.0406   ,-0.0406   ,-0.0234
            ,-0.1218   ,-0.0703   ,-0.0703   ,-0.0406   ,-0.0703   ,-0.0406   ,-0.0406   ,-0.0234   ,-0.0703   ,-0.0406   ,-0.0406   ,-0.0234   ,-0.0406   , 0.9766   ,-0.0234   ,-0.0135
            ,-0.1218   ,-0.0703   ,-0.0703   ,-0.0406   ,-0.0703   ,-0.0406   ,-0.0406   ,-0.0234   ,-0.0703   ,-0.0406   ,-0.0406   ,-0.0234   ,-0.0406   ,-0.0234   , 0.9766   ,-0.0135
            ,-0.0703   ,-0.0406   ,-0.0406   ,-0.0234   ,-0.0406   ,-0.0234   ,-0.0234   ,-0.0135   ,-0.0406   ,-0.0234   ,-0.0234   ,-0.0135   ,-0.0234   ,-0.0135   ,-0.0135   , 0.9922]

        u1 = ql.Unitary("mscthesisaritra",matrix)
        u1.decompose()
        k.hadamard(0)
        k.hadamard(1)
        k.hadamard(2)
        k.hadamard(3)
        k.gate(u1, [0, 1, 2, 3])


        p.add_kernel(k)
        p.compile()
        qx.set(os.path.join(output_dir, p.name+'.qasm'))
        qx.execute()
        c0 = qx.get_state()

        # less accuracy because of less accurate input
        self.assertAlmostEqual(0.0625*helper_prob((matrix[0]  +  matrix[1] +  matrix[2] +  matrix[3] +  matrix[4] +  matrix[5] +  matrix[6] +  matrix[7] +  matrix[8]  +  matrix[9] +  matrix[10]+  matrix[11]+  matrix[12]+  matrix[13]+  matrix[14]+  matrix[15])), helper_regex(c0)[0], 2)
        self.assertAlmostEqual(0.0625*helper_prob((matrix[16] +  matrix[17]+  matrix[18]+  matrix[19]+  matrix[20]+  matrix[21]+  matrix[22]+  matrix[23]+  matrix[24] +  matrix[25]+  matrix[26]+  matrix[27]+  matrix[28]+  matrix[29]+  matrix[30]+  matrix[31])), helper_regex(c0)[1], 2)
        self.assertAlmostEqual(0.0625*helper_prob((matrix[32] +  matrix[33]+  matrix[34]+  matrix[35]+  matrix[36]+  matrix[37]+  matrix[38]+  matrix[39]+  matrix[40] +  matrix[41]+  matrix[42]+  matrix[43]+  matrix[44]+  matrix[45]+  matrix[46]+  matrix[47])), helper_regex(c0)[2], 2)
        self.assertAlmostEqual(0.0625*helper_prob((matrix[48] +  matrix[49]+  matrix[50]+  matrix[51]+  matrix[52]+  matrix[53]+  matrix[54]+  matrix[55]+  matrix[56] +  matrix[57]+  matrix[58]+  matrix[59]+  matrix[60]+  matrix[61]+  matrix[62]+  matrix[63])), helper_regex(c0)[3], 2)
        self.assertAlmostEqual(0.0625*helper_prob((matrix[64] +  matrix[65]+  matrix[66]+  matrix[67]+  matrix[68]+  matrix[69]+  matrix[70]+  matrix[71]+  matrix[72] +  matrix[73]+  matrix[74]+  matrix[75]+  matrix[76]+  matrix[77]+  matrix[78]+  matrix[79])), helper_regex(c0)[4], 2)
        self.assertAlmostEqual(0.0625*helper_prob((matrix[80] +  matrix[81]+  matrix[82]+  matrix[83]+  matrix[84]+  matrix[85]+  matrix[86]+  matrix[87]+  matrix[88] +  matrix[89]+  matrix[90]+  matrix[91]+  matrix[92]+  matrix[93]+  matrix[94]+  matrix[95])), helper_regex(c0)[5], 2)
        self.assertAlmostEqual(0.0625*helper_prob((matrix[96] +  matrix[97]+  matrix[98]+  matrix[99]+  matrix[100]+ matrix[101]+ matrix[102]+ matrix[103]+ matrix[104] + matrix[105]+ matrix[106]+ matrix[107]+ matrix[108]+ matrix[109]+ matrix[110]+ matrix[111])), helper_regex(c0)[6], 2)
        self.assertAlmostEqual(0.0625*helper_prob((matrix[112] + matrix[113]+ matrix[114]+ matrix[115]+ matrix[116]+ matrix[117]+ matrix[118]+ matrix[119]+ matrix[120] + matrix[121]+ matrix[122]+ matrix[123]+ matrix[124]+ matrix[125]+ matrix[126]+ matrix[127])), helper_regex(c0)[7], 2)
        self.assertAlmostEqual(0.0625*helper_prob((matrix[128] + matrix[129]+ matrix[130]+ matrix[131]+ matrix[132]+ matrix[133]+ matrix[134]+ matrix[135]+ matrix[136] + matrix[137]+ matrix[138]+ matrix[139]+ matrix[140]+ matrix[141]+ matrix[142]+ matrix[143])), helper_regex(c0)[8], 2)
        self.assertAlmostEqual(0.0625*helper_prob((matrix[144] + matrix[145]+ matrix[146]+ matrix[147]+ matrix[148]+ matrix[149]+ matrix[150]+ matrix[151]+ matrix[152] + matrix[153]+ matrix[154]+ matrix[155]+ matrix[156]+ matrix[157]+ matrix[158]+ matrix[159])), helper_regex(c0)[9], 2)
        self.assertAlmostEqual(0.0625*helper_prob((matrix[160] + matrix[161]+ matrix[162]+ matrix[163]+ matrix[164]+ matrix[165]+ matrix[166]+ matrix[167]+ matrix[168] + matrix[169]+ matrix[170]+ matrix[171]+ matrix[172]+ matrix[173]+ matrix[174]+ matrix[175])), helper_regex(c0)[10], 2)
        self.assertAlmostEqual(0.0625*helper_prob((matrix[176] + matrix[177]+ matrix[178]+ matrix[179]+ matrix[180]+ matrix[181]+ matrix[182]+ matrix[183]+ matrix[184] + matrix[185]+ matrix[186]+ matrix[187]+ matrix[188]+ matrix[189]+ matrix[190]+ matrix[191])), helper_regex(c0)[11], 2)
        self.assertAlmostEqual(0.0625*helper_prob((matrix[192] + matrix[193]+ matrix[194]+ matrix[195]+ matrix[196]+ matrix[197]+ matrix[198]+ matrix[199]+ matrix[200] + matrix[201]+ matrix[202]+ matrix[203]+ matrix[204]+ matrix[205]+ matrix[206]+ matrix[207])), helper_regex(c0)[12], 2)
        self.assertAlmostEqual(0.0625*helper_prob((matrix[208] + matrix[209]+ matrix[210]+ matrix[211]+ matrix[212]+ matrix[213]+ matrix[214]+ matrix[215]+ matrix[216] + matrix[217]+ matrix[218]+ matrix[219]+ matrix[220]+ matrix[221]+ matrix[222]+ matrix[223])), helper_regex(c0)[13], 2)
        self.assertAlmostEqual(0.0625*helper_prob((matrix[224] + matrix[225]+ matrix[226]+ matrix[227]+ matrix[228]+ matrix[229]+ matrix[230]+ matrix[231]+ matrix[232] + matrix[233]+ matrix[234]+ matrix[235]+ matrix[236]+ matrix[237]+ matrix[238]+ matrix[239])), helper_regex(c0)[14], 2)
        self.assertAlmostEqual(0.0625*helper_prob((matrix[240] + matrix[241]+ matrix[242]+ matrix[243]+ matrix[244]+ matrix[245]+ matrix[246]+ matrix[247]+ matrix[248] + matrix[249]+ matrix[250]+ matrix[251]+ matrix[252]+ matrix[253]+ matrix[254]+ matrix[255])), helper_regex(c0)[15], 2)
  
if __name__ == '__main__':
    unittest.main()

<|MERGE_RESOLUTION|>--- conflicted
+++ resolved
@@ -286,11 +286,7 @@
             add_kernel(k)
             p.compile()
 
-<<<<<<< HEAD
-        self.assertEqual(str(cm.exception), "Error: Unitary 'WRONG' is not a unitary matrix. Cannot be decomposed!")
-=======
         self.assertEqual(str(cm.exception).split('\n\n', maxsplit=1)[0], "Error: Unitary 'WRONG' is not a unitary matrix. Cannot be decomposed!(0,0) (0,0)\n(0,0) (0,0)")
->>>>>>> 9c0b1f1a
   
   # input for the unitary decomposition needs to be an array
     def test_unitary_decompose_matrixinsteadofarray(self):
