--- conflicted
+++ resolved
@@ -1,8 +1,4 @@
 # content of pytest.ini
 [pytest]
 python_files=test_*.py
-<<<<<<< HEAD
-norecursedirs = .svn deps build cbuild tmp*
-=======
-norecursedirs = .svn build cbuild tmp* deps
->>>>>>> d0106025
+norecursedirs = .svn build cbuild tmp* deps