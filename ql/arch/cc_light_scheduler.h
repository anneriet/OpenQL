--- conflicted
+++ resolved
@@ -100,13 +100,9 @@
 
     }
 
-<<<<<<< HEAD
-    // combine parallel instructions of same type from different sections
-=======
     // DebugBundles("After scheduling", bundles1);
 
     // combine parallel instrcutions of same type from different sections
->>>>>>> 34eaf100
     // into a single section
     for (ql::ir::bundle_t & abundle : bundles1)
     {
@@ -213,12 +209,9 @@
 
     }
 
-<<<<<<< HEAD
     IOUT("Combining parallel sections...");
-=======
     // DebugBundles("After scheduling_rc", bundles1);
 
->>>>>>> 34eaf100
     // combine parallel instrcutions of same type from different sections
     // into a single section
     for (ql::ir::bundle_t & abundle : bundles1)
