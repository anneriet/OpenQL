--- conflicted
+++ resolved
@@ -27,52 +27,42 @@
 
           // default values
           opt_name2opt_val["log_level"] = "LOG_NOTHING";
+          opt_name2opt_val["output_qasm_version"] = "1";
           opt_name2opt_val["output_dir"] = "test_output";
+          opt_name2opt_val["scheduler"] = "ASAP";
+          opt_name2opt_val["scheduler_uniform"] = "no";
+          opt_name2opt_val["use_default_gates"] = "no";
+          opt_name2opt_val["optimize"] = "no";
+          opt_name2opt_val["decompose_toffoli"] = "no";
           opt_name2opt_val["mapper"] = "no";
           opt_name2opt_val["initialplace"] = "no";
           opt_name2opt_val["mapdecomposer"] = "yes";
-          opt_name2opt_val["scheduler"] = "ASAP";
-<<<<<<< HEAD
-          opt_name2opt_val["scheduler_uniform"] = "no";
-          opt_name2opt_val["use_default_gates"] = "yes";
-=======
-          opt_name2opt_val["use_default_gates"] = "no";
->>>>>>> d4d956ec
-          opt_name2opt_val["optimize"] = "no";
-          opt_name2opt_val["decompose_toffoli"] = "no";
 
           // add options with default values and list of possible values
           app->add_set_ignore_case("--log_level", opt_name2opt_val["log_level"], 
             {"LOG_NOTHING", "LOG_CRITICAL", "LOG_ERROR", "LOG_WARNING", "LOG_INFO", "LOG_DEBUG"}, "Log levels", true);
           app->add_option("--output_dir", opt_name2opt_val["output_dir"], "Name of output directory", true);
-<<<<<<< HEAD
+          app->add_set_ignore_case("--output_qasm_version", opt_name2opt_val["output_qasm_version"], {"1", "2"}, "Version of printed qasm", true);
           app->add_set_ignore_case("--scheduler", opt_name2opt_val["scheduler"], {"ASAP", "ALAP"}, "scheduler type", true);
           app->add_set_ignore_case("--scheduler_uniform", opt_name2opt_val["scheduler_uniform"], {"yes", "no"}, "Do uniform scheduling or not", true);
-=======
+          app->add_set_ignore_case("--use_default_gates", opt_name2opt_val["use_default_gates"], {"yes", "no"}, "Use default gates or not", true);
+          app->add_set_ignore_case("--optimize", opt_name2opt_val["optimize"], {"yes", "no"}, "optimize or not", true);
+          app->add_set_ignore_case("--decompose_toffoli", opt_name2opt_val["decompose_toffoli"], {"no", "NC", "MA"}, "Type of decomposition used for toffoli", true);
           app->add_set_ignore_case("--mapper", opt_name2opt_val["mapper"], {"no", "base", "baserc", "minextend", "minextendrc"}, "Mapper heuristic", true);
           app->add_set_ignore_case("--initialplace", opt_name2opt_val["initialplace"], {"no", "yes"}, "Initialplace qubits before mapping", true);
           app->add_set_ignore_case("--mapdecomposer", opt_name2opt_val["mapdecomposer"], {"no", "yes"}, "Decompose after mapper", true);
-          app->add_set_ignore_case("--scheduler", opt_name2opt_val["scheduler"], {"no", "ASAP", "ALAP"}, "Scheduler heuristic", true);
->>>>>>> d4d956ec
-          app->add_set_ignore_case("--use_default_gates", opt_name2opt_val["use_default_gates"], {"yes", "no"}, "Use default gates or not", true);
-          app->add_set_ignore_case("--optimize", opt_name2opt_val["optimize"], {"yes", "no"}, "optimize or not", true);
-          app->add_set_ignore_case("--decompose_toffoli", opt_name2opt_val["decompose_toffoli"], {"no", "NC", "MA"}, "Type of decomposition used for toffoli", true);
       }
 
       void print_current_values()
       {
-<<<<<<< HEAD
           std::cout << "optimize: " << opt_name2opt_val["optimize"] << std::endl
+                    << "output_qasm_version: " << opt_name2opt_val["output_qasm_version"] << std::endl
                     << "scheduler: " << opt_name2opt_val["scheduler"] << std::endl
-                    << "scheduler_uniform: " << opt_name2opt_val["scheduler_uniform"] << std::endl;
-=======
-          std::cout << "optimize: "         << opt_name2opt_val["optimize"] << std::endl
+                    << "scheduler_uniform: " << opt_name2opt_val["scheduler_uniform"] << std::endl
                     << "mapper: "           << opt_name2opt_val["mapper"] << std::endl
                     << "initialplace: "     << opt_name2opt_val["initialplace"] << std::endl
                     << "mapdecomposer: "    << opt_name2opt_val["mapdecomposer"] << std::endl
-                    << "scheduler: "        << opt_name2opt_val["scheduler"] << std::endl
 	  ;
->>>>>>> d4d956ec
       }
 
       void help()
