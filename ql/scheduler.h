/**
 * @file   scheduler.h
 * @date   01/2017
 * @author Imran Ashraf
 * @author Hans van Someren
 * @brief  ASAP/ALAP critical path and UNIFORM scheduling with and without resource constraint
 */

#ifndef _SCHEDULER_H
#define _SCHEDULER_H

/*
    Summary

    Below there really are two classes: the dependence graph definition and the scheduler definition.
    All schedulers require dependence graph creation as preprocessor, and don't modify it.
    For each kernel's circuit a private dependence graph is created.
    The schedulers modify the order of gates in the circuit, initialize the cycle field of each gate,
    and generate/return the bundles, a list of bundles in which gates starting in the same cycle are grouped.

    The dependence graph (represented by the graph field below) is created in the Init method,
    and the graph is constructed from and referring to the gates in the sequence of gates in the kernel's circuit.
    In this graph, the nodes refer to the gates in the circuit, and the edges represent the dependences between two gates.
    Init scans the gates of the circuit from start to end, inspects their parameters, and for each gate
    depending on the gate type and parameter value and previous gates operating on the same parameters,
    it creates a dependence of the current gate on that previous gate.
    Such a dependence has a type (RAW, WAW, etc.), cause (the qubit or classical register used as parameter), and a weight
    (the cycles the previous gate takes to complete its execution, after which the current gate can start execution).

    In dependence graph creation, each qubit/classical register (creg) use in each gate is seen as an "event".
    The following events are distinguished:
    - W for Write: such a use must sequentialize with any previous and later uses of the same qubit/creg.
        This is the default for qubits in a gate and for assignment/modifications in classical code.
    - R for Read: such uses can be arbitrarily reordered (as long as other dependences allow that).
        This event applies to all operands of CZ, the first operand of CNOT gates, and to all reads in classical code.
        It also applies in general to the control operand of Control Unitaries.
        It represents commutativity between the gates which such use: CU(a,b), CZ(a,c), CZ(d,a) and CNOT(a,e) all commute.
    - D: such uses can be arbitrarily reordered but are sequentialized with W and R events on the same qubit.
        This event applies to the second operand of CNOT gates: CNOT(a,d) and CNOT(b,d) commute.
    With this, we effectively get the following table of event transitions (from left-bottom to right-up),
    in which 'no' indicates no dependence from left event to top event and '/' indicates a dependence from left to top.
             W   R   D                  w   R   D
        W    /   /   /              W   WAW RAW DAW
        R    /   no  /              R   WAR RAR DAR
        D    /   /   no             D   WAD RAD DAD
    When the 'no' dependences are created (RAR and/or DAD),
    the respective commutatable gates are sequentialized according to the original circuit's order.
    With all 'no's replaced by '/', all event types become equivalent (i.e. as if they were Write).

    Schedulers come essentially in the following forms:
    - ASAP: a plain forward scheduler using dependences only, aiming at execution each gate as soon as possible
    - ASAP with resource constraints: similar but taking resource constraints of the gates of the platform into account
    - ALAP: as ASAP but then aiming at execution of each gate as late as possible
    - ALAP with resource constraints: similar but taking resource constraints of the gates of the platform into account
    - ALAP with UNIFORM bundle lengths: using dependences only, aim at ALAP but with equally length bundles
    ASAP/ALAP can be controlled by the "scheduler" option. Similarly for UNIFORM ("scheduler_uniform").
    With/out resource constraints are separate method calls.
    The current code implements behavior before and after solving issue 179, selectable by an option ("scheduler_post179").
    The post179 behavior supports commutation and in general produces more efficient/shorter scheduled circuits;
    that the scheduler commutes gates when possible is enabled by default and can be controlled by option "scheduler_commute".
 */

#include <lemon/list_graph.h>
#include <lemon/lgf_reader.h>
#include <lemon/lgf_writer.h>
#include <lemon/dijkstra.h>
#include <lemon/connectivity.h>

#include "ql/utils.h"
#include "ql/gate.h"
#include "ql/circuit.h"
#include "ql/ir.h"
#include "ql/resource_manager.h"

using namespace std;
using namespace lemon;

// see above/below for the meaning of R, W, and D events and their relation to dependences
enum DepTypes{RAW, WAW, WAR, RAR, RAD, DAR, DAD, WAD, DAW};
const string DepTypesNames[] = {"RAW", "WAW", "WAR", "RAR", "RAD", "DAR", "DAD", "WAD", "DAW"};

class Scheduler
{
public:
    // dependence graph is constructed (see Init) once from the sequence of gates in a kernel's circuit
    // it can be reused as often as needed as long as no gates are added/deleted; it doesn't modify those gates
    ListDigraph graph;

    // conversion between gate* (pointer to the gate in the circuit) and node (of the dependence graph)
    ListDigraph::NodeMap<ql::gate*> instruction;// instruction[n] == gate*
    std::map<ql::gate*,ListDigraph::Node>  node;// node[gate*] == n

    // attributes
    ListDigraph::NodeMap<std::string> name;     // name[n] == qasm string
    ListDigraph::ArcMap<int> weight;            // number of cycles of dependence
    ListDigraph::ArcMap<int> cause;             // qubit/creg index of dependence
    ListDigraph::ArcMap<int> depType;           // RAW, WAW, ...

    // s and t nodes are the top and bottom of the dependence graph
    ListDigraph::Node s, t;                     // instruction[s]==SOURCE, instruction[t]==SINK

    // parameters of dependence graph construction
    size_t          cycle_time;                 // to convert durations to cycles as weight of dependence
    size_t          qubit_count;                // number of qubits, to check/represent qubit as cause of dependence
    size_t          creg_count;                 // number of cregs, to check/represent creg as cause of dependence
    ql::circuit*    circp;                      // current and result circuit, passed from Init to each scheduler

    // scheduler support
    std::map< std::pair<std::string,std::string>, size_t> buffer_cycles_map;
    std::map<ListDigraph::Node,size_t>  remaining;  // remaining[node] == cycles until end; critical path representation


public:
    Scheduler(): instruction(graph), name(graph), weight(graph),
        cause(graph), depType(graph) {}

    // factored out code from Init to add a dependence between two nodes
    void addDep(int srcID, int tgtID, enum DepTypes deptype, int operand)
    {
        ListDigraph::Node srcNode = graph.nodeFromId(srcID);
        ListDigraph::Node tgtNode = graph.nodeFromId(tgtID);
        ListDigraph::Arc arc = graph.addArc(srcNode,tgtNode);
        weight[arc] = std::ceil( static_cast<float>(instruction[srcNode]->duration) / cycle_time);
        cause[arc] = operand;
        depType[arc] = deptype;
        DOUT("... dep " << name[srcNode] << " -> " << name[tgtNode] << " (opnd=" << operand << ", dep=" << DepTypesNames[deptype] << ")");
    }

    // fill the dependence graph ('graph') with nodes from the circuit and adding arcs for their dependences
    void Init(ql::circuit& ckt, ql::quantum_platform platform, size_t qcount, size_t ccount)
    {
        DOUT("Dependence graph creation ...");
        qubit_count = qcount;
        creg_count = ccount;
        size_t qubit_creg_count = qubit_count + creg_count;
        cycle_time = platform.cycle_time;
        circp = &ckt;

        // populate buffer map
        // 'none' type is a dummy type and 0 buffer cycles will be inserted for
        // instructions of type 'none'
        //
        // this has nothing to do with dependence graph generation but with scheduling
        // so should be in resource-constrained scheduler constructor
        std::vector<std::string> buffer_names = {"none", "mw", "flux", "readout"};
        for(auto & buf1 : buffer_names)
        {
            for(auto & buf2 : buffer_names)
            {
                auto bpair = std::pair<std::string,std::string>(buf1,buf2);
                auto bname = buf1+ "_" + buf2 + "_buffer";
                if(platform.hardware_settings.count(bname) > 0)
                {
                    buffer_cycles_map[ bpair ] = std::ceil( 
                        static_cast<float>(platform.hardware_settings[bname]) / cycle_time);
                }
                // DOUT("Initializing " << bname << ": "<< buffer_cycles_map[bpair]);
            }
        }

        // dependences are created with a current gate as target
        // and with those previous gates as source that have an operand match:
        // - the previous gates that Read r in LastReaders[r]; this is a list
        // - the previous gates that D qubit q in LastDs[q]; this is a list
        // - the previous gate that Wrote r in LastWriter[r]; this can only be one
        // operands can be a qubit or a classical register
        typedef vector<int> ReadersListType;

        vector<ReadersListType> LastReaders;
        LastReaders.resize(qubit_creg_count);

        vector<ReadersListType> LastDs;
        LastDs.resize(qubit_creg_count);

        // start filling the dependence graph by creating the s node, the top of the graph
        {
            // add dummy source node
            ListDigraph::Node srcNode = graph.addNode();
            instruction[srcNode] = new ql::SOURCE();
            node[instruction[srcNode]] = srcNode;
            name[srcNode] = instruction[srcNode]->qasm();
            s=srcNode;
        }
        int srcID = graph.id(s);
        vector<int> LastWriter(qubit_creg_count,srcID);     // it implicitly writes to all qubits and class. regs

        // for each gate pointer ins in the circuit, add a node and add dependences from previous gates to it
        for( auto ins : ckt )
        {
            DOUT("Current instruction : " << ins->qasm());

            // Add node
            ListDigraph::Node consNode = graph.addNode();
            int consID = graph.id(consNode);
            instruction[consNode] = ins;
            node[ins] = consNode;
            name[consNode] = ins->qasm();

            // Add edges (arcs)
            // In quantum computing there are no real Reads and Writes on qubits because they cannot be cloned.
            // Every qubit use influences the qubit, updates it, so would be considered a Read+Write at the same time.
            // In dependence graph construction, this leads to WAW-dependence chains of all uses of the same qubit,
            // and hence in a scheduler using this graph to a sequentialization of those uses in the original program order.
            //
            // For a scheduler, only the presence of a dependence counts, not its type (RAW/WAW/etc.).
            // A dependence graph also has other uses apart from the scheduler: e.g. to find chains of live qubits,
            // from their creation (Prep etc.) to their destruction (Measure, etc.) in allocation of virtual to real qubits.
            // For those uses it makes sense to make a difference with a gate doing a Read+Write, just a Write or just a Read:
            // a Prep creates a new 'value' (Write); wait, display, x, swap, cnot, all pass this value on (so Read+Write),
            // while a Measure 'destroys' the 'value' (Read+Write of the qubit, Write of the creg),
            // the destruction aspect of a Measure being implied by it being followed by a Prep (Write only) on the same qubit.
            // Furthermore Writes can model barriers on a qubit (see Wait, Display, etc.), because Writes sequentialize.
            // The dependence graph creation below models a graph suitable for all functions, including chains of live qubits.

            if (ql::options::get("scheduler_post179") == "yes")
            {
            // Control-operands of Controlled Unitaries commute, independent of the Unitary,
            // i.e. these gates need not be kept in order.
            // But, of course, those qubit uses should be ordered after (/before) the last (/next) non-control use of the qubit.
            // In this way, those control-operand qubit uses would be like pure Reads in dependence graph construction.
            // A problem might be that the gates with the same control-operands might be scheduled in parallel then.
            // In a non-resource scheduler that will happen but it doesn't do harm because it is not a real machine.
            // In a resource-constrained scheduler the resource constraint that prohibits more than one use
            // of the same qubit being active at the same time, will prevent this parallelism.
            // So ignoring Read After Read (RAR) dependences enables the scheduler to take advantage
            // of the commutation property of Controlled Unitaries without disadvantages.
            //
            // In more detail:
            // 1. CU1(a,b) and CU2(a,c) commute (for any U1, U2, so also can be equal and/or be CNOT and/or be CZ)
            // 2. CNOT(a,b) and CNOT(c,b) commute (property of CNOT only).
            // 3. CZ(a,b) and CZ(b,a) are identical (property of CZ only).
            // 4. CNOT(a,b) commutes with CZ(a,c) (from 1.) and thus with CZ(c,a) (from 3.)
            // 5. CNOT(a,b) does not commute with CZ(c,b) (and thus not with CZ(b,c), from 3.)
            // To support this, next to R and W a D (for controlleD operand :-) is introduced for the target operand of CNOT.
            // The events (instead of just Read and Write) become then:
            // - Both operands of CZ are just Read.
            // - The control operand of CNOT is Read, the target operand is D.
            // - Of any other Control Unitary, the control operand is Read and the target operand is Write (not D!)
            // - Of any other gate the operands are Read+Write or just Write (as usual to represent flow).
            // With this, we effectively get the following table of event transitions (from left-bottom to right-up),
            // in which 'no' indicates no dependence from left event to top event and '/' indicates a dependence from left to top.
            //
            //             W   R   D                  w   R   D
            //        W    /   /   /              W   WAW RAW DAW
            //        R    /   no  /              R   WAR RAR DAR
            //        D    /   /   no             D   WAD RAD DAD
            //
            // In addition to LastReaders, we introduce LastDs.
            // Either one is cleared when dependences are generated from them, and extended otherwise.
            // From the table it can be seen that the D 'behaves' as a Write to Read, and as a Read to Write,
            // that there is no order among Ds nor among Rs, but D after R and R after D sequentialize.
            // With this, the dependence graph is claimed to represent the commutations as above.
            //
            // The post179 schedulers are list schedulers, i.e. they maintain a list of gates in their algorithm,
            // of gates available for being scheduled because they are not blocked by dependences on non-scheduled gates.
            // Therefore, the post179 schedulers are able to select the best one from a set of commutable gates.
            }

            // each type of gate has a different 'signature' of events; switch out to each one

            // TODO: define signature in .json file similar to how gcc defines instructions
            // and then have a signature interpreter here; then we don't have this long if-chain
            // and, more importantly, we don't have the knowledge of particular gates here;
            // the default signature would be that of a default gate, modifying each qubit operand;
            // that also solves
            if(ins->name == "measure")
            {
                DOUT(". considering " << name[consNode] << " as measure");
                // Read+Write each qubit operand + Write corresponding creg
                auto operands = ins->operands;
                for( auto operand : operands )
                {
                    DOUT(".. Operand: " << operand);
                    addDep(LastWriter[operand], consID, WAW, operand);
                    for(auto & readerID : LastReaders[operand])
                    {
                        addDep(readerID, consID, WAR, operand);
                    }
                    if (ql::options::get("scheduler_post179") == "yes")
                    {
                        for(auto & readerID : LastDs[operand])
                        {
                            addDep(readerID, consID, WAD, operand);
                        }
                    }
                }

                ql::measure * mins = (ql::measure*)ins;
                for( auto operand : mins->creg_operands )
                {
                    DOUT(".. Operand: " << operand);
                    addDep(LastWriter[qubit_count+operand], consID, WAW, operand);
                    for(auto & readerID : LastReaders[qubit_count+operand])
                    {
                        addDep(readerID, consID, WAR, operand);
                    }
                }

                // update LastWriter and so clear LastReaders
                for( auto operand : operands )
                {
                    LastWriter[operand] = consID;
                    if (ql::options::get("scheduler_post179") == "yes")
                    {
                        LastReaders[operand].clear();
                        LastDs[operand].clear();
                    }
                }
                for( auto operand : mins->creg_operands )
                {
                    LastWriter[operand] = consID;
                    if (ql::options::get("scheduler_post179") == "yes")
                    {
                        LastReaders[operand].clear();
                    }
                }
            }
            else if(ins->name == "display")
            {
                DOUT(". considering " << name[consNode] << " as display");
                // no operands, display all qubits and cregs
                // Read+Write each operand
                std::vector<size_t> qubits(qubit_creg_count);
                std::iota(qubits.begin(), qubits.end(), 0);
                for( auto operand : qubits )
                {
                    DOUT(".. Operand: " << operand);
                    addDep(LastWriter[operand], consID, WAW, operand);
                    for(auto & readerID : LastReaders[operand])
                    {
                        addDep(readerID, consID, WAR, operand);
                    }
                    if (ql::options::get("scheduler_post179") == "yes")
                    {
                        for(auto & readerID : LastDs[operand])
                        {
                            addDep(readerID, consID, WAD, operand);
                        }
                    }
                }

                // now update LastWriter and so clear LastReaders/LastDs
                for( auto operand : qubits )
                {
                    LastWriter[operand] = consID;
                    if (ql::options::get("scheduler_post179") == "yes")
                    {
                        LastReaders[operand].clear();
                        LastDs[operand].clear();
                    }
                }
            }
            else if(ins->type() == ql::gate_type_t::__classical_gate__)
            {
                DOUT(". considering " << name[consNode] << " as classical gate");
                std::vector<size_t> all_operands(qubit_creg_count);
                std::iota(all_operands.begin(), all_operands.end(), 0);
                for( auto operand : all_operands )
                {
                    DOUT(".. Operand: " << operand);
                    addDep(LastWriter[operand], consID, WAW, operand);
                    for(auto & readerID : LastReaders[operand])
                    {
                        addDep(readerID, consID, WAR, operand);
                    }
                    if (ql::options::get("scheduler_post179") == "yes")
                    {
                        for(auto & readerID : LastDs[operand])
                        {
                            addDep(readerID, consID, WAD, operand);
                        }
                    }
                }

                // now update LastWriter and so clear LastReaders/LastDs
                for( auto operand : all_operands )
                {
                    LastWriter[operand] = consID;
                    if (ql::options::get("scheduler_post179") == "yes")
                    {
                        LastReaders[operand].clear();
                        LastDs[operand].clear();
                    }
                }
            }
            else if (  ins->name == "cnot"
                    )
            {
                DOUT(". considering " << name[consNode] << " as cnot");
                // CNOTs Read the first operands, and Ds the second operand
                size_t operandNo=0;
                auto operands = ins->operands;
                for( auto operand : operands )
                {
                    DOUT(".. Operand: " << operand);
                    if( operandNo == 0)
                    {
                        addDep(LastWriter[operand], consID, RAW, operand);
	                    if (ql::options::get("scheduler_post179") == "no"
	                    ||  ql::options::get("scheduler_commute") == "no")
                        {
                            for(auto & readerID : LastReaders[operand])
                            {
                                addDep(readerID, consID, RAR, operand);
                            }
                        }
                        if (ql::options::get("scheduler_post179") == "yes")
                        {
                            for(auto & readerID : LastDs[operand])
                            {
                                addDep(readerID, consID, RAD, operand);
                            }
                        }
                    }
                    else
                    {
	                    if (ql::options::get("scheduler_post179") == "no")
                        {
                            addDep(LastWriter[operand], consID, WAW, operand);
                            for(auto & readerID : LastReaders[operand])
                            {
                                addDep(readerID, consID, WAR, operand);
                            }
                        }
                        else
                        {
                            addDep(LastWriter[operand], consID, DAW, operand);
	                        if (ql::options::get("scheduler_commute") == "no")
                            {
                                for(auto & readerID : LastDs[operand])
                                {
                                    addDep(readerID, consID, DAD, operand);
                                }
                            }
                            for(auto & readerID : LastReaders[operand])
                            {
                                addDep(readerID, consID, DAR, operand);
                            }
                        }
                    }
                    operandNo++;
                } // end of operand for

                // now update LastWriter and so clear LastReaders
                operandNo=0;
                for( auto operand : operands )
                {
                    if( operandNo == 0)
                    {
                        // update LastReaders for this operand 0
                        LastReaders[operand].push_back(consID);
                        if (ql::options::get("scheduler_post179") == "yes")
                        {
                            LastDs[operand].clear();
                        }
                    }
                    else
                    {
	                    if (ql::options::get("scheduler_post179") == "no")
                        {
	                        LastWriter[operand] = consID;
                        }
                        else
                        {
                            LastDs[operand].push_back(consID);
                        }
	                    LastReaders[operand].clear();
                    }
                    operandNo++;
                }
            }
            else if (  ins->name == "cz"
                    || ins->name == "cphase"
                    )
            {
                DOUT(". considering " << name[consNode] << " as cz");
                // CZs Read all operands for post179
                // CZs Read all operands and write last one for pre179 
                size_t operandNo=0;
                auto operands = ins->operands;
                for( auto operand : operands )
                {
                    DOUT(".. Operand: " << operand);
                    if (ql::options::get("scheduler_post179") == "no")
                    {
                        addDep(LastWriter[operand], consID, RAW, operand);
                        for(auto & readerID : LastReaders[operand])
                        {
                            addDep(readerID, consID, RAR, operand);
                        }
	                    if( operandNo != 0)
	                    {
                            addDep(LastWriter[operand], consID, WAW, operand);
                            for(auto & readerID : LastReaders[operand])
                            {
                                addDep(readerID, consID, WAR, operand);
                            }
	                    }
                    }
                    else
                    {
                        if (ql::options::get("scheduler_commute") == "no")
                        {
                            for(auto & readerID : LastReaders[operand])
                            {
                                addDep(readerID, consID, RAR, operand);
                            }
                        }
                        addDep(LastWriter[operand], consID, RAW, operand);
                        for(auto & readerID : LastDs[operand])
                        {
                            addDep(readerID, consID, RAD, operand);
                        }
                    }
                    operandNo++;
                } // end of operand for

                // update LastReaders etc.
                operandNo=0;
                for( auto operand : operands )
                {
                    if (ql::options::get("scheduler_post179") == "no")
                    {
	                    if( operandNo == 0)
	                    {
	                        LastReaders[operand].push_back(consID);
	                    }
	                    else
	                    {
	                        LastWriter[operand] = consID;
	                        LastReaders[operand].clear();
	                    }
                    }
                    else
                    {
                        LastDs[operand].clear();
                        LastReaders[operand].push_back(consID);
                    }
                    operandNo++;
                }
            }
#ifdef HAVEGENERALCONTROLUNITARIES
            else if (
                    // or is a Control Unitary in general
                    // Read on all operands, Write on last operand
                    // before implementing it, check whether all commutativity on Reads above hold for this Control Unitary
                    )
            {
                DOUT(". considering " << name[consNode] << " as Control Unitary");
                // Control Unitaries Read all operands, and Write the last operand
                size_t operandNo=0;
                auto operands = ins->operands;
                size_t op_count = operands.size();
                for( auto operand : operands )
                {
                    DOUT(".. Operand: " << operand);
                    addDep(LastWriter[operand], consID, RAW, operand);
                    if (ql::options::get("scheduler_post179") == "no"
                    ||  ql::options::get("scheduler_commute") == "no")
                    {
                        for(auto & readerID : LastReaders[operand])
                        {
                            addDep(readerID, consID, RAR, operand);
                        }
                    }
                    if (ql::options::get("scheduler_post179") == "yes")
                    {
                        for(auto & readerID : LastDs[operand])
                        {
                            addDep(readerID, consID, RAD, operand);
                        }
                    }

                    if( operandNo < op_count-1 )
                    {
                        LastReaders[operand].push_back(consID);
                        if (ql::options::get("scheduler_post179") == "yes")
                        {
                            LastDs[operand].clear();
                        }
                    }
                    else
                    {
                        addDep(LastWriter[operand], consID, WAW, operand);
                        for(auto & readerID : LastReaders[operand])
                        {
                            addDep(readerID, consID, WAR, operand);
                        }
                        if (ql::options::get("scheduler_post179") == "yes")
                        {
                            for(auto & readerID : LastDs[operand])
                            {
                                addDep(readerID, consID, WAD, operand);
                            }
                        }

                        LastWriter[operand] = consID;
                        LastReaders[operand].clear();
                        if (ql::options::get("scheduler_post179") == "yes")
                        {
                            LastDs[operand].clear();
                        }
                    }
                    operandNo++;
                } // end of operand for
            }
#endif  // HAVEGENERALCONTROLUNITARIES
            else
            {
                DOUT(". considering " << name[consNode] << " as general quantum gate");
                // general quantum gate, Read+Write on each operand
                size_t operandNo=0;
                auto operands = ins->operands;
                for( auto operand : operands )
                {
                    DOUT(".. Operand: " << operand);
                    addDep(LastWriter[operand], consID, WAW, operand);
                    for(auto & readerID : LastReaders[operand])
                    {
                        addDep(readerID, consID, WAR, operand);
                    }
                    if (ql::options::get("scheduler_post179") == "yes")
                    {
                        for(auto & readerID : LastDs[operand])
                        {
                            addDep(readerID, consID, WAD, operand);
                        }
                    }

                    LastWriter[operand] = consID;
                    LastReaders[operand].clear();
                    if (ql::options::get("scheduler_post179") == "yes")
                    {
                        LastDs[operand].clear();
                    }
                    
                    operandNo++;
                } // end of operand for
            } // end of if/else
        } // end of instruction for

        // finish filling the dependence graph by creating the t node, the bottom of the graph
        {
	        // add dummy target node
	        ListDigraph::Node consNode = graph.addNode();
	        int consID = graph.id(consNode);
	        instruction[consNode] = new ql::SINK();
	        node[instruction[consNode]] = consNode;
	        name[consNode] = instruction[consNode]->qasm();
	        t=consNode;
	
	        DOUT("adding deps to SINK");
	        // add deps to the dummy target node to close the dependence chains
	        // it behaves as a W to every qubit and creg
	        //
	        // to guarantee that exactly at start of execution of dummy SINK,
	        // all still executing nodes complete, give arc weight of those nodes;
	        // this is relevant for ALAP (which starts backward from SINK for all these nodes);
	        // also for accurately computing the circuit's depth (which includes full completion);
	        // and also for implementing scheduling and mapping across control-flow (so that it is
	        // guaranteed that on a jump and on start of target circuit, the source circuit completed).
            //
            // note that there always is a LastWriter: the dummy source node wrote to every qubit and class. reg
	        std::vector<size_t> qubits(qubit_creg_count);
	        std::iota(qubits.begin(), qubits.end(), 0);
	        for( auto operand : qubits )
	        {
	            DOUT(".. Operand: " << operand);
	            addDep(LastWriter[operand], consID, WAW, operand);
	            for(auto & readerID : LastReaders[operand])
	            {
	                addDep(readerID, consID, WAR, operand);
	            }
	            if (ql::options::get("scheduler_post179") == "yes")
	            {
	                for(auto & readerID : LastDs[operand])
	                {
	                    addDep(readerID, consID, WAD, operand);
	                }
	            }
	        }
	
            // useless because there is nothing after t but destruction
	        for( auto operand : qubits )
	        {
	            LastWriter[operand] = consID;
	            LastReaders[operand].clear();
	            if (ql::options::get("scheduler_post179") == "yes")
	            {
	                LastDs[operand].clear();
	            }
	        }
        }

        // useless as well because by construction, there cannot be cycles
        // but when afterwards dependences are added, cycles may be created,
        // and after doing so (a copy of) this test should certainly be done because
        // a cyclic dependence graph cannot be scheduled;
        // this test here is a kind of debugging aid whether dependence creation was done well
        if( !dag(graph) )
        {
            DOUT("The dependence graph is not a DAG.");
            EOUT("The dependence graph is not a DAG.");
        }
        DOUT("Dependence graph creation Done.");
    }

    void Print()
    {
        COUT("Printing Dependence Graph ");
        digraphWriter(graph).
        nodeMap("name", name).
        arcMap("cause", cause).
        arcMap("weight", weight).
        // arcMap("depType", depType).
        node("source", s).
        node("target", t).
        run();
    }

    void PrintMatrix()
    {
        COUT("Printing Dependence Graph as Matrix");
        ofstream fout;
        string datfname( ql::options::get("output_dir") + "/dependenceMatrix.dat");
        fout.open( datfname, ios::binary);
        if ( fout.fail() )
        {
            EOUT("opening file " << datfname << std::endl
                     << "Make sure the output directory ("<< ql::options::get("output_dir") << ") exists");
            return;
        }

        size_t totalInstructions = countNodes(graph);
        vector< vector<bool> > Matrix(totalInstructions, vector<bool>(totalInstructions));

        // now print the edges
        for (ListDigraph::ArcIt arc(graph); arc != INVALID; ++arc)
        {
            ListDigraph::Node srcNode = graph.source(arc);
            ListDigraph::Node dstNode = graph.target(arc);
            size_t srcID = graph.id( srcNode );
            size_t dstID = graph.id( dstNode );
            Matrix[srcID][dstID] = true;
        }

        for(size_t i=1; i<totalInstructions-1;i++)
        {
            for(size_t j=1; j<totalInstructions-1;j++)
            {
                fout << Matrix[j][i] << "\t";
            }
            fout << endl;
        }

        fout.close();
    }

    // void PrintDot1_(
    //             bool WithCritical,
    //             bool WithCycles,
    //             ListDigraph::NodeMap<size_t> & cycle,
    //             std::vector<ListDigraph::Node> & order,
    //             std::ostream& dotout
    //             )
    // {
    //     ListDigraph::ArcMap<bool> isInCritical(graph);
    //     if(WithCritical)
    //     {
    //         for (ListDigraph::ArcIt a(graph); a != INVALID; ++a)
    //         {
    //             isInCritical[a] = false;
    //             for ( Path<ListDigraph>::ArcIt ap(p); ap != INVALID; ++ap )
    //             {
    //                 if(a==ap)
    //                 {
    //                     isInCritical[a] = true;
    //                     break;
    //                 }
    //             }
    //         }
    //     }

    //     string NodeStyle(" fontcolor=black, style=filled, fontsize=16");
    //     string EdgeStyle1(" color=black");
    //     string EdgeStyle2(" color=red");
    //     string EdgeStyle = EdgeStyle1;

    //     dotout << "digraph {\ngraph [ rankdir=TD; ]; // or rankdir=LR"
    //         << "\nedge [fontsize=16, arrowhead=vee, arrowsize=0.5];"
    //         << endl;

    //     // first print the nodes
    //     for (ListDigraph::NodeIt n(graph); n != INVALID; ++n)
    //     {
    //         int nid = graph.id(n);
    //         string nodeName = name[n];
    //         dotout  << "\"" << nid << "\""
    //                 << " [label=\" " << nodeName <<" \""
    //                 << NodeStyle
    //                 << "];" << endl;
    //     }

    //     if( WithCycles)
    //     {
    //         // Print cycle numbers as timeline, as shown below
    //         size_t cn=0,TotalCycles=0;
    //         dotout << "{\nnode [shape=plaintext, fontsize=16, fontcolor=blue]; \n";
    //         ListDigraph::NodeMap<size_t>::MapIt it(cycle);
    //         if(it != INVALID)
    //             TotalCycles=cycle[it];
    //         for(cn=0;cn<=TotalCycles;++cn)
    //         {
    //             if(cn>0)
    //                 dotout << " -> ";
    //             dotout << "Cycle" << cn;
    //         }
    //         dotout << ";\n}\n";

    //         // Now print ranks, as shown below
    //         std::vector<ListDigraph::Node>::reverse_iterator rit;
    //         for ( rit = order.rbegin(); rit != order.rend(); ++rit)
    //         {
    //             int nid = graph.id(*rit);
    //             dotout << "{ rank=same; Cycle" << cycle[*rit] <<"; " <<nid<<"; }\n";
    //         }
    //     }

    //     // now print the edges
    //     for (ListDigraph::ArcIt arc(graph); arc != INVALID; ++arc)
    //     {
    //         ListDigraph::Node srcNode = graph.source(arc);
    //         ListDigraph::Node dstNode = graph.target(arc);
    //         int srcID = graph.id( srcNode );
    //         int dstID = graph.id( dstNode );

    //         if(WithCritical)
    //             EdgeStyle = ( isInCritical[arc]==true ) ? EdgeStyle2 : EdgeStyle1;

    //         dotout << dec
    //             << "\"" << srcID << "\""
    //             << "->"
    //             << "\"" << dstID << "\""
    //             << "[ label=\""
    //             << "q" << cause[arc]
    //             << " , " << weight[arc]
    //             << " , " << DepTypesNames[ depType[arc] ]
    //             <<"\""
    //             << " " << EdgeStyle << " "
    //             << "]"
    //             << endl;
    //     }

    //     dotout << "}" << endl;
    // }

    // void PrintDot()
    // {
    //     IOUT("Printing Dependence Graph in DOT");
    //     ofstream dotout;
    //     string dotfname(ql::options::get("output_dir") + "/dependenceGraph.dot");
    //     dotout.open(dotfname, ios::binary);
    //     if ( dotout.fail() )
    //     {
    //         EOUT("opening file " << dotfname << std::endl
    //                  << "Make sure the output directory ("<< ql::options::get("output_dir") << ") exists");
    //         return;
    //     }

    //     ListDigraph::NodeMap<size_t> cycle(graph);
    //     std::vector<ListDigraph::Node> order;
    //     PrintDot1_(false, false, cycle, order, dotout);
    //     dotout.close();
    // }

private:

// =========== pre179 schedulers

    void TopologicalSort(std::vector<ListDigraph::Node> & order)
    {
        // DOUT("Performing Topological sort.");
        ListDigraph::NodeMap<int> rorder(graph);
        if( !dag(graph) )
        {
            EOUT("This digraph is not a DAG.");
        }

        // result is in reverse topological order!
        topologicalSort(graph, rorder);

#ifdef DEBUG
        for (ListDigraph::ArcIt a(graph); a != INVALID; ++a)
        {
            if( rorder[graph.source(a)] > rorder[graph.target(a)] )
                EOUT("Wrong topologicalSort()");
        }
#endif

        for (ListDigraph::NodeMap<int>::MapIt it(rorder); it != INVALID; ++it)
        {
            order.push_back(it);
        }

        // DOUT("Nodes in Topological order:");
        // for ( std::vector<ListDigraph::Node>::reverse_iterator it = order.rbegin(); it != order.rend(); ++it)
        // {
        //     std::cout << name[*it] << std::endl;
        // }
    }

    void PrintTopologicalOrder()
    {
        std::vector<ListDigraph::Node> order;
        TopologicalSort(order);

        COUT("Printing nodes in Topological order");
        for ( std::vector<ListDigraph::Node>::reverse_iterator it = order.rbegin(); it != order.rend(); ++it)
        {
            std::cout << name[*it] << std::endl;
        }
    }

// =========== pre179 asap

    void schedule_asap_(ListDigraph::NodeMap<size_t> & cycle, std::vector<ListDigraph::Node> & order)
    {
        DOUT("Performing ASAP Scheduling");
        TopologicalSort(order);

        std::vector<ListDigraph::Node>::reverse_iterator currNode = order.rbegin();
        cycle[*currNode]=0; // src dummy in cycle 0
        ++currNode;
        while(currNode != order.rend() )
        {
            size_t currCycle=0;
            // DOUT("Scheduling " << name[*currNode]);
            for( ListDigraph::InArcIt arc(graph,*currNode); arc != INVALID; ++arc )
            {
                ListDigraph::Node srcNode  = graph.source(arc);
                size_t srcCycle = cycle[srcNode];
                if(currCycle < (srcCycle + weight[arc]))
                {
                    currCycle = srcCycle + weight[arc];
                }
            }
            cycle[*currNode]=currCycle;
            ++currNode;
        }

        DOUT("Performing ASAP Scheduling [Done].");
    }

    // with rc and latency compensation
    void schedule_asap_( ListDigraph::NodeMap<size_t> & cycle, std::vector<ListDigraph::Node> & order,
                       ql::arch::resource_manager_t & rm, const ql::quantum_platform & platform)
    {
        DOUT("Performing RC ASAP Scheduling");
        TopologicalSort(order);

        std::vector<ListDigraph::Node>::reverse_iterator currNode = order.rbegin();
        size_t currCycle=0;
        cycle[*currNode]=currCycle; // source node
        ++currNode;
        while(currNode != order.rend() )
        {
            DOUT("");
            auto & curr_ins = instruction[*currNode];
            auto & id = curr_ins->name;
            COUT("id: " << id);

            size_t op_start_cycle=0;
            DOUT("Scheduling " << name[*currNode]);
            for( ListDigraph::InArcIt arc(graph,*currNode); arc != INVALID; ++arc )
            {
                ListDigraph::Node srcNode  = graph.source(arc);
                size_t srcCycle = cycle[srcNode];
                if(op_start_cycle < (srcCycle + weight[arc]))
                {
                    op_start_cycle = srcCycle + weight[arc];
                }
            }

            if(curr_ins->type() == ql::gate_type_t::__dummy_gate__ ||
               curr_ins->type() == ql::gate_type_t::__classical_gate__)
            {
                cycle[*currNode]=op_start_cycle;
            }
            else
            {
                std::string operation_name(id);
                std::string operation_type; // MW/FLUX/READOUT etc
                std::string instruction_type; // single / two qubit
                size_t operation_duration = std::ceil( static_cast<float>(curr_ins->duration) / cycle_time);

                if(platform.instruction_settings.count(id) > 0)
                {
                    COUT("New count logic, Found " << id);
                    if(platform.instruction_settings[id].count("cc_light_instr") > 0)
                    {
                        operation_name = platform.instruction_settings[id]["cc_light_instr"];
                    }
                    if(platform.instruction_settings[id].count("type") > 0)
                    {
                        operation_type = platform.instruction_settings[id]["type"];
                    }
                    if(platform.instruction_settings[id].count("cc_light_instr_type") > 0)
                    {
                        instruction_type = platform.instruction_settings[id]["cc_light_instr_type"];
                    }
                }

                while(op_start_cycle < MAX_CYCLE)
                {
                    DOUT("Trying to schedule: " << name[*currNode] << "  in cycle: " << op_start_cycle);
                    DOUT("current operation_duration: " << operation_duration);
                    if( rm.available(op_start_cycle, curr_ins, operation_name, operation_type, instruction_type, operation_duration) )
                    {
                        DOUT("Resources available at cycle " << op_start_cycle << ", Scheduled.");

                        rm.reserve(op_start_cycle, curr_ins, operation_name, operation_type, instruction_type, operation_duration);
                        cycle[*currNode]=op_start_cycle;
                        break;
                    }
                    else
                    {
                        DOUT("Resources not available at cycle " << op_start_cycle << ", trying again ...");
                        ++op_start_cycle;
                    }
                }

                if(op_start_cycle >= MAX_CYCLE)
                {
                    EOUT("Error: could not find schedule");
                    throw ql::exception("[x] Error : could not find schedule !",false);
                }
            }
            ++currNode;
        }

        // DOUT("Printing ASAP Schedule before latency compensation");
        // DOUT("Cycle    Instruction");
        // for ( auto it = order.rbegin(); it != order.rend(); ++it)
        // {
        //     DOUT( cycle[*it] << "  <- " << name[*it] );
        // }

        // latency compensation
        DOUT("Latency compensation ...");
        for ( auto it = order.begin(); it != order.end(); ++it)
        {
            auto & curr_ins = instruction[*it];
            auto & id = curr_ins->name;
            // DOUT("Latency compensating instruction: " << id);
            long latency_cycles=0;

            if(platform.instruction_settings.count(id) > 0)
            {
                if(platform.instruction_settings[id].count("latency") > 0)
                {
                    float latency_ns = platform.instruction_settings[id]["latency"];
                    latency_cycles = (std::ceil( static_cast<float>(std::abs(latency_ns)) / cycle_time)) *
                                            ql::utils::sign_of(latency_ns);
                }
            }
            cycle[*it] = cycle[*it] + latency_cycles;
            // DOUT( cycle[*it] << " <- " << name[*it] << latency_cycles );
        }

        COUT("Re-ordering ...");
        // re-order
        std::sort
            (
                order.begin(),
                order.end(),
                [&](ListDigraph::Node & n1, ListDigraph::Node & n2) { return cycle[n1] > cycle[n2]; }
            );

        // DOUT("Printing ASAP Schedule after latency compensation");
        // DOUT("Cycle    Instruction");
        // for ( auto it = order.rbegin(); it != order.rend(); ++it)
        // {
        //     DOUT( cycle[*it] << "        " << name[*it] );
        // }

        DOUT("Performing RC ASAP Scheduling [Done].");
    }

    // void PrintScheduleASAP()
    // {
    //     ListDigraph::NodeMap<size_t> cycle(graph);
    //     std::vector<ListDigraph::Node> order;
    //     schedule_asap_(cycle,order);

    //     COUT("\nPrinting ASAP Schedule");
    //     std::cout << "Cycle <- Instruction " << std::endl;
    //     std::vector<ListDigraph::Node>::reverse_iterator it;
    //     for ( it = order.rbegin(); it != order.rend(); ++it)
    //     {
    //         std::cout << cycle[*it] << "     <- " <<  name[*it] << std::endl;
    //     }
    // }

    // std::string GetDotScheduleASAP()
    // {
    //     stringstream dotout;
    //     ListDigraph::NodeMap<size_t> cycle(graph);
    //     std::vector<ListDigraph::Node> order;
    //     schedule_asap_(cycle,order);
    //     PrintDot1_(false,true,cycle,order,dotout);
    //     return dotout.str();
    // }

    // void PrintDotScheduleASAP()
    // {
    //     ofstream dotout;
    //     string dotfname( ql::options::get("output_dir") + "/scheduledASAP.dot");
    //     dotout.open( dotfname, ios::binary);
    //     if ( dotout.fail() )
    //     {
    //         EOUT("opening file " << dotfname << std::endl
    //                  << "Make sure the output directory ("<< ql::options::get("output_dir") << ") exists");
    //         return;
    //     }

    //     IOUT("Printing Scheduled Graph in " << dotfname);
    //     dotout << GetDotScheduleASAP();
    //     dotout.close();
    // }


    ql::ir::bundles_t schedule_asap_pre179()
    {
        DOUT("Scheduling ASAP to get bundles ...");
        ql::ir::bundles_t bundles;
        ListDigraph::NodeMap<size_t> cycle(graph);
        std::vector<ListDigraph::Node> order;
        schedule_asap_(cycle, order);

        typedef std::vector<ql::gate*> insInOneCycle;
        std::map<size_t,insInOneCycle> insInAllCycles;

        std::vector<ListDigraph::Node>::reverse_iterator rit;
        for ( rit = order.rbegin(); rit != order.rend(); ++rit)
        {
            if( instruction[*rit]->type() != ql::gate_type_t::__wait_gate__ )
                insInAllCycles[ cycle[*rit] ].push_back( instruction[*rit] );
        }

        size_t TotalCycles = 0;
        if( ! order.empty() )
        {
            // order.rbegin==SOURCE, order.begin==SINK
            TotalCycles =  cycle[ *( order.begin() ) ];
        }

        for(size_t currCycle=1; currCycle<TotalCycles; ++currCycle)
        {
            auto it = insInAllCycles.find(currCycle);
            ql::ir::bundle_t abundle;
            abundle.start_cycle = currCycle;
            size_t bduration = 0;
            if( it != insInAllCycles.end() )
            {
                auto nInsThisCycle = insInAllCycles[currCycle].size();
                for(size_t i=0; i<nInsThisCycle; ++i )
                {
                    ql::ir::section_t asec;
                    auto & ins = insInAllCycles[currCycle][i];
                    asec.push_back(ins);
                    abundle.parallel_sections.push_back(asec);
                    size_t iduration = ins->duration;
                    bduration = std::max(bduration, iduration);
                }
                abundle.duration_in_cycles = std::ceil(static_cast<float>(bduration)/cycle_time);
                bundles.push_back(abundle);
            }
        }
        if( ! order.empty() )
        {
            // Totalcycles == cycle[t] (i.e. of SINK), and includes SOURCE with its duration
            DOUT("Depth: " << TotalCycles-bundles.front().start_cycle);
        }
        else
        {
            DOUT("Depth: " << 0);
        }

        DOUT("Scheduling ASAP to get bundles [DONE]");
        return bundles;
    }



    // the following with rc and buffer-buffer delays
    ql::ir::bundles_t schedule_asap_pre179(ql::arch::resource_manager_t & rm, const ql::quantum_platform & platform)
    {
        DOUT("RC Scheduling ASAP to get bundles ...");
        ql::ir::bundles_t bundles;
        ListDigraph::NodeMap<size_t> cycle(graph);
        std::vector<ListDigraph::Node> order;
        schedule_asap_(cycle, order, rm, platform);

        typedef std::vector<ql::gate*> insInOneCycle;
        std::map<size_t,insInOneCycle> insInAllCycles;

        std::vector<ListDigraph::Node>::iterator it;
        for ( it = order.begin(); it != order.end(); ++it)
        {
            if ( instruction[*it]->type() != ql::gate_type_t::__wait_gate__ &&
                 instruction[*it]->type() != ql::gate_type_t::__dummy_gate__
               )
            {
                insInAllCycles[ cycle[*it] ].push_back( instruction[*it] );
            }
        }

        size_t TotalCycles = 0;
        if( ! order.empty() )
        {
            // order.rbegin==SOURCE, order.begin==SINK
            TotalCycles =  cycle[ *( order.begin() ) ];
        }

        for(size_t currCycle = 0; currCycle<=TotalCycles; ++currCycle)
        {
            auto it = insInAllCycles.find(currCycle);
            if( it != insInAllCycles.end() )
            {
                ql::ir::bundle_t abundle;
                size_t bduration = 0;
                auto nInsThisCycle = insInAllCycles[currCycle].size();
                for(size_t i=0; i<nInsThisCycle; ++i )
                {
                    ql::ir::section_t aparsec;
                    auto & ins = insInAllCycles[currCycle][i];
                    aparsec.push_back(ins);
                    abundle.parallel_sections.push_back(aparsec);
                    size_t iduration = ins->duration;
                    bduration = std::max(bduration, iduration);
                }
                abundle.start_cycle = currCycle;
                abundle.duration_in_cycles = std::ceil(static_cast<float>(bduration)/cycle_time);
                bundles.push_back(abundle);
            }
        }
        if( ! order.empty() )
        {
            // Totalcycles == cycle[t] (i.e. of SINK), and includes SOURCE with its duration
            DOUT("Depth: " << TotalCycles-bundles.front().start_cycle);
        }
        else
        {
            DOUT("Depth: " << 0);
        }

        // insert buffer - buffer delays
        DOUT("buffer-buffer delay insertion ... ");
        std::vector<std::string> operations_prev_bundle;
        size_t buffer_cycles_accum = 0;
        for(ql::ir::bundle_t & abundle : bundles)
        {
            std::vector<std::string> operations_curr_bundle;
            for( auto secIt = abundle.parallel_sections.begin(); secIt != abundle.parallel_sections.end(); ++secIt )
            {
                for(auto insIt = secIt->begin(); insIt != secIt->end(); ++insIt )
                {
                    auto & id = (*insIt)->name;
                    std::string op_type("none");
                    if(platform.instruction_settings.count(id) > 0)
                    {
                        if(platform.instruction_settings[id].count("type") > 0)
                        {
                            op_type = platform.instruction_settings[id]["type"];
                        }
                    }
                    operations_curr_bundle.push_back(op_type);
                }
            }

            size_t buffer_cycles = 0;
            for(auto & op_prev : operations_prev_bundle)
            {
                for(auto & op_curr : operations_curr_bundle)
                {
                    auto temp_buf_cycles = buffer_cycles_map[ std::pair<std::string,std::string>(op_prev, op_curr) ];
                    DOUT("Considering buffer_" << op_prev << "_" << op_curr << ": " << temp_buf_cycles);
                    buffer_cycles = std::max(temp_buf_cycles, buffer_cycles);
                }
            }
            DOUT( "Inserting buffer : " << buffer_cycles);
            buffer_cycles_accum += buffer_cycles;
            abundle.start_cycle = abundle.start_cycle + buffer_cycles_accum;
            operations_prev_bundle = operations_curr_bundle;
        }

        DOUT("RC Scheduling ASAP to get bundles [DONE]");
        return bundles;
    }

// =========== pre179 alap

    void schedule_alap_(ListDigraph::NodeMap<size_t> & cycle, std::vector<ListDigraph::Node> & order)
    {
        DOUT("Performing ALAP Scheduling");
        TopologicalSort(order);

        std::vector<ListDigraph::Node>::iterator currNode = order.begin();
        cycle[*currNode]=MAX_CYCLE;
        ++currNode;
        while( currNode != order.end() )
        {
            // DOUT("Scheduling " << name[*currNode]);
            size_t currCycle=MAX_CYCLE;
            for( ListDigraph::OutArcIt arc(graph,*currNode); arc != INVALID; ++arc )
            {
                ListDigraph::Node targetNode  = graph.target(arc);
                size_t targetCycle = cycle[targetNode];
                if(currCycle > (targetCycle-weight[arc]) )
                {
                    currCycle = targetCycle - weight[arc];
                }
            }
            cycle[*currNode]=currCycle;
            ++currNode;
        }
        // DOUT("Printing ALAP Schedule");
        // DOUT("Cycle   Cycle-simplified    Instruction");
        // for ( auto it = order.begin(); it != order.end(); ++it)
        // {
        //     DOUT( cycle[*it] << " :: " << MAX_CYCLE-cycle[*it] << "  <- " << name[*it] );
        // }
        DOUT("Performing ALAP Scheduling [Done].");
    }

    // with rc and latency compensation
    void schedule_alap_( ListDigraph::NodeMap<size_t> & cycle, std::vector<ListDigraph::Node> & order,
                       ql::arch::resource_manager_t & rm, const ql::quantum_platform & platform)
    {
        DOUT("Performing RC ALAP Scheduling");

        TopologicalSort(order);

        std::vector<ListDigraph::Node>::iterator currNode = order.begin();
        cycle[*currNode]=MAX_CYCLE;          // sink node
        ++currNode;
        while(currNode != order.end() )
        {
            DOUT("");
            auto & curr_ins = instruction[*currNode];
            auto & id = curr_ins->name;

            size_t op_start_cycle=MAX_CYCLE;
            DOUT("Scheduling " << name[*currNode]);
            for( ListDigraph::OutArcIt arc(graph,*currNode); arc != INVALID; ++arc )
            {
                ListDigraph::Node targetNode  = graph.target(arc);
                size_t targetCycle = cycle[targetNode];
                if(op_start_cycle > (targetCycle - weight[arc]))
                {
                    op_start_cycle = targetCycle - weight[arc];
                }
            }

            if(curr_ins->type() == ql::gate_type_t::__dummy_gate__ ||
               curr_ins->type() == ql::gate_type_t::__classical_gate__)
            {
                cycle[*currNode]=op_start_cycle;
            }
            else
            {
                std::string operation_name(id);
                std::string operation_type; // MW/FLUX/READOUT etc
                std::string instruction_type; // single / two qubit
                size_t operation_duration = std::ceil( static_cast<float>(curr_ins->duration) / cycle_time);

                if(platform.instruction_settings.count(id) > 0)
                {
                    if(platform.instruction_settings[id].count("cc_light_instr") > 0)
                    {
                        operation_name = platform.instruction_settings[id]["cc_light_instr"];
                    }
                    if(platform.instruction_settings[id].count("type") > 0)
                    {
                        operation_type = platform.instruction_settings[id]["type"];
                    }
                    if(platform.instruction_settings[id].count("cc_light_instr_type") > 0)
                    {
                        instruction_type = platform.instruction_settings[id]["cc_light_instr_type"];
                    }
                }

                while(op_start_cycle > 0)
                {
                    DOUT("Trying to schedule: " << name[*currNode] << "  in cycle: " << op_start_cycle);
                    DOUT("current operation_duration: " << operation_duration);
                    if( rm.available(op_start_cycle, curr_ins, operation_name, operation_type, instruction_type, operation_duration) )
                    {
                        DOUT("Resources available at cycle " << op_start_cycle << ", Scheduled.");

                        rm.reserve(op_start_cycle, curr_ins, operation_name, operation_type, instruction_type, operation_duration);
                        cycle[*currNode]=op_start_cycle;
                        break;
                    }
                    else
                    {
                        DOUT("Resources not available at cycle " << op_start_cycle << ", trying again ...");
                        --op_start_cycle;
                    }
                }
                if(op_start_cycle <= 0)
                {
                    EOUT("Error: could not find schedule");
                    throw ql::exception("[x] Error : could not find schedule !",false);
                }
            }
            ++currNode;
        }

        // DOUT("Printing ALAP Schedule before latency compensation");
        // DOUT("Cycle   Cycle-simplified    Instruction");
        // for ( auto it = order.begin(); it != order.end(); ++it)
        // {
        //     DOUT( cycle[*it] << " :: " << MAX_CYCLE-cycle[*it] << "  <- " << name[*it] );
        // }

        // latency compensation
        for ( auto it = order.begin(); it != order.end(); ++it)
        {
            auto & curr_ins = instruction[*it];
            auto & id = curr_ins->name;
            long latency_cycles=0;
            if(platform.instruction_settings.count(id) > 0)
            {
                if(platform.instruction_settings[id].count("latency") > 0)
                {
                    float latency_ns = platform.instruction_settings[id]["latency"];
                    latency_cycles = (std::ceil( static_cast<float>(std::abs(latency_ns)) / cycle_time)) *
                                            ql::utils::sign_of(latency_ns);
                }
            }
            cycle[*it] = cycle[*it] + latency_cycles;
            // DOUT( cycle[*it] << " <- " << name[*it] << latency_cycles );
        }

        // re-order
        std::sort
            (
                order.begin(),
                order.end(),
                [&](ListDigraph::Node & n1, ListDigraph::Node & n2) { return cycle[n1] > cycle[n2]; }
            );

        // DOUT("Printing ALAP Schedule after latency compensation");
        // DOUT("Cycle    Instruction");
        // for ( auto it = order.begin(); it != order.end(); ++it)
        // {
        //     DOUT( cycle[*it] << "        " << name[*it] );
        // }

        DOUT("Performing RC ALAP Scheduling [Done].");
    }

    // void PrintScheduleALAP()
    // {
    //     ListDigraph::NodeMap<size_t> cycle(graph);
    //     std::vector<ListDigraph::Node> order;
    //     schedule_alap_(cycle,order);

    //     COUT("\nPrinting ALAP Schedule");
    //     std::cout << "Cycle <- Instruction " << std::endl;
    //     std::vector<ListDigraph::Node>::reverse_iterator it;
    //     for ( it = order.rbegin(); it != order.rend(); ++it)
    //     {
    //         std::cout << MAX_CYCLE-cycle[*it] << "     <- " <<  name[*it] << std::endl;
    //     }
    // }

    // void PrintDot2_(
    //             bool WithCritical,
    //             bool WithCycles,
    //             ListDigraph::NodeMap<size_t> & cycle,
    //             std::vector<ListDigraph::Node> & order,
    //             std::ostream& dotout
    //             )
    // {
    //     ListDigraph::ArcMap<bool> isInCritical(graph);
    //     if(WithCritical)
    //     {
    //         for (ListDigraph::ArcIt a(graph); a != INVALID; ++a)
    //         {
    //             isInCritical[a] = false;
    //             for ( Path<ListDigraph>::ArcIt ap(p); ap != INVALID; ++ap )
    //             {
    //                 if(a==ap)
    //                 {
    //                     isInCritical[a] = true;
    //                     break;
    //                 }
    //             }
    //         }
    //     }

    //     string NodeStyle(" fontcolor=black, style=filled, fontsize=16");
    //     string EdgeStyle1(" color=black");
    //     string EdgeStyle2(" color=red");
    //     string EdgeStyle = EdgeStyle1;

    //     dotout << "digraph {\ngraph [ rankdir=TD; ]; // or rankdir=LR"
    //         << "\nedge [fontsize=16, arrowhead=vee, arrowsize=0.5];"
    //         << endl;

    //     // first print the nodes
    //     for (ListDigraph::NodeIt n(graph); n != INVALID; ++n)
    //     {
    //         int nid = graph.id(n);
    //         string nodeName = name[n];
    //         dotout  << "\"" << nid << "\""
    //                 << " [label=\" " << nodeName <<" \""
    //                 << NodeStyle
    //                 << "];" << endl;
    //     }

    //     if( WithCycles)
    //     {
    //         // Print cycle numbers as timeline, as shown below
    //         size_t cn=0,TotalCycles = MAX_CYCLE - cycle[ *( order.rbegin() ) ];
    //         dotout << "{\nnode [shape=plaintext, fontsize=16, fontcolor=blue]; \n";

    //         for(cn=0;cn<=TotalCycles;++cn)
    //         {
    //             if(cn>0)
    //                 dotout << " -> ";
    //             dotout << "Cycle" << cn;
    //         }
    //         dotout << ";\n}\n";

    //         // Now print ranks, as shown below
    //         std::vector<ListDigraph::Node>::reverse_iterator rit;
    //         for ( rit = order.rbegin(); rit != order.rend(); ++rit)
    //         {
    //             int nid = graph.id(*rit);
    //             dotout << "{ rank=same; Cycle" << TotalCycles - (MAX_CYCLE - cycle[*rit]) <<"; " <<nid<<"; }\n";
    //         }
    //     }

    //     // now print the edges
    //     for (ListDigraph::ArcIt arc(graph); arc != INVALID; ++arc)
    //     {
    //         ListDigraph::Node srcNode = graph.source(arc);
    //         ListDigraph::Node dstNode = graph.target(arc);
    //         int srcID = graph.id( srcNode );
    //         int dstID = graph.id( dstNode );

    //         if(WithCritical)
    //             EdgeStyle = ( isInCritical[arc]==true ) ? EdgeStyle2 : EdgeStyle1;

    //         dotout << dec
    //             << "\"" << srcID << "\""
    //             << "->"
    //             << "\"" << dstID << "\""
    //             << "[ label=\""
    //             << "q" << cause[arc]
    //             << " , " << weight[arc]
    //             << " , " << DepTypesNames[ depType[arc] ]
    //             <<"\""
    //             << " " << EdgeStyle << " "
    //             << "]"
    //             << endl;
    //     }

    //     dotout << "}" << endl;
    // }

    // void PrintDotScheduleALAP()
    // {
    //     ofstream dotout;
    //     string dotfname(ql::options::get("output_dir") + "/scheduledALAP.dot");
    //     dotout.open( dotfname, ios::binary);
    //     if ( dotout.fail() )
    //     {
    //         EOUT("Error opening file " << dotfname << std::endl
    //                  << "Make sure the output directory ("<< ql::options::get("output_dir") << ") exists");
    //         return;
    //     }

    //     IOUT("Printing Scheduled Graph in " << dotfname);
    //     ListDigraph::NodeMap<size_t> cycle(graph);
    //     std::vector<ListDigraph::Node> order;
    //     schedule_alap_(cycle,order);
    //     PrintDot2_(false,true,cycle,order,dotout);

    //     dotout.close();
    // }

    // std::string GetDotScheduleALAP()
    // {
    //     stringstream dotout;
    //     ListDigraph::NodeMap<size_t> cycle(graph);
    //     std::vector<ListDigraph::Node> order;
    //     schedule_alap_(cycle,order);
    //     PrintDot2_(false,true,cycle,order,dotout);
    //     return dotout.str();
    // }


    // the following without rc and buffer-buffer delays
    ql::ir::bundles_t schedule_alap_pre179()
    {
        DOUT("Scheduling ALAP to get bundles ...");
        ql::ir::bundles_t bundles;
        ListDigraph::NodeMap<size_t> cycle(graph);
        std::vector<ListDigraph::Node> order;
        schedule_alap_(cycle,order);

        typedef std::vector<ql::gate*> insInOneCycle;
        std::map<size_t,insInOneCycle> insInAllCycles;

        std::vector<ListDigraph::Node>::iterator it;
        for ( it = order.begin(); it != order.end(); ++it)
        {
            if( instruction[*it]->type() != ql::gate_type_t::__wait_gate__ )
                insInAllCycles[ MAX_CYCLE - cycle[*it] ].push_back( instruction[*it] );
        }

        size_t TotalCycles = 0;
        if( ! order.empty() )
        {
            // order.rbegin==SOURCE, order.begin==SINK
            TotalCycles =  MAX_CYCLE - cycle[ *( order.rbegin() ) ];
        }

        for(size_t currCycle = TotalCycles-1; currCycle>0; --currCycle)
        {
            auto it = insInAllCycles.find(currCycle);
            ql::ir::bundle_t abundle;
            abundle.start_cycle = TotalCycles - currCycle;
            size_t bduration = 0;
            if( it != insInAllCycles.end() )
            {
                auto nInsThisCycle = insInAllCycles[currCycle].size();
                for(size_t i=0; i<nInsThisCycle; ++i )
                {
                    ql::ir::section_t asec;
                    auto & ins = insInAllCycles[currCycle][i];
                    asec.push_back(ins);
                    abundle.parallel_sections.push_back(asec);
                    size_t iduration = ins->duration;
                    bduration = std::max(bduration, iduration);
                }
                abundle.duration_in_cycles = std::ceil(static_cast<float>(bduration)/cycle_time);
                bundles.push_back(abundle);
            }
        }
        if( ! order.empty() )
        {
            // Totalcycles == MAX_CYCLE-(MAX_CYCLE-cycle[s]) (i.e. of SOURCE) and includes SOURCE with duration 1
            DOUT("Depth: " << TotalCycles-bundles.front().start_cycle);
        }
        else
        {
            DOUT("Depth: " << 0);
        }

        DOUT("Scheduling ALAP to get bundles [DONE]");
        return bundles;
    }

    // the following with rc and buffer-buffer delays
<<<<<<< HEAD
    ql::ir::bundles_t schedule_alap_pre179(ql::arch::resource_manager_t & rm, 
=======
    ql::ir::bundles_t schedule_alap(ql::arch::resource_manager_t & rm,
>>>>>>> 9dc5f2b7
        const ql::quantum_platform & platform)
    {
        DOUT("RC Scheduling ALAP to get bundles ...");
        ql::ir::bundles_t bundles;
        ListDigraph::NodeMap<size_t> cycle(graph);
        std::vector<ListDigraph::Node> order;
        schedule_alap_(cycle, order, rm, platform);

        typedef std::vector<ql::gate*> insInOneCycle;
        std::map<size_t,insInOneCycle> insInAllCycles;

        std::vector<ListDigraph::Node>::iterator it;
        for ( it = order.begin(); it != order.end(); ++it)
        {
            if ( instruction[*it]->type() != ql::gate_type_t::__wait_gate__ &&
                 instruction[*it]->type() != ql::gate_type_t::__dummy_gate__
               )
            {
                insInAllCycles[ MAX_CYCLE - cycle[*it] ].push_back( instruction[*it] );
            }
        }

        size_t TotalCycles = 0;
        if( ! order.empty() )
        {
            TotalCycles =  MAX_CYCLE - cycle[ *( order.rbegin() ) ];
        }

        for(size_t currCycle = TotalCycles-1; currCycle>0; --currCycle)
        {
            auto it = insInAllCycles.find(currCycle);
            ql::ir::bundle_t abundle;
            abundle.start_cycle = TotalCycles - currCycle;
            size_t bduration = 0;
            if( it != insInAllCycles.end() )
            {
                auto nInsThisCycle = insInAllCycles[currCycle].size();
                for(size_t i=0; i<nInsThisCycle; ++i )
                {
                    ql::ir::section_t asec;
                    auto & ins = insInAllCycles[currCycle][i];
                    asec.push_back(ins);
                    abundle.parallel_sections.push_back(asec);
                    size_t iduration = ins->duration;
                    bduration = std::max(bduration, iduration);
                }
                abundle.duration_in_cycles = std::ceil(static_cast<float>(bduration)/cycle_time);
                bundles.push_back(abundle);
            }
        }
        if( ! order.empty() )
        {
            // Totalcycles == MAX_CYCLE-(MAX_CYCLE-cycle[s]) (i.e. of SOURCE) and includes SOURCE with duration 1
            DOUT("Depth: " << TotalCycles-bundles.front().start_cycle);
        }
        else
        {
            DOUT("Depth: " << 0);
        }

        // insert buffer - buffer delays
        DOUT("buffer-buffer delay insertion ... ");
        std::vector<std::string> operations_prev_bundle;
        size_t buffer_cycles_accum = 0;
        for(ql::ir::bundle_t & abundle : bundles)
        {
            std::vector<std::string> operations_curr_bundle;
            for( auto secIt = abundle.parallel_sections.begin(); secIt != abundle.parallel_sections.end(); ++secIt )
            {
                for(auto insIt = secIt->begin(); insIt != secIt->end(); ++insIt )
                {
                    auto & id = (*insIt)->name;
                    std::string op_type("none");
                    if(platform.instruction_settings.count(id) > 0)
                    {
                        if(platform.instruction_settings[id].count("type") > 0)
                        {
                            op_type = platform.instruction_settings[id]["type"];
                        }
                    }
                    operations_curr_bundle.push_back(op_type);
                }
            }

            size_t buffer_cycles = 0;
            for(auto & op_prev : operations_prev_bundle)
            {
                for(auto & op_curr : operations_curr_bundle)
                {
                    auto temp_buf_cycles = buffer_cycles_map[ std::pair<std::string,std::string>(op_prev, op_curr) ];
                    DOUT("Considering buffer_" << op_prev << "_" << op_curr << ": " << temp_buf_cycles);
                    buffer_cycles = std::max(temp_buf_cycles, buffer_cycles);
                }
            }
            DOUT( "Inserting buffer : " << buffer_cycles);
            buffer_cycles_accum += buffer_cycles;
            abundle.start_cycle = abundle.start_cycle + buffer_cycles_accum;
            operations_prev_bundle = operations_curr_bundle;
        }

        DOUT("RC Scheduling ALAP to get bundles [DONE]");
        return bundles;
    }


// =========== pre179 uniform
    void compute_alap_cycle(ListDigraph::NodeMap<size_t> & cycle, std::vector<ListDigraph::Node> & order, size_t max_cycle)
    {
        // DOUT("Computing alap_cycle");
        std::vector<ListDigraph::Node>::iterator currNode = order.begin();
        cycle[*currNode]=max_cycle;
        ++currNode;
        while( currNode != order.end() )
        {
            // DOUT("Scheduling " << name[*currNode]);
            size_t currCycle=max_cycle;
            for( ListDigraph::OutArcIt arc(graph,*currNode); arc != INVALID; ++arc )
            {
                ListDigraph::Node targetNode  = graph.target(arc);
                size_t targetCycle = cycle[targetNode];
                if(currCycle > (targetCycle-weight[arc]) )
                {
                    currCycle = targetCycle - weight[arc];
                }
            }
            cycle[*currNode]=currCycle;
            ++currNode;
        }
    }

    void compute_asap_cycle(ListDigraph::NodeMap<size_t> & cycle, std::vector<ListDigraph::Node> & order)
    {
        // DOUT("Computing asap_cycle");
        std::vector<ListDigraph::Node>::reverse_iterator currNode = order.rbegin();
        cycle[*currNode]=0; // src dummy in cycle 0
        ++currNode;
        while(currNode != order.rend() )
        {
            size_t currCycle=0;
            // DOUT("Scheduling " << name[*currNode]);
            for( ListDigraph::InArcIt arc(graph,*currNode); arc != INVALID; ++arc )
            {
                ListDigraph::Node srcNode  = graph.source(arc);
                size_t srcCycle = cycle[srcNode];
                if(currCycle < (srcCycle + weight[arc]))
                {
                    currCycle = srcCycle + weight[arc];
                }
            }
            cycle[*currNode]=currCycle;
            ++currNode;
        }
    }


    void schedule_alap_uniform_(ListDigraph::NodeMap<size_t> & cycle, std::vector<ListDigraph::Node> & order)
    {
        // algorithm based on "Balanced Scheduling and Operation Chaining in High-Level Synthesis for FPGA Designs"
        // by David C. Zaretsky, Gaurav Mittal, Robert P. Dick, and Prith Banerjee
        // Figure 3. Balanced scheduling algorithm
        // Modifications:
        // - dependency analysis in article figure 2 is O(n^2) because of set union
        //   this has been left out, using our own linear dependency analysis creating a digraph
        //   and using the alap values as measure instead of the dep set size computed in article's D[n]
        // - balanced scheduling algorithm dominates with its O(n^2) when it cannot find a node to forward
        //   no test has been devised yet to break the loop (figure 3, line 14-35)
        // - targeted bundle size is adjusted each cycle and is number_of_gates_to_go/number_of_non_empty_bundles_to_go
        //   this is more greedy, preventing oscillation around a target size based on all bundles,
        //   because local variations caused by local dep chains create small bundles and thus leave more gates still to go
        //
        // Oddly enough, it starts off with an ASAP schedule.
        // After this, it moves nodes up at most to their ALAP cycle to fill small bundles to the targeted uniform length.
        // It does this in a backward scan (as ALAP scheduling would do), so bundles at the highest cycles are filled first.
        // Hence, the result resembles an ALAP schedule with excess bundle lengths solved by moving nodes down ("dough rolling").

        DOUT("Performing ALAP UNIFORM Scheduling");
        // order becomes a reversed topological order of the nodes
        // don't know why it is done, since the nodes already are in topological order
        // that they are is a consequence of dep graph computation which is based on this original order
        TopologicalSort(order);

        // compute cycle itself as asap as first approximation of result
        // when schedule is already uniform, nothing changes
        // this actually is schedule_asap_(cycle, order) but without topological sort
        compute_asap_cycle(cycle, order);
        size_t   cycle_count = cycle[*( order.begin() )];// order is reversed asap, so starts at cycle_count

        // compute alap_cycle
        // when making asap bundles uniform in size in backward scan
        // fill them by moving instructions from earlier bundles (lower cycle values)
        // prefer to move those with highest alap (because that maximizes freedom)
        ListDigraph::NodeMap<size_t> alap_cycle(graph);
        compute_alap_cycle(alap_cycle, order, cycle_count);

        // DOUT("Creating nodes_per_cycle");
        // create nodes_per_cycle[cycle] = for each cycle the list of nodes at cycle cycle
        // this is the basic map to be operated upon by the uniforming scheduler below;
        // gate_count is computed to compute the target bundle size later
        std::map<size_t,std::list<ListDigraph::Node>> nodes_per_cycle;
        std::vector<ListDigraph::Node>::iterator it;
        for ( it = order.begin(); it != order.end(); ++it)
        {
            nodes_per_cycle[ cycle[*it] ].push_back( *it );
        }

        // DOUT("Displaying circuit and bundle statistics");
        // to compute how well the algorithm is doing, two measures are computed:
        // - the largest number of gates in a cycle in the circuit,
        // - and the average number of gates in non-empty cycles
        // this is done before and after uniform scheduling, and printed
        size_t max_gates_per_cycle = 0;
        size_t non_empty_bundle_count = 0;
        size_t gate_count = 0;
        for (size_t curr_cycle = 0; curr_cycle != cycle_count; curr_cycle++)
        {
            max_gates_per_cycle = std::max(max_gates_per_cycle, nodes_per_cycle[curr_cycle].size());
            if (int(nodes_per_cycle[curr_cycle].size()) != 0) non_empty_bundle_count++;
            gate_count += nodes_per_cycle[curr_cycle].size();
        }
        double avg_gates_per_cycle = double(gate_count)/cycle_count;
        double avg_gates_per_non_empty_cycle = double(gate_count)/non_empty_bundle_count;
        IOUT("... before uniform scheduling:"
            << " cycle_count=" << cycle_count
            << "; gate_count=" << gate_count
            << "; non_empty_bundle_count=" << non_empty_bundle_count
            );
        IOUT("... and max_gates_per_cycle=" << max_gates_per_cycle
            << "; avg_gates_per_cycle=" << avg_gates_per_cycle
            << "; ..._per_non_empty_cycle=" << avg_gates_per_non_empty_cycle
            );

        // backward make bundles max avg_gates_per_cycle long
        // DOUT("Backward scan uniform scheduling ILP");
        for (size_t curr_cycle = cycle_count-1; curr_cycle != 0; curr_cycle--)    // QUESTION: gate at cycle 0?
        {
            // Backward with pred_cycle from curr_cycle-1, look for node(s) to extend current too small bundle.
            // This assumes that current bundle is never too long, excess having been moved away earlier.
            // When such a node cannot be found, this loop scans the whole circuit for each original node to extend
            // and this creates a O(n^2) time complexity.
            //
            // A test to break this prematurely based on the current data structure, wasn't devised yet.
            // A sulution is to use the dep graph instead to find a node to extend the current node with,
            // i.e. maintain a so-called "heap" of nodes free to schedule, as in conventional scheduling algorithms,
            // which is not hard at all but which is not according to the published algorithm.
            // When the complexity becomes a problem, it is proposed to rewrite the algorithm accordingly.

            long pred_cycle = curr_cycle - 1;    // signed because can become negative

            // target size of each bundle is number of gates to go divided by number of non-empty cycles to go
            // it averages over non-empty bundles instead of all bundles because the latter would be very strict
            // it is readjusted to cater for dips in bundle size caused by local dependence chains
            if (non_empty_bundle_count == 0) break;
            avg_gates_per_cycle = double(gate_count)/curr_cycle;
            avg_gates_per_non_empty_cycle = double(gate_count)/non_empty_bundle_count;
            DOUT("Cycle=" << curr_cycle << " number of gates=" << nodes_per_cycle[curr_cycle].size()
                << "; avg_gates_per_cycle=" << avg_gates_per_cycle
                << "; ..._per_non_empty_cycle=" << avg_gates_per_non_empty_cycle);

            while ( double(nodes_per_cycle[curr_cycle].size()) < avg_gates_per_non_empty_cycle && pred_cycle >= 0 )
            {
                size_t          max_alap_cycle = 0;
                ListDigraph::Node best_n;
                bool          best_n_found = false;

                // scan bundle at pred_cycle to find suitable candidate to move forward to curr_cycle
                for ( auto n : nodes_per_cycle[pred_cycle] )
                {
                    bool          forward_n = true;
                    size_t          n_completion_cycle;

                    // candidate's result, when moved, must be ready before end-of-circuit and before used
                    n_completion_cycle = curr_cycle + std::ceil(static_cast<float>(instruction[n]->duration)/cycle_time);
                    if (n_completion_cycle > cycle_count)
                    {
                        forward_n = false;
                    }
                    for ( ListDigraph::OutArcIt arc(graph,n); arc != INVALID; ++arc )
                    {
                        ListDigraph::Node targetNode  = graph.target(arc);
                        size_t targetCycle = cycle[targetNode];
                        if(n_completion_cycle > targetCycle)
                        {
                            forward_n = false;
                        }
                    }

                    // when multiple nodes in bundle qualify, take the one with highest alap cycle
                    if (forward_n && alap_cycle[n] > max_alap_cycle)
                    {
                        max_alap_cycle = alap_cycle[n];
                        best_n_found = true;
                        best_n = n;
                    }
                }

                // when candidate was found in this bundle, move it, and search for more in this bundle, if needed
                // otherwise, continue scanning backward
                if (best_n_found)
                {
                    nodes_per_cycle[pred_cycle].remove(best_n);
                    if (nodes_per_cycle[pred_cycle].size() == 0)
                    {
                        // bundle was non-empty, now it is empty
                        non_empty_bundle_count--;
                    }
                    if (nodes_per_cycle[curr_cycle].size() == 0)
                    {
                        // bundle was empty, now it will be non_empty
                        non_empty_bundle_count++;
                    }
                    cycle[best_n] = curr_cycle;
                    nodes_per_cycle[curr_cycle].push_back(best_n);
                    if (non_empty_bundle_count == 0) break;
                    avg_gates_per_cycle = double(gate_count)/curr_cycle;
                    avg_gates_per_non_empty_cycle = double(gate_count)/non_empty_bundle_count;
                    DOUT("... moved " << name[best_n] << " with alap=" << alap_cycle[best_n]
                        << " from cycle=" << pred_cycle << " to cycle=" << curr_cycle
                        << "; new avg_gates_per_cycle=" << avg_gates_per_cycle
                        << "; ..._per_non_empty_cycle=" << avg_gates_per_non_empty_cycle
                        );
                }
                else
                {
                    pred_cycle --;
                }
            }   // end for finding a bundle to forward a node from to the current cycle

            // curr_cycle ready, mask it from the counts and recompute counts for remaining cycles
            gate_count -= nodes_per_cycle[curr_cycle].size();
            if (nodes_per_cycle[curr_cycle].size() != 0)
            {
                // bundle is non-empty
                non_empty_bundle_count--;
            }
        }   // end curr_cycle loop; curr_cycle is bundle which must be enlarged when too small

        // Recompute and print statistics reporting on uniform scheduling performance
        max_gates_per_cycle = 0;
        non_empty_bundle_count = 0;
        gate_count = 0;
        // cycle_count was not changed
        for (size_t curr_cycle = 0; curr_cycle != cycle_count; curr_cycle++)
        {
            max_gates_per_cycle = std::max(max_gates_per_cycle, nodes_per_cycle[curr_cycle].size());
            if (int(nodes_per_cycle[curr_cycle].size()) != 0) non_empty_bundle_count++;
            gate_count += nodes_per_cycle[curr_cycle].size();
        }
        avg_gates_per_cycle = double(gate_count)/cycle_count;
        avg_gates_per_non_empty_cycle = double(gate_count)/non_empty_bundle_count;
        IOUT("... after uniform scheduling:"
            << " cycle_count=" << cycle_count
            << "; gate_count=" << gate_count
            << "; non_empty_bundle_count=" << non_empty_bundle_count
            );
        IOUT("... and max_gates_per_cycle=" << max_gates_per_cycle
            << "; avg_gates_per_cycle=" << avg_gates_per_cycle
            << "; ..._per_non_empty_cycle=" << avg_gates_per_non_empty_cycle
            );

        DOUT("Performing ALAP UNIFORM Scheduling [DONE]");
    }

    ql::ir::bundles_t schedule_alap_uniform_pre179()
    {
        DOUT("Scheduling ALAP UNIFORM to get bundles ...");
        ql::ir::bundles_t bundles;
        ListDigraph::NodeMap<size_t> cycle(graph);
        std::vector<ListDigraph::Node> order;
        schedule_alap_uniform_(cycle, order);

        typedef std::vector<ql::gate*> insInOneCycle;
        std::map<size_t,insInOneCycle> insInAllCycles;

        std::vector<ListDigraph::Node>::reverse_iterator rit;
        for ( rit = order.rbegin(); rit != order.rend(); ++rit)
        {
            if( instruction[*rit]->type() != ql::gate_type_t::__wait_gate__ )
                insInAllCycles[ cycle[*rit] ].push_back( instruction[*rit] );
        }

        size_t TotalCycles = 0;
        if( ! order.empty() )
        {
            TotalCycles =  cycle[ *( order.begin() ) ];
        }

        for(size_t currCycle=1; currCycle<TotalCycles; ++currCycle)
        {
            auto it = insInAllCycles.find(currCycle);
            ql::ir::bundle_t abundle;
            abundle.start_cycle = currCycle;
            size_t bduration = 0;
            if( it != insInAllCycles.end() )
            {
                auto nInsThisCycle = insInAllCycles[currCycle].size();
                for(size_t i=0; i<nInsThisCycle; ++i )
                {
                    ql::ir::section_t asec;
                    auto & ins = insInAllCycles[currCycle][i];
                    asec.push_back(ins);
                    abundle.parallel_sections.push_back(asec);
                    size_t iduration = ins->duration;
                    bduration = std::max(bduration, iduration);
                }
                abundle.duration_in_cycles = std::ceil(static_cast<float>(bduration)/cycle_time);
                bundles.push_back(abundle);
            }
        }
        if( ! order.empty() )
        {
            DOUT("Depth: " << TotalCycles-bundles.front().start_cycle);
        }
        else
        {
            DOUT("Depth: " << 0);
        }

        DOUT("Scheduling ALAP UNIFORM to get bundles [DONE]");
        return bundles;
    }

// =========== post179 plain schedulers, just ASAP and ALAP, no resources, etc.

/*
    Summary

    The post179 schedulers are linear list schedulers, i.e.
    - they scan linearly through the code, forward or backward
    - and while doing, they maintain a list of gates, of gates that are available for being scheduled
      because they are not blocked by dependences on non-scheduled gates.
    Therefore, the post179 schedulers are able to select the best one from multiple available gates.
    Not all gates that are available (not blocked by dependences on non-scheduled gates) can actually be scheduled.
    It must be made sure in addition that:
    - those scheduled gates that it depends on, actually have completed their execution
    - the resources are available for it
    Furthermore, making a selection from the nodes that remain determines the optimality of the scheduling result.
    The schedulers below are critical path schedulers, i.e. they prefer to schedule the most critical node first.
    The criticality of a node is measured by estimating
    the effect of delaying scheduling it on the depth of the resulting circuit.

    The schedulers don't actually scan the circuit themselves but rely on a dependence graph representation of the circuit.
    At the start, depending on the scheduling direction, only the top (or bottom) node is available.
    Then one by one, according to an optimality criterion, a node is selected from the list of available ones
    and added to the schedule. Having scheduled the node, it is taken out of the available list;
    also having scheduled a node, some new nodes may become available because they don't depend on non-scheduled nodes anymore;
    those nodes are found and put in the available list of nodes.
    This continues, filling cycle by cycle from low to high (or from high to low when scheduling backward),
    until the available list gets empty (which happens after scheduling the last node, the bottom (or top when backward).
*/


// use MAX_CYCLE for absolute upperbound on cycle value
// use ALAP_SINK_CYCLE for initial cycle given to SINK in ALAP;
// the latter allows for some growing room when doing latency compensation/buffer-delay insertion
#define ALAP_SINK_CYCLE    (MAX_CYCLE/2)

    // cycle assignment without RC depending on direction: forward:ASAP, backward:ALAP;
    // without RC, this is all there is to schedule, apart from forming the bundles in bundler()
    // set_cycle iterates over the circuit's gates and set_cycle_gate over the dependences of each gate
    // please note that set_cycle_gate expects a caller like set_cycle which iterates gp forward through the circuit
    void set_cycle_gate(ql::gate* gp, ql::scheduling_direction_t dir)
    {
        ListDigraph::Node   currNode = node[gp];
        size_t  currCycle;
        if (ql::forward_scheduling == dir)
        {
            currCycle = 0;
            for( ListDigraph::InArcIt arc(graph,currNode); arc != INVALID; ++arc )
            {
                currCycle = std::max(currCycle, instruction[graph.source(arc)]->cycle + weight[arc]);
            }
        }
        else
        {
            currCycle = MAX_CYCLE;
            for( ListDigraph::OutArcIt arc(graph,currNode); arc != INVALID; ++arc )
            {
                currCycle = std::min(currCycle, instruction[graph.target(arc)]->cycle - weight[arc]);
            }
        }
        gp->cycle = currCycle;
    }

    void set_cycle(ql::scheduling_direction_t dir)
    {
        if (ql::forward_scheduling == dir)
        {
            instruction[s]->cycle = 0;
            DOUT("... set_cycle of " << instruction[s]->qasm() << " cycles " << instruction[s]->cycle);
            // *circp is by definition in a topological order of the dependence graph
            for ( ql::circuit::iterator gpit = circp->begin(); gpit != circp->end(); gpit++)
            {
                set_cycle_gate(*gpit, dir);
                DOUT("... set_cycle of " << (*gpit)->qasm() << " cycles " << (*gpit)->cycle);
            }
            set_cycle_gate(instruction[t], dir);
            DOUT("... set_cycle of " << instruction[t]->qasm() << " cycles " << instruction[t]->cycle);
        }
        else
        {
            instruction[t]->cycle = ALAP_SINK_CYCLE;
            // *circp is by definition in a topological order of the dependence graph
            for ( ql::circuit::reverse_iterator gpit = circp->rbegin(); gpit != circp->rend(); gpit++)
            {
                set_cycle_gate(*gpit, dir);
            }
            set_cycle_gate(instruction[s], dir);

            // readjust cycle values of gates so that SOURCE is at 0
            size_t  SOURCECycle = instruction[s]->cycle;
            DOUT("... readjusting cycle values by -" << SOURCECycle);

            instruction[t]->cycle -= SOURCECycle;
            DOUT("... set_cycle of " << instruction[t]->qasm() << " cycles " << instruction[t]->cycle);
            for ( auto & gp : *circp)
            {
                gp->cycle -= SOURCECycle;
                DOUT("... set_cycle of " << gp->qasm() << " cycles " << gp->cycle);
            }
            instruction[s]->cycle -= SOURCECycle;   // i.e. becomes 0
            DOUT("... set_cycle of " << instruction[s]->qasm() << " cycles " << instruction[s]->cycle);
        }
    }

    static bool cycle_lessthan(ql::gate* gp1, ql::gate* gp2)
    {
        return gp1->cycle < gp2->cycle;
    }

    // sort circuit by the gates' cycle attribute in non-decreasing order
    void sort_by_cycle()
    {
        // DOUT("... before sorting on cycle value");
        // for ( ql::circuit::iterator gpit = circp->begin(); gpit != circp->end(); gpit++)
        // {
        //     ql::gate*           gp = *gpit;
        //     DOUT("...... (@" << gp->cycle << ") " << gp->qasm());
        // }

        // std::sort doesn't preserve the original order of elements that have equal values but std::stable_sort does
        std::stable_sort(circp->begin(), circp->end(), cycle_lessthan);

        // DOUT("... after sorting on cycle value");
        // for ( ql::circuit::iterator gpit = circp->begin(); gpit != circp->end(); gpit++)
        // {
        //     ql::gate*           gp = *gpit;
        //     DOUT("...... (@" << gp->cycle << ") " << gp->qasm());
        // }
    }

    // return bundles for the given circuit;
    // assumes gatep->cycle attribute reflects the cycle assignment;
    // assumes circuit being a vector of gate pointers is ordered by this cycle value;
    // create bundles in a single scan over the circuit, using currBundle and currCycle as state
    ql::ir::bundles_t bundler(ql::circuit& circ)
    {
        ql::ir::bundles_t bundles;          // result bundles
    
        ql::ir::bundle_t    currBundle;     // current bundle at currCycle that is being filled
        size_t              currCycle = 0;  // cycle at which bundle is to be scheduled

        currBundle.start_cycle = currCycle; // starts off as empty bundle starting at currCycle
        currBundle.duration_in_cycles = 0;

        DOUT("bundler ...");

        for (auto & gp: circ)
        {
            // DOUT(". adding gate(@" << gp->cycle << ")  " << gp->qasm());
            if ( gp->type() == ql::gate_type_t::__wait_gate__ ||
                 gp->type() == ql::gate_type_t::__dummy_gate__
               )
            {
                DOUT("... ignoring: " << gp->qasm());
                continue;
            }
            size_t newCycle = gp->cycle;        // taking cycle values from circuit, so excludes SOURCE and SINK!
            if (newCycle < currCycle)
            {
                EOUT("Error: circuit not ordered by cycle value");
                throw ql::exception("[x] Error: circuit not ordered by cycle value",false);
            }
            if (newCycle > currCycle)
            {
                if (!currBundle.parallel_sections.empty())
                {
                    // finish currBundle at currCycle
                    // DOUT(".. bundle duration in cycles: " << currBundle.duration_in_cycles);
                    bundles.push_back(currBundle);
                    // DOUT(".. ready with bundle");
                    currBundle.parallel_sections.clear();
                }

                // new empty currBundle at newCycle
                currCycle = newCycle;
                // DOUT(".. bundling at cycle: " << currCycle);
                currBundle.start_cycle = currCycle;
                currBundle.duration_in_cycles = 0;
            }

            // add gp to currBundle
            ql::ir::section_t asec;
            asec.push_back(gp);
            currBundle.parallel_sections.push_back(asec);
            // DOUT("... gate: " << gp->qasm() << " in private parallel section");
            currBundle.duration_in_cycles = std::max(currBundle.duration_in_cycles, (gp->duration+cycle_time-1)/cycle_time); 
        }
        if (!currBundle.parallel_sections.empty())
        {
            // finish currBundle (which is last bundle) at currCycle
            // DOUT("... bundle duration in cycles: " << currBundle.duration_in_cycles);
            bundles.push_back(currBundle);
            // DOUT("... ready with bundle");
        }

        // currCycle == cycle of last gate of circuit scheduled
        // duration_in_cycles later the system starts idling
        // depth is the difference between the cycle in which it starts idling and the cycle it started execution
        DOUT("Depth: " << currCycle + currBundle.duration_in_cycles - bundles.front().start_cycle);
        DOUT("bundler [DONE]");
        return bundles;
    }

    // ASAP scheduler without RC, updating circuit and returning bundles
    ql::ir::bundles_t schedule_asap_post179()
    {
        DOUT("Scheduling ASAP post179 ...");
        set_cycle(ql::forward_scheduling);
        
        sort_by_cycle();

        DOUT("Scheduling ASAP [DONE]");
        return bundler(*circp);
    }

    // ALAP scheduler without RC, updating circuit and returning bundles
    ql::ir::bundles_t schedule_alap_post179()
    {
        DOUT("Scheduling ALAP post179 ...");
        set_cycle(ql::backward_scheduling);

        sort_by_cycle();

        DOUT("Scheduling ALAP [DONE]");
        return bundler(*circp);
    }


// =========== post179 schedulers with RC, latency compensation and buffer-buffer delay insertion
    // Most code from here on deals with scheduling with Resource Constraints.
    // Then the cycles as assigned from the depgraph shift, because of resource conflicts
    // and then at each point all available nodes should be considered for scheduling
    // to avoid largely suboptimal results (issue 179), i.e. apply list scheduling.

    // latency compensation
    void latency_compensation(ql::circuit* circp, const ql::quantum_platform& platform)
    {
        DOUT("Latency compensation ...");
        bool    compensated_one = false;
        for ( auto & gp : *circp)
        {
            auto & id = gp->name;
            // DOUT("Latency compensating instruction: " << id);
            long latency_cycles=0;

            if(platform.instruction_settings.count(id) > 0)
            {
                if(platform.instruction_settings[id].count("latency") > 0)
                {
                    float latency_ns = platform.instruction_settings[id]["latency"];
                    latency_cycles = (std::ceil( static_cast<float>(std::abs(latency_ns)) / cycle_time)) *
                                            ql::utils::sign_of(latency_ns);
                    compensated_one = true;

                    gp->cycle = gp->cycle + latency_cycles;
                    DOUT( "... compensated to @" << gp->cycle << " <- " << id << " with " << latency_cycles );
                }
            }
        }

        if (compensated_one)
        {
            DOUT("... sorting on cycle value after latency compensation");
            sort_by_cycle();

            DOUT("... printing schedule after latency compensation");
            for ( auto & gp : *circp)
            {
                DOUT("...... @(" << gp->cycle << "): " << gp->qasm());
            }
        }
        else
        {
            DOUT("... no gate latency compensated");
        }
        DOUT("Latency compensation [DONE]");
    }

    // insert buffer - buffer delays
    void insert_buffer_delays(ql::ir::bundles_t& bundles, const ql::quantum_platform& platform)
    {
        DOUT("Buffer-buffer delay insertion ... ");
        std::vector<std::string> operations_prev_bundle;
        size_t buffer_cycles_accum = 0;
        for(ql::ir::bundle_t & abundle : bundles)
        {
            std::vector<std::string> operations_curr_bundle;
            for( auto secIt = abundle.parallel_sections.begin(); secIt != abundle.parallel_sections.end(); ++secIt )
            {
                for(auto insIt = secIt->begin(); insIt != secIt->end(); ++insIt )
                {
                    auto & id = (*insIt)->name;
                    std::string op_type("none");
                    if(platform.instruction_settings.count(id) > 0)
                    {
                        if(platform.instruction_settings[id].count("type") > 0)
                        {
                            op_type = platform.instruction_settings[id]["type"];
                        }
                    }
                    operations_curr_bundle.push_back(op_type);
                }
            }

            size_t buffer_cycles = 0;
            for(auto & op_prev : operations_prev_bundle)
            {
                for(auto & op_curr : operations_curr_bundle)
                {
                    auto temp_buf_cycles = buffer_cycles_map[ std::pair<std::string,std::string>(op_prev, op_curr) ];
                    DOUT("... considering buffer_" << op_prev << "_" << op_curr << ": " << temp_buf_cycles);
                    buffer_cycles = std::max(temp_buf_cycles, buffer_cycles);
                }
            }
            DOUT( "... inserting buffer : " << buffer_cycles);
            buffer_cycles_accum += buffer_cycles;
            abundle.start_cycle = abundle.start_cycle + buffer_cycles_accum;
            operations_prev_bundle = operations_curr_bundle;
        }
        DOUT("Buffer-buffer delay insertion [DONE] ");
    }

    // In critical-path scheduling, usually more-critical instructions are preferred;
    // an instruction is more-critical when its ASAP and ALAP values differ less.
    // When scheduling with resource constraints, the ideal ASAP/ALAP cycle values cannot
    // be attained because of resource conflicts being in the way, they will 'slip',
    // so actual cycle values cannot be compared anymore to ideal ASAP/ALAP values to compute criticality;
    // but when forward (backward) scheduling, a lower ALAP (higher ASAP) indicates more criticality
    // (i.e. in ASAP scheduling use the ALAP values to know the criticality, and vice-versa);
    // those ALAP/ASAP are then a measure for number of cycles still to fill with gates in the schedule,
    // and are coined 'remaining' cycles here.
    //
    // remaining[node] indicates number of cycles remaining in schedule after start execution of node;
    //
    // Please note that for forward (backward) scheduling we use an
    // adaptation of the ALAP (ASAP) cycle computation to compute the remaining values; with this
    // definition both in forward and backward scheduling, a higher remaining indicates more criticality.
    // This means that criticality has become independent of the direction of scheduling
    // which is easier in the core of the scheduler.

    // Note that set_remaining_gate expects a caller like set_remaining that iterates gp backward over the circuit
    void set_remaining_gate(ql::gate* gp, ql::scheduling_direction_t dir)
    {
        ListDigraph::Node   currNode = node[gp];
        size_t              currRemain = 0;
        if (ql::forward_scheduling == dir)
        {
            for( ListDigraph::OutArcIt arc(graph,currNode); arc != INVALID; ++arc )
            {
                currRemain = std::max(currRemain, remaining[graph.target(arc)] + weight[arc]);
            }
        }
        else
        {
            for( ListDigraph::InArcIt arc(graph,currNode); arc != INVALID; ++arc )
            {
                currRemain = std::max(currRemain, remaining[graph.source(arc)] + weight[arc]);
            }
        }
        remaining[currNode] = currRemain;
    }

    void set_remaining(ql::scheduling_direction_t dir)
    {
        ql::gate*   gp;
        remaining.clear();
        if (ql::forward_scheduling == dir)
        {
            // remaining until SINK (i.e. the SINK.cycle-ALAP value)
            remaining[t] = 0;
            // *circp is by definition in a topological order of the dependence graph
            for ( ql::circuit::reverse_iterator gpit = circp->rbegin(); gpit != circp->rend(); gpit++)
            {
                ql::gate*   gp2 = *gpit;
                set_remaining_gate(gp2, dir);
                DOUT("... remaining at " << gp2->qasm() << " cycles " << remaining[node[gp2]]);
            }
            gp = instruction[s];
            set_remaining_gate(gp, dir);
            DOUT("... remaining at " << gp->qasm() << " cycles " << remaining[s]);
        }
        else
        {
            // remaining until SOURCE (i.e. the ASAP value)
            remaining[s] = 0;
            // *circp is by definition in a topological order of the dependence graph
            for ( ql::circuit::iterator gpit = circp->begin(); gpit != circp->end(); gpit++)
            {
                ql::gate*   gp2 = *gpit;
                set_remaining_gate(gp2, dir);
                DOUT("... remaining at " << gp2->qasm() << " cycles " << remaining[node[gp2]]);
            }
            gp = instruction[t];
            set_remaining_gate(gp, dir);
            DOUT("... remaining at " << gp->qasm() << " cycles " << remaining[t]);
        }
    }

    // ASAP/ALAP list scheduling support code with RC
    // Uses an "available list" (avlist) as interface between dependence graph and scheduler
    // the avlist contains all nodes that wrt their dependences can be scheduled:
    // when forward scheduling:
    //  all its predecessors were scheduled
    // when backward scheduling:
    //  all its successors were scheduled
    // The scheduler fills cycles one by one, with nodes/instructions from the avlist
    // checking before selection whether the nodes/instructions have completed execution
    // and whether the resource constraints are fulfilled.

    // Initialize avlist to the single starting node
    // when forward scheduling:
    //  node s (with SOURCE instruction) is the top of the dependence graph; all instructions depend on it
    // when backward scheduling:
    //  node t (with SINK instruction) is the bottom of the dependence graph; it depends on all instructions

    // Set the curr_cycle of the scheduling algorithm to start at the appropriate end as well;
    // note that the cycle attributes will be shifted down to start at 1 after backward scheduling.
    void InitAvailable(std::list<ListDigraph::Node>& avlist, ql::scheduling_direction_t dir, size_t& curr_cycle)
    {
        avlist.clear();
        if (ql::forward_scheduling == dir)
        {
            curr_cycle = 0;
            instruction[s]->cycle = curr_cycle;
            avlist.push_back(s);
        }
        else
        {
            curr_cycle = ALAP_SINK_CYCLE;
            instruction[t]->cycle = curr_cycle;
            avlist.push_back(t);
        }
    }

    // collect the list of directly depending nodes
    // (i.e. those necessarily scheduled after the given node) without duplicates;
    // dependences that are duplicates from the perspective of the scheduler
    // may be present in the dependence graph because the scheduler ignores dependence type and cause
    void get_depending_nodes(ListDigraph::Node n, ql::scheduling_direction_t dir, std::list<ListDigraph::Node> & ln)
    {
        if (ql::forward_scheduling == dir)
        {
            for (ListDigraph::OutArcIt succArc(graph,n); succArc != INVALID; ++succArc)
            {
                ListDigraph::Node succNode = graph.target(succArc);
                // DOUT("...... succ of " << instruction[n]->qasm() << " : " << instruction[succNode]->qasm());
                bool found = false;             // filter out duplicates
                for ( auto anySuccNode : ln )
                {
                    if (succNode == anySuccNode)
                    {
                        // DOUT("...... duplicate: " << instruction[succNode]->qasm());
                        found = true;           // duplicate found
                    }
                }
                if (found == false)             // found new one
                {
                    ln.push_back(succNode);     // new node to ln
                }
            }
            // ln contains depending nodes of n without duplicates
        }
        else
        {
            for (ListDigraph::InArcIt predArc(graph,n); predArc != INVALID; ++predArc)
            {
                ListDigraph::Node predNode = graph.source(predArc);
                // DOUT("...... pred of " << instruction[n]->qasm() << " : " << instruction[predNode]->qasm());
                bool found = false;             // filter out duplicates
                for ( auto anyPredNode : ln )
                {
                    if (predNode == anyPredNode)
                    {
                        // DOUT("...... duplicate: " << instruction[predNode]->qasm());
                        found = true;           // duplicate found
                    }
                }
                if (found == false)             // found new one
                {
                    ln.push_back(predNode);     // new node to ln
                }
            }
            // ln contains depending nodes of n without duplicates
        }
    }

    // Compute of two nodes whether the first one is less deep-critical than the second, for the given scheduling direction;
    // criticality of a node is given by its remaining[node] value which is precomputed;
    // deep-criticality takes into account the criticality of depending nodes (in the right direction!);
    // this function is used to order the avlist in an order from highest deep-criticality to lowest deep-criticality;
    // it is the core of the heuristics of the critical path list scheduler.
    bool criticality_lessthan(ListDigraph::Node n1, ListDigraph::Node n2, ql::scheduling_direction_t dir)
    {
        if (n1 == n2) return false;             // because not <

        if (remaining[n1] < remaining[n2]) return true;
        if (remaining[n1] > remaining[n2]) return false;
        // so: remaining[n1] == remaining[n2]

        std::list<ListDigraph::Node>   ln1;
        std::list<ListDigraph::Node>   ln2;

        get_depending_nodes(n1, dir, ln1);
        get_depending_nodes(n2, dir, ln2);
        if (ln2.empty()) return false;          // strictly < only when ln1.empty and ln2.not_empty
        if (ln1.empty()) return true;           // so when both empty, it is equal, so not strictly <, so false
        // so: ln1.non_empty && ln2.non_empty

        ln1.sort([this](const ListDigraph::Node &d1, const ListDigraph::Node &d2) { return remaining[d1] < remaining[d2]; });
        ln2.sort([this](const ListDigraph::Node &d1, const ListDigraph::Node &d2) { return remaining[d1] < remaining[d2]; });

        size_t crit_dep_n1 = remaining[ln1.back()];    // the last of the list is the one with the largest remaining value
        size_t crit_dep_n2 = remaining[ln2.back()];

        if (crit_dep_n1 < crit_dep_n2) return true;
        if (crit_dep_n1 > crit_dep_n2) return false;
        // so: crit_dep_n1 == crit_dep_n2, call this crit_dep

        ln1.remove_if([this,crit_dep_n1](ListDigraph::Node n) { return remaining[n] < crit_dep_n1; });
        ln2.remove_if([this,crit_dep_n2](ListDigraph::Node n) { return remaining[n] < crit_dep_n2; });
        // because both contain element with remaining == crit_dep: ln1.non_empty && ln2.non_empty

        if (ln1.size() < ln2.size()) return true;
        if (ln1.size() > ln2.size()) return false;
        // so: ln1.size() == ln2.size() >= 1

        ln1.sort([this,dir](const ListDigraph::Node &d1, const ListDigraph::Node &d2) { return criticality_lessthan(d1, d2, dir); });
        ln2.sort([this,dir](const ListDigraph::Node &d1, const ListDigraph::Node &d2) { return criticality_lessthan(d1, d2, dir); });
        return criticality_lessthan(ln1.back(), ln2.back(), dir);
    }

    // Make node n available
    // add it to the avlist because the condition for that is fulfilled:
    //  all its predecessors were scheduled (forward scheduling) or
    //  all its successors were scheduled (backward scheduling)
    // update its cycle attribute to reflect these dependences;
    // avlist is initialized with s or t as first element by InitAvailable
    // avlist is kept ordered on deep-criticality, non-increasing (i.e. highest deep-criticality first)
    void MakeAvailable(ListDigraph::Node n, std::list<ListDigraph::Node>& avlist, ql::scheduling_direction_t dir)
    {
        bool    already_in_avlist = false;  // check whether n is already in avlist
                                            // originates from having multiple arcs between pair of nodes
        std::list<ListDigraph::Node>::iterator first_lower_criticality_inp;     // for keeping avlist ordered
        bool    first_lower_criticality_found = false;                          // for keeping avlist ordered

        DOUT(".... making available node " << name[n] << " remaining: " << remaining[n]);
        for (std::list<ListDigraph::Node>::iterator inp = avlist.begin(); inp != avlist.end(); inp++)
        {
            if (*inp == n)
            {
                already_in_avlist = true;
                DOUT("...... duplicate when making available: " << name[n]);
            }
            else
            {
                // scanning avlist from front to back (avlist is ordered from high to low criticality)
                // when encountering first node *inp with less criticality,
                // that is where new node n should be inserted just before
                // to keep avlist in desired order
                if (criticality_lessthan(*inp, n, dir) && !first_lower_criticality_found)
                {
                    first_lower_criticality_inp = inp;
                    first_lower_criticality_found = true;
                }
            }
        }
        if (!already_in_avlist)
        {
            set_cycle_gate(instruction[n], dir);        // for the schedulers to inspect whether gate has completed
            if (first_lower_criticality_found)
            {
                // add n to avlist just before the first with lower criticality
                avlist.insert(first_lower_criticality_inp, n);
            }
            else
            {
                // add n to end of avlist, if none found with less criticality
                avlist.push_back(n);
            }
            DOUT("...... made available node(@" << instruction[n]->cycle << "): " << name[n] << " remaining: " << remaining[n]);
        }
    }

    // take node n out of avlist because it has been scheduled;
    // reflect that the node has been scheduled in the scheduled vector;
    // having scheduled it means that its depending nodes might become available:
    // such a depending node becomes available when all its dependent nodes have been scheduled now
    //
    // i.e. when forward scheduling:
    //   this makes its successor nodes available provided all their predecessors were scheduled;
    //   a successor node which has a predecessor which hasn't been scheduled,
    //   will be checked here at least when that predecessor is scheduled
    // i.e. when backward scheduling:
    //   this makes its predecessor nodes available provided all their successors were scheduled;
    //   a predecessor node which has a successor which hasn't been scheduled,
    //   will be checked here at least when that successor is scheduled
    //
    // update (through MakeAvailable) the cycle attribute of the nodes made available
    // because from then on that value is compared to the curr_cycle to check
    // whether a node has completed execution and thus is available for scheduling in curr_cycle
    void TakeAvailable(ListDigraph::Node n, std::list<ListDigraph::Node>& avlist, ListDigraph::NodeMap<bool> & scheduled, ql::scheduling_direction_t dir)
    {
        scheduled[n] = true;
        avlist.remove(n);

        if (ql::forward_scheduling == dir)
        {
            for (ListDigraph::OutArcIt succArc(graph,n); succArc != INVALID; ++succArc)
            {
                ListDigraph::Node succNode = graph.target(succArc);
                bool schedulable = true;
                for (ListDigraph::InArcIt predArc(graph,succNode); predArc != INVALID; ++predArc)
                {
                    ListDigraph::Node predNode = graph.source(predArc);
                    if (!scheduled[predNode])
                    {
                        schedulable = false;
                        break;
                    }
                }
                if (schedulable)
                {
                    MakeAvailable(succNode, avlist, dir);
                }
            }
        }
        else
        {
            for (ListDigraph::InArcIt predArc(graph,n); predArc != INVALID; ++predArc)
            {
                ListDigraph::Node predNode = graph.source(predArc);
                bool schedulable = true;
                for (ListDigraph::OutArcIt succArc(graph,predNode); succArc != INVALID; ++succArc)
                {
                    ListDigraph::Node succNode = graph.target(succArc);
                    if (!scheduled[succNode])
                    {
                        schedulable = false;
                        break;
                    }
                }
                if (schedulable)
                {
                    MakeAvailable(predNode, avlist, dir);
                }
            }
        }
    }

    // advance curr_cycle
    // when no node was selected from the avlist, advance to the next cycle
    // and try again; this makes nodes/instructions to complete execution for one more cycle,
    // and makes resources finally available in case of resource constrained scheduling
    // so it contributes to proceeding and to finally have an empty avlist
    void AdvanceCurrCycle(ql::scheduling_direction_t dir, size_t& curr_cycle)
    {
        if (ql::forward_scheduling == dir)
        {
            curr_cycle++;
        }
        else
        {
            curr_cycle--;
        }
    }

    // reading platform dependent gate attributes for rc scheduling
    //
    // get the gate parameters that need to be passed to the resource manager;
    // it would have been nicer if they would have been made available by the platform
    // directly to the resource manager since this function makes the mapper dependent on cc_light
    void GetGateParameters(std::string id, const ql::quantum_platform& platform, std::string& operation_name, std::string& operation_type, std::string& instruction_type)
    {
        DOUT("... getting gate parameters of " << id);
        if (platform.instruction_settings.count(id) > 0)
        {
            DOUT("...... extracting operation_name");
	        if ( !platform.instruction_settings[id]["cc_light_instr"].is_null() )
	        {
	            operation_name = platform.instruction_settings[id]["cc_light_instr"];
	        }
            else
            {
	            operation_name = id;
                DOUT("...... faking operation_name to " << operation_name);
            }

            DOUT("...... extracting operation_type");
	        if ( !platform.instruction_settings[id]["type"].is_null() )
	        {
	            operation_type = platform.instruction_settings[id]["type"];
	        }
            else
            {
	            operation_type = "cc_light_type";
                DOUT("...... faking operation_type to " << operation_type);
            }

            DOUT("...... extracting instruction_type");
	        if ( !platform.instruction_settings[id]["cc_light_instr_type"].is_null() )
	        {
	            instruction_type = platform.instruction_settings[id]["cc_light_instr_type"];
	        }
            else
            {
	            instruction_type = "cc_light";
                DOUT("...... faking instruction_type to " << instruction_type);
            }
        }
        else
        {
            DOUT("Error: platform doesn't support gate '" << id << "'");
            EOUT("Error: platform doesn't support gate '" << id << "'");
            throw ql::exception("[x] Error : platform doesn't support gate!",false);
        }
        DOUT("... getting gate parameters [done]");
    }

    // a gate must wait until all its operand are available, i.e. the gates having computed them have completed,
    // and must wait until all resources required for the gate's execution are available;
    // return true when immediately schedulable
    // when returning false, isres indicates whether resource occupation was the reason or operand completion (for debugging)
    bool immediately_schedulable(ListDigraph::Node n, ql::scheduling_direction_t dir, const size_t curr_cycle,
                                const ql::quantum_platform& platform, ql::arch::resource_manager_t& rm, bool& isres)
    {
        ql::gate*   gp = instruction[n];
        isres = true;
        // have dependent gates completed at curr_cycle?
        if (    ( ql::forward_scheduling == dir && gp->cycle <= curr_cycle)
            ||  ( ql::backward_scheduling == dir && curr_cycle <= gp->cycle)
            )
        {
            // are resources available?
            if ( n == s || n == t
                || gp->type() == ql::gate_type_t::__dummy_gate__ 
                || gp->type() == ql::gate_type_t::__classical_gate__ 
                || gp->type() == ql::gate_type_t::__wait_gate__ 
               )
            {
                return true;
            }
            std::string operation_name;
            std::string operation_type;
            std::string instruction_type;
            size_t      operation_duration = std::ceil( static_cast<float>(gp->duration) / cycle_time);
            GetGateParameters(gp->name, platform, operation_name, operation_type, instruction_type);
            if (rm.available(curr_cycle, gp, operation_name, operation_type, instruction_type, operation_duration))
            {
                return true;
            }
            isres = true;;
            return false;
        }
        else
        {
            isres = false;
            return false;
        }
    }

    // select a node from the avlist
    // the avlist is deep-ordered from high to low criticality (see criticality_lessthan above)
    ListDigraph::Node SelectAvailable(std::list<ListDigraph::Node>& avlist, ql::scheduling_direction_t dir, const size_t curr_cycle,
                                const ql::quantum_platform& platform, ql::arch::resource_manager_t& rm, bool & success)
    {
        success = false;                        // whether a node was found and returned
        
        DOUT("avlist(@" << curr_cycle << "):");
        for ( auto n : avlist)
        {
            DOUT("...... node(@" << instruction[n]->cycle << "): " << name[n] << " remaining: " << remaining[n]);
        }

        // select the first immediately schedulable, if any
        // since avlist is deep-criticality ordered, highest first, the first is the most deep-critical
        for ( auto n : avlist)
        {
            bool isres;
            if ( immediately_schedulable(n, dir, curr_cycle, platform, rm, isres) )
            {
                DOUT("... node (@" << instruction[n]->cycle << "): " << name[n] << " immediately schedulable, remaining=" << remaining[n] << ", selected");
                success = true;
                return n;
            }
            else
            {
                DOUT("... node (@" << instruction[n]->cycle << "): " << name[n] << " remaining=" << remaining[n] << ", waiting for " << (isres? "resource" : "dependent completion"));
            }
        }

        success = false;
        return s;   // fake return value
    }

    // ASAP/ALAP scheduler with RC
    //
    // schedule the circuit that is in the dependence graph
    // for the given direction, with the given platform and resource manager;
    // what is done, is:
    // - the cycle attribute of the gates will be set according to the scheduling method
    // - *circp (the original and result circuit) is sorted in the new cycle order
    // - bundles are collected from the circuit
    // - latency compensation and buffer-buffer delay insertion done
    // the bundles are returned, with private start/duration attributes
    ql::ir::bundles_t schedule_post179(ql::circuit* circp, ql::scheduling_direction_t dir,
            const ql::quantum_platform& platform, ql::arch::resource_manager_t& rm)
    {
        DOUT("Scheduling " << (ql::forward_scheduling == dir?"ASAP":"ALAP") << " with RC ...");

        // scheduled[n] :=: whether node n has been scheduled, init all false
        ListDigraph::NodeMap<bool>      scheduled(graph);
        // avlist :=: list of schedulable nodes, initially (see below) just s or t
        std::list<ListDigraph::Node>    avlist;

        // initializations for this scheduler
        // note that dependence graph is not modified by a scheduler, so it can be reused
        DOUT("... initialization");
        for (ListDigraph::NodeIt n(graph); n != INVALID; ++n)
        {
            scheduled[n] = false;   // none were scheduled
        }
        size_t  curr_cycle;         // current cycle for which instructions are sought
        InitAvailable(avlist, dir, curr_cycle);     // first node (SOURCE/SINK) is made available and curr_cycle set
        set_remaining(dir);         // for each gate, number of cycles until end of schedule

        DOUT("... loop over avlist until it is empty");
        while (!avlist.empty())
        {
            bool success;
            ListDigraph::Node   selected_node;
            
            selected_node = SelectAvailable(avlist, dir, curr_cycle, platform, rm, success);
            if (!success)
            {
                // i.e. none from avlist was found suitable to schedule in this cycle
                AdvanceCurrCycle(dir, curr_cycle); 
                // so try again; eventually instrs complete and machine is empty
                continue;
            }

            // commit selected_node to the schedule
            ql::gate* gp = instruction[selected_node];
            DOUT("... selected " << gp->qasm() << " in cycle " << curr_cycle);
            gp->cycle = curr_cycle;                     // scheduler result, including s and t
            if (selected_node != s
                && selected_node != t
                && gp->type() != ql::gate_type_t::__dummy_gate__ 
                && gp->type() != ql::gate_type_t::__classical_gate__ 
                && gp->type() != ql::gate_type_t::__wait_gate__ 
               )
            {
                std::string operation_name;
                std::string operation_type;
                std::string instruction_type;
                size_t      operation_duration = 0;

                GetGateParameters(gp->name, platform, operation_name, operation_type, instruction_type);
                operation_duration = std::ceil( static_cast<float>(gp->duration) / cycle_time);
                rm.reserve(curr_cycle, gp, operation_name, operation_type, instruction_type, operation_duration);
            }
            TakeAvailable(selected_node, avlist, scheduled, dir);   // update avlist/scheduled/cycle
            // more nodes that could be scheduled in this cycle, will be found in an other round of the loop
        }

        DOUT("... sorting on cycle value");
        sort_by_cycle();

        if (ql::backward_scheduling == dir)
        {
            // readjust cycle values of gates so that SOURCE is at 0
            size_t  SOURCECycle = instruction[s]->cycle;
            DOUT("... readjusting cycle values by -" << SOURCECycle);

            instruction[t]->cycle -= SOURCECycle;
            for ( auto & gp : *circp)
            {
                gp->cycle -= SOURCECycle;
            }
            instruction[s]->cycle -= SOURCECycle;   // i.e. becomes 0
        }

        latency_compensation(circp, platform);

        ql::ir::bundles_t   bundles;
        bundles = bundler(*circp);

        insert_buffer_delays(bundles, platform);

        DOUT("Scheduling " << (ql::forward_scheduling == dir?"ASAP":"ALAP") << " with RC [DONE]");
        return bundles;
    }

    ql::ir::bundles_t schedule_asap_post179(ql::arch::resource_manager_t & rm, const ql::quantum_platform & platform)
    {
        ql::ir::bundles_t   bundles;
        bundles = schedule_post179(circp, ql::forward_scheduling, platform, rm);

        DOUT("Scheduling ASAP [DONE]");
        return bundles;
    }

    ql::ir::bundles_t schedule_alap_post179(ql::arch::resource_manager_t & rm, const ql::quantum_platform & platform)
    {
        ql::ir::bundles_t   bundles;
        bundles = schedule_post179(circp, ql::backward_scheduling, platform, rm);

        DOUT("Scheduling ALAP [DONE]");
        return bundles;
    }

// =========== post179 uniform
    ql::ir::bundles_t schedule_alap_uniform_post179()
    {
        // algorithm based on "Balanced Scheduling and Operation Chaining in High-Level Synthesis for FPGA Designs"
        // by David C. Zaretsky, Gaurav Mittal, Robert P. Dick, and Prith Banerjee
        // Figure 3. Balanced scheduling algorithm
        // Modifications:
        // - dependency analysis in article figure 2 is O(n^2) because of set union
        //   this has been left out, using our own linear dependency analysis creating a digraph
        //   and using the alap values as measure instead of the dep set size computed in article's D[n]
        // - balanced scheduling algorithm dominates with its O(n^2) when it cannot find a node to forward
        //   no test has been devised yet to break the loop (figure 3, line 14-35)
        // - targeted bundle size is adjusted each cycle and is number_of_gates_to_go/number_of_non_empty_bundles_to_go
        //   this is more greedy, preventing oscillation around a target size based on all bundles,
        //   because local variations caused by local dep chains create small bundles and thus leave more gates still to go
        //
        // Oddly enough, it starts off with an ASAP schedule.
        // This creates bundles which on average are larger at lower cycle values (opposite to ALAP).
        // After this, it moves gates up in the direction of the higher cycles but, of course, at most to their ALAP cycle
        // to fill up the small bundles at the higher cycle values to the targeted uniform length, without extending the circuit.
        // It does this in a backward scan (as ALAP scheduling would do), so bundles at the highest cycles are filled up first,
        // and such that the circuit's depth is not enlarged and the dependences/latencies are obeyed.
        // Hence, the result resembles an ALAP schedule with excess bundle lengths solved by moving nodes down ("rolling pin").

        DOUT("Scheduling ALAP UNIFORM to get bundles ...");
        ql::ir::bundles_t bundles;

        // initialize gp->cycle as ASAP cycles as first approximation of result;
        // note that the circuit doesn't contain the SOURCE and SINK gates but the dependence graph does;
        // from SOURCE is a weight 1 dep to the first nodes using each qubit and classical register, and to the SINK gate
        // is a dep from each unused qubit/classical register result with as weight the duration of the last operation.
        // SOURCE (node s) is at cycle 0 and the first circuit's gates are at cycle 1.
        // SINK (node t) is at the earliest cycle that all gates/operations have completed.
        set_cycle(ql::forward_scheduling);
        size_t   cycle_count = instruction[t]->cycle - 1;
        // so SOURCE at cycle 0, then all circuit's gates at cycles 1 to cycle_count, and finally SINK at cycle cycle_count+1

        // compute remaining which is the opposite of the alap cycle value (remaining[node] :=: SINK->cycle - alapcycle[node])
        // remaining[node] indicates number of cycles remaining in schedule from node's execution start to SINK,
        // and indicates the latest cycle that the node can be scheduled so that the circuit's depth is not increased.
        set_remaining(ql::forward_scheduling);

        // DOUT("Creating gates_per_cycle");
        // create gates_per_cycle[cycle] = for each cycle the list of gates at cycle cycle
        // this is the basic map to be operated upon by the uniforming scheduler below;
        std::map<size_t,std::list<ql::gate*>> gates_per_cycle;
        for ( ql::circuit::iterator gpit = circp->begin(); gpit != circp->end(); gpit++)
        {
            ql::gate*           gp = *gpit;
            gates_per_cycle[gp->cycle].push_back(gp);
        }

        // DOUT("Displaying circuit and bundle statistics");
        // to compute how well the algorithm is doing, two measures are computed:
        // - the largest number of gates in a cycle in the circuit,
        // - and the average number of gates in non-empty cycles
        // this is done before and after uniform scheduling, and printed
        size_t max_gates_per_cycle = 0;
        size_t non_empty_bundle_count = 0;
        size_t gate_count = 0;
        for (size_t curr_cycle = 1; curr_cycle <= cycle_count; curr_cycle++)
        {
            max_gates_per_cycle = std::max(max_gates_per_cycle, gates_per_cycle[curr_cycle].size());
            if (int(gates_per_cycle[curr_cycle].size()) != 0) non_empty_bundle_count++;
            gate_count += gates_per_cycle[curr_cycle].size();
        }
        double avg_gates_per_cycle = double(gate_count)/cycle_count;
        double avg_gates_per_non_empty_cycle = double(gate_count)/non_empty_bundle_count;
        DOUT("... before uniform scheduling:"
            << " cycle_count=" << cycle_count
            << "; gate_count=" << gate_count
            << "; non_empty_bundle_count=" << non_empty_bundle_count
            );
        DOUT("... and max_gates_per_cycle=" << max_gates_per_cycle
            << "; avg_gates_per_cycle=" << avg_gates_per_cycle
            << "; avg_gates_per_non_empty_cycle=" << avg_gates_per_non_empty_cycle
            );

        // in a backward scan, make non-empty bundles max avg_gates_per_non_empty_cycle long;
        // an earlier version of the algorithm aimed at making bundles max avg_gates_per_cycle long
        // but that flawed because of frequent empty bundles causing this estimate for a uniform length being too low
        // DOUT("Backward scan uniform scheduling");
        for (size_t curr_cycle = cycle_count; curr_cycle >= 1; curr_cycle--)
        {
            // Backward with pred_cycle from curr_cycle-1 down to 1, look for node(s) to fill up current too small bundle.
            // After an iteration at cycle curr_cycle, all bundles from curr_cycle to cycle_count have been filled up,
            // and all bundles from 1 to curr_cycle-1 still have to be done.
            // This assumes that current bundle is never too long, excess having been moved away earlier, as ASAP does.
            // When such a node cannot be found, this loop scans the whole circuit for each original node to fill up
            // and this creates a O(n^2) time complexity.
            //
            // A test to break this prematurely based on the current data structure, wasn't devised yet.
            // A solution is to use the dep graph instead to find a node to fill up the current node,
            // i.e. maintain a so-called "available list" of nodes free to schedule, as in the non-uniform scheduling algorithm,
            // which is not hard at all but which is not according to the published algorithm.
            // When the complexity becomes a problem, it is proposed to rewrite the algorithm accordingly.

            long pred_cycle = curr_cycle - 1;    // signed because can become negative

            // target size of each bundle is number of gates still to go divided by number of non-empty cycles to go
            // it averages over non-empty bundles instead of all bundles because the latter would be very strict
            // it is readjusted during the scan to cater for dips in bundle size caused by local dependence chains
            if (non_empty_bundle_count == 0) break;     // nothing to do
            avg_gates_per_cycle = double(gate_count)/curr_cycle;
            avg_gates_per_non_empty_cycle = double(gate_count)/non_empty_bundle_count;
            DOUT("Cycle=" << curr_cycle << " number of gates=" << gates_per_cycle[curr_cycle].size()
                << "; avg_gates_per_cycle=" << avg_gates_per_cycle
                << "; avg_gates_per_non_empty_cycle=" << avg_gates_per_non_empty_cycle);

            while ( double(gates_per_cycle[curr_cycle].size()) < avg_gates_per_non_empty_cycle && pred_cycle >= 1 )
            {
                DOUT("pred_cycle=" << pred_cycle);
                DOUT("gates_per_cycle[curr_cycle].size()=" << gates_per_cycle[curr_cycle].size());
                size_t      min_remaining_cycle = MAX_CYCLE;
                ql::gate*   best_predgp;
                bool        best_predgp_found = false;

                // scan bundle at pred_cycle to find suitable candidate to move forward to curr_cycle
                for ( auto predgp : gates_per_cycle[pred_cycle] )
                {
                    bool    forward_predgp = true;
                    size_t  predgp_completion_cycle;
                    ListDigraph::Node   pred_node = node[predgp];
                    DOUT("... considering: " << predgp->qasm() << " @cycle=" << predgp->cycle << " remaining=" << remaining[pred_node]);

                    // candidate's result, when moved, must be ready before end-of-circuit and before used
                    predgp_completion_cycle = curr_cycle + std::ceil(static_cast<float>(predgp->duration)/cycle_time);
                    if (predgp_completion_cycle > cycle_count + 1)  // at SINK is ok, later not
                    {
                        forward_predgp = false;
                        DOUT("... ... rejected (after circuit): " << predgp->qasm() << " would complete @" << predgp_completion_cycle << " SINK @" << cycle_count+1);
                    }
                    else
                    {
                        for ( ListDigraph::OutArcIt arc(graph,pred_node); arc != INVALID; ++arc )
                        {
                            ql::gate*   target_gp = instruction[graph.target(arc)];
                            size_t target_cycle = target_gp->cycle;
                            if(predgp_completion_cycle > target_cycle)
                            {
                                forward_predgp = false;
                                DOUT("... ... rejected (after succ): " << predgp->qasm() << " would complete @" << predgp_completion_cycle << " target=" << target_gp->qasm() << " target_cycle=" << target_cycle);
                            }
                        }
                    }

                    // when multiple nodes in bundle qualify, take the one with lowest remaining
                    // because that is the most critical one and thus deserves a cycle as high as possible (ALAP)
                    if (forward_predgp && remaining[pred_node] < min_remaining_cycle)
                    {
                        min_remaining_cycle = remaining[pred_node];
                        best_predgp_found = true;
                        best_predgp = predgp;
                    }
                }

                // when candidate was found in this bundle, move it, and search for more in this bundle, if needed
                // otherwise, continue scanning backward
                if (best_predgp_found)
                {
                    // move predgp from pred_cycle to curr_cycle;
                    // adjust all bookkeeping that is affected by this
                    gates_per_cycle[pred_cycle].remove(best_predgp);
                    if (gates_per_cycle[pred_cycle].size() == 0)
                    {
                        // source bundle was non-empty, now it is empty
                        non_empty_bundle_count--;
                    }
                    if (gates_per_cycle[curr_cycle].size() == 0)
                    {
                        // target bundle was empty, now it will be non_empty
                        non_empty_bundle_count++;
                    }
                    best_predgp->cycle = curr_cycle;        // what it is all about
                    gates_per_cycle[curr_cycle].push_back(best_predgp);
                   
                    // recompute targets
                    if (non_empty_bundle_count == 0) break;     // nothing to do
                    avg_gates_per_cycle = double(gate_count)/curr_cycle;
                    avg_gates_per_non_empty_cycle = double(gate_count)/non_empty_bundle_count;
                    DOUT("... moved " << best_predgp->qasm() << " with remaining=" << remaining[node[best_predgp]]
                        << " from cycle=" << pred_cycle << " to cycle=" << curr_cycle
                        << "; new avg_gates_per_cycle=" << avg_gates_per_cycle
                        << "; avg_gates_per_non_empty_cycle=" << avg_gates_per_non_empty_cycle
                        );
                }
                else
                {
                    pred_cycle --;
                }
            }   // end for finding a bundle to forward a node from to the current cycle

            // curr_cycle ready, recompute counts for remaining cycles
            // mask current cycle and its gates from the target counts:
            // - gate_count, non_empty_bundle_count, curr_cycle (as cycles still to go)
            gate_count -= gates_per_cycle[curr_cycle].size();
            if (gates_per_cycle[curr_cycle].size() != 0)
            {
                // bundle is non-empty
                non_empty_bundle_count--;
            }
        }   // end curr_cycle loop; curr_cycle is bundle which must be enlarged when too small

        // new cycle values computed; reflect this in circuit's gate order
        sort_by_cycle();

        // recompute and print statistics reporting on uniform scheduling performance
        max_gates_per_cycle = 0;
        non_empty_bundle_count = 0;
        gate_count = 0;
        // cycle_count was not changed
        for (size_t curr_cycle = 1; curr_cycle <= cycle_count; curr_cycle++)
        {
            max_gates_per_cycle = std::max(max_gates_per_cycle, gates_per_cycle[curr_cycle].size());
            if (int(gates_per_cycle[curr_cycle].size()) != 0) non_empty_bundle_count++;
            gate_count += gates_per_cycle[curr_cycle].size();
        }
        avg_gates_per_cycle = double(gate_count)/cycle_count;
        avg_gates_per_non_empty_cycle = double(gate_count)/non_empty_bundle_count;
        DOUT("... after uniform scheduling:"
            << " cycle_count=" << cycle_count
            << "; gate_count=" << gate_count
            << "; non_empty_bundle_count=" << non_empty_bundle_count
            );
        DOUT("... and max_gates_per_cycle=" << max_gates_per_cycle
            << "; avg_gates_per_cycle=" << avg_gates_per_cycle
            << "; ..._per_non_empty_cycle=" << avg_gates_per_non_empty_cycle
            );

        // prefer standard bundler over using the gates_per_cycle data structure
        bundles = bundler(*circp);

        DOUT("Scheduling ALAP UNIFORM to get bundles [DONE]");
        return bundles;
    }

public:

// =========== scheduling entry points switching out to pre179 or post179

    ql::ir::bundles_t schedule_asap()
    {
        if (ql::options::get("scheduler_post179") == "no")
        {
            return schedule_asap_pre179();
        }
        else
        {
            return schedule_asap_post179();
        }
    }

    ql::ir::bundles_t schedule_asap(ql::arch::resource_manager_t & rm, const ql::quantum_platform & platform)
    {
        if (ql::options::get("scheduler_post179") == "no")
        {
            return schedule_asap_pre179(rm, platform);
        }
        else
        {
            return schedule_asap_post179(rm, platform);
        }
    }

    ql::ir::bundles_t schedule_alap()
    {
        if (ql::options::get("scheduler_post179") == "no")
        {
            return schedule_alap_pre179();
        }
        else
        {
            return schedule_alap_post179();
        }
    }

    ql::ir::bundles_t schedule_alap(ql::arch::resource_manager_t & rm, const ql::quantum_platform & platform)
    {
        if (ql::options::get("scheduler_post179") == "no")
        {
            return schedule_alap_pre179(rm, platform);
        }
        else
        {
            return schedule_alap_post179(rm, platform);
        }
    }

    ql::ir::bundles_t schedule_alap_uniform()
    {
        if (ql::options::get("scheduler_post179") == "no")
        {
            return schedule_alap_uniform_pre179();
        }
        else
        {
            return schedule_alap_uniform_post179();
        }
    }
};

#endif<|MERGE_RESOLUTION|>--- conflicted
+++ resolved
@@ -1667,11 +1667,7 @@
     }
 
     // the following with rc and buffer-buffer delays
-<<<<<<< HEAD
     ql::ir::bundles_t schedule_alap_pre179(ql::arch::resource_manager_t & rm, 
-=======
-    ql::ir::bundles_t schedule_alap(ql::arch::resource_manager_t & rm,
->>>>>>> 9dc5f2b7
         const ql::quantum_platform & platform)
     {
         DOUT("RC Scheduling ALAP to get bundles ...");
