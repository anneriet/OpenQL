/**
 * @file   scheduler.h
 * @date   01/2017
 * @author Imran Ashraf
 * @brief  ASAP/AlAP scheduling
 */

#ifndef _SCHEDULER_H
#define _SCHEDULER_H

#include <lemon/list_graph.h>
#include <lemon/lgf_reader.h>
#include <lemon/lgf_writer.h>
#include <lemon/dijkstra.h>
#include <lemon/connectivity.h>

#include "utils.h"
#include "gate.h"
#include "circuit.h"
#include <ql/arch/cc_light_resource_manager.h>

using namespace std;
using namespace lemon;

enum DepTypes{RAW, WAW, WAR, RAR};
const string DepTypesNames[] = {"RAW", "WAW", "WAR", "RAR"};

typedef std::list<ql::gate *>ParallelSection;
class Bundle
{
public:
    size_t start_cycle;
    size_t duration_in_cycles;
    std::list<ParallelSection>ParallelSections;
};
typedef std::list<Bundle>Bundles;

class Scheduler
{
private:
    ListDigraph graph;

    ListDigraph::NodeMap<ql::gate*> instruction;
    ListDigraph::NodeMap<std::string> name;
    ListDigraph::ArcMap<int> weight;
    ListDigraph::ArcMap<int> cause;
    ListDigraph::ArcMap<int> depType;

    ListDigraph::NodeMap<double> dist;
    Path<ListDigraph> p;

    ListDigraph::Node s, t;
    size_t cycle_time;
    std::map< std::pair<std::string,std::string>, size_t> buffer_cycles_map;

    size_t num_qubits;

public:
    Scheduler(): instruction(graph), name(graph), weight(graph),
        cause(graph), depType(graph), dist(graph) {}

    void Init( size_t nQubits, ql::circuit& ckt, ql::quantum_platform platform, bool verbose=false)
    {
        num_qubits = nQubits;
        cycle_time = platform.cycle_time;

        // populate buffer map
        // 'none' type is a dummy type and 0 buffer cycles will be inserted for
        // instructions of type 'none'
        std::vector<std::string> buffer_names = {"none", "mw", "flux", "readout"};
        for(auto & buf1 : buffer_names)
        {
            for(auto & buf2 : buffer_names)
            {
                auto bpair = std::pair<std::string,std::string>(buf1,buf2);
                auto bname = buf1+ "_" + buf2 + "_buffer";
                if( platform.hardware_settings[bname].is_null() )
                {
                    buffer_cycles_map[ bpair ] = 0;
                }
                else
                {
                    buffer_cycles_map[ bpair ] = std::ceil( size_t(platform.hardware_settings[bname]) / cycle_time);
                }
                DOUT("Initializing " << bname << ": "<< buffer_cycles_map[bpair]);
            }
        }


        // add dummy source node
        ListDigraph::Node srcNode = graph.addNode();
        instruction[srcNode] = new ql::SOURCE();
        name[srcNode] = instruction[srcNode]->qasm();
        s=srcNode;

        typedef vector<int> ReadersListType;
        vector<ReadersListType> LastReaders;
        LastReaders.resize(nQubits);

        int srcID = graph.id(srcNode);
        vector<int> LastWriter(nQubits,srcID);

        for( auto ins : ckt )
        {
            // DOUT("\nCurrent instruction : " << ins->qasm());

            // Add nodes
            ListDigraph::Node consNode = graph.addNode();
            int consID = graph.id(consNode);
            instruction[consNode] = ins;
            name[consNode] = ins->qasm();

            // Add edges
            auto operands = ins->operands;
            size_t operandCount = operands.size();
            size_t operandNo=0;

            if(ins->name == "wait")
            {
                for( auto operand : operands )
                {
                    { // WAW dependencies
                        int prodID = LastWriter[operand];
                        ListDigraph::Node prodNode = graph.nodeFromId(prodID);
                        ListDigraph::Arc arc = graph.addArc(prodNode,consNode);
                        weight[arc] = std::fmax( std::ceil( (instruction[prodNode]->duration) / cycle_time), 1);
                        cause[arc] = operand;
                        depType[arc] = WAW;
                    }

                    { // WAR dependencies
                        ReadersListType readers = LastReaders[operand];
                        for(auto & readerID : readers)
                        {
                            ListDigraph::Node readerNode = graph.nodeFromId(readerID);
                            ListDigraph::Arc arc1 = graph.addArc(readerNode,consNode);
                            weight[arc1] = std::fmax( std::ceil( (instruction[readerNode]->duration) / cycle_time), 1);
                            cause[arc1] = operand;
                            depType[arc1] = WAR;
                        }
                    }
                }

                // now update LastWriter
                for( auto operand : operands )
                {
                    LastWriter[operand] = consID;
                }
            }
            else if(ins->name == "swap" )
            {
                for( auto operand : operands )
                {
                    { // RAW dependencies
                        int prodID = LastWriter[operand];
                        ListDigraph::Node prodNode = graph.nodeFromId(prodID);
                        ListDigraph::Arc arc = graph.addArc(prodNode,consNode);
                        weight[arc] = std::fmax( std::ceil( (instruction[prodNode]->duration) / cycle_time), 1);
                        cause[arc] = operand;
                        depType[arc] = RAW;
                    }

                    { // RAR dependencies
                        ReadersListType readers = LastReaders[operand];
                        for(auto & readerID : readers)
                        {
                            ListDigraph::Node readerNode = graph.nodeFromId(readerID);
                            ListDigraph::Arc arc1 = graph.addArc(readerNode,consNode);
                            weight[arc1] = std::fmax( std::ceil( (instruction[readerNode]->duration) / cycle_time), 1);
                            cause[arc1] = operand;
                            depType[arc1] = RAR;
                        }
                    }

                    { // WAW dependencies
                        int prodID = LastWriter[operand];
                        ListDigraph::Node prodNode = graph.nodeFromId(prodID);
                        ListDigraph::Arc arc = graph.addArc(prodNode,consNode);
                        weight[arc] = std::fmax( std::ceil( (instruction[prodNode]->duration) / cycle_time), 1);
                        cause[arc] = operand;
                        depType[arc] = WAW;
                    }

                    { // WAR dependencies
                        ReadersListType readers = LastReaders[operand];
                        for(auto & readerID : readers)
                        {
                            ListDigraph::Node readerNode = graph.nodeFromId(readerID);
                            ListDigraph::Arc arc1 = graph.addArc(readerNode,consNode);
                            weight[arc1] = std::fmax( std::ceil( (instruction[readerNode]->duration) / cycle_time), 1);
                            cause[arc1] = operand;
                            depType[arc1] = WAR;
                        }
                    }
                }

                for( auto operand : operands )
                {
                    // update LastWriter and LastReaders
                    LastWriter[operand] = consID;
                    // clear LastReaders for this operand
                    LastReaders[operand].clear();
                }
            }
            else
            {
                for( auto operand : operands )
                {
                    // DOUT("Operand: " << operand);
                    if( operandNo < operandCount-1 )
                    {
                        // RAW dependencies
                        int prodID = LastWriter[operand];
                        ListDigraph::Node prodNode = graph.nodeFromId(prodID);
                        ListDigraph::Arc arc = graph.addArc(prodNode,consNode);
                        weight[arc] = std::fmax( std::ceil( (instruction[prodNode]->duration) / cycle_time), 1);
                        cause[arc] = operand;
                        depType[arc] = RAW;

                        // RAR dependencies
                        ReadersListType readers = LastReaders[operand];
                        for(auto & readerID : readers)
                        {
                            ListDigraph::Node readerNode = graph.nodeFromId(readerID);
                            ListDigraph::Arc arc1 = graph.addArc(readerNode,consNode);
                            weight[arc1] = std::fmax( std::ceil( (instruction[readerNode]->duration) / cycle_time), 1);
                            cause[arc1] = operand;
                            depType[arc1] = RAR;
                        }

                        // update LastReaders for this operand
                        LastReaders[operand].push_back(consID);
                    }
                    else
                    {
                        // WAW dependencies
                        int prodID = LastWriter[operand];
                        ListDigraph::Node prodNode = graph.nodeFromId(prodID);
                        ListDigraph::Arc arc = graph.addArc(prodNode,consNode);
                        weight[arc] = std::fmax( std::ceil( (instruction[prodNode]->duration) / cycle_time), 1);
                        cause[arc] = operand;
                        depType[arc] = WAW;

                        // WAR dependencies
                        ReadersListType readers = LastReaders[operand];
                        for(auto & readerID : readers)
                        {
                            ListDigraph::Node readerNode = graph.nodeFromId(readerID);
                            ListDigraph::Arc arc1 = graph.addArc(readerNode,consNode);
                            weight[arc1] = std::fmax( std::ceil( (instruction[readerNode]->duration) / cycle_time), 1);
                            cause[arc1] = operand;
                            depType[arc1] = WAR;
                        }

                        // clear LastReaders for this operand
                        LastReaders[operand].clear();

                        // update LastWriter for this operand
                        LastWriter[operand] = consID;
                    }
                    operandNo++;
                } // end of operand for
            } // end of if/else
        } // end of instruction for

        // add dummy target node
        ListDigraph::Node targetNode = graph.addNode();
        instruction[targetNode] = new ql::SINK();
        name[targetNode] = instruction[targetNode]->qasm();
        t=targetNode;

        // make links to the dummy target node
        OutDegMap<ListDigraph> outDeg(graph);
        for (ListDigraph::NodeIt n(graph); n != INVALID; ++n)
        {
            if( outDeg[n] == 0 && n!=targetNode )
            {
                ListDigraph::Arc arc = graph.addArc(n,targetNode);
                weight[arc] = 1; // TARGET is dummy
                cause[arc] = 0;
                depType[arc] = RAW;
            }
        }
    }

    void Print(bool verbose=false)
    {
        if(verbose) COUT("Printing Dependence Graph ");
        digraphWriter(graph).
        nodeMap("name", name).
        arcMap("cause", cause).
        arcMap("weight", weight).
        // arcMap("depType", depType).
        node("source", s).
        node("target", t).
        run();
    }

    void PrintMatrix(bool verbose=false)
    {
        if(verbose) COUT("Printing Dependence Graph as Matrix");
        ofstream fout;
        string datfname( ql::utils::get_output_dir() + "/dependenceMatrix.dat");
        fout.open( datfname, ios::binary);
        if ( fout.fail() )
        {
            COUT("Error opening file " << datfname << std::endl
                     << "Make sure the output directory ("<< ql::utils::get_output_dir() << ") exists");
            return;
        }

        size_t totalInstructions = countNodes(graph);
        vector< vector<bool> > Matrix(totalInstructions, vector<bool>(totalInstructions));

        // now print the edges
        for (ListDigraph::ArcIt arc(graph); arc != INVALID; ++arc)
        {
            ListDigraph::Node srcNode = graph.source(arc);
            ListDigraph::Node dstNode = graph.target(arc);
            size_t srcID = graph.id( srcNode );
            size_t dstID = graph.id( dstNode );
            Matrix[srcID][dstID] = true;
        }

        for(size_t i=1; i<totalInstructions-1;i++)
        {
            for(size_t j=1; j<totalInstructions-1;j++)
            {
                fout << Matrix[j][i] << "\t";
            }
            fout << endl;
        }

        fout.close();
    }

    void PrintDot1_(
                bool WithCritical,
                bool WithCycles,
                ListDigraph::NodeMap<size_t> & cycle,
                std::vector<ListDigraph::Node> & order,
                std::ostream& dotout
                )
    {
        ListDigraph::ArcMap<bool> isInCritical(graph);
        if(WithCritical)
        {
            for (ListDigraph::ArcIt a(graph); a != INVALID; ++a)
            {
                isInCritical[a] = false;
                for ( Path<ListDigraph>::ArcIt ap(p); ap != INVALID; ++ap )
                {
                    if(a==ap)
                    {
                        isInCritical[a] = true;
                        break;
                    }
                }
            }
        }

        string NodeStyle(" fontcolor=black, style=filled, fontsize=16");
        string EdgeStyle1(" color=black");
        string EdgeStyle2(" color=red");
        string EdgeStyle = EdgeStyle1;

        dotout << "digraph {\ngraph [ rankdir=TD; ]; // or rankdir=LR"
            << "\nedge [fontsize=16, arrowhead=vee, arrowsize=0.5];"
            << endl;

        // first print the nodes
        for (ListDigraph::NodeIt n(graph); n != INVALID; ++n)
        {
            int nid = graph.id(n);
            string nodeName = name[n];
            dotout  << "\"" << nid << "\""
                    << " [label=\" " << nodeName <<" \""
                    << NodeStyle
                    << "];" << endl;
        }

        if( WithCycles)
        {
            // Print cycle numbers as timeline, as shown below
            size_t cn=0,TotalCycles=0;
            dotout << "{\nnode [shape=plaintext, fontsize=16, fontcolor=blue]; \n";
            ListDigraph::NodeMap<size_t>::MapIt it(cycle);
            if(it != INVALID)
                TotalCycles=cycle[it];
            for(cn=0;cn<=TotalCycles;++cn)
            {
                if(cn>0)
                    dotout << " -> ";
                dotout << "Cycle" << cn;
            }
            dotout << ";\n}\n";

            // Now print ranks, as shown below
            std::vector<ListDigraph::Node>::reverse_iterator rit;
            for ( rit = order.rbegin(); rit != order.rend(); ++rit)
            {
                int nid = graph.id(*rit);
                dotout << "{ rank=same; Cycle" << cycle[*rit] <<"; " <<nid<<"; }\n";
            }
        }

        // now print the edges
        for (ListDigraph::ArcIt arc(graph); arc != INVALID; ++arc)
        {
            ListDigraph::Node srcNode = graph.source(arc);
            ListDigraph::Node dstNode = graph.target(arc);
            int srcID = graph.id( srcNode );
            int dstID = graph.id( dstNode );

            if(WithCritical)
                EdgeStyle = ( isInCritical[arc]==true ) ? EdgeStyle2 : EdgeStyle1;

            dotout << dec
                << "\"" << srcID << "\""
                << "->"
                << "\"" << dstID << "\""
                << "[ label=\""
                << "q" << cause[arc]
                << " , " << weight[arc]
                << " , " << DepTypesNames[ depType[arc] ]
                <<"\""
                << " " << EdgeStyle << " "
                << "]"
                << endl;
        }

        dotout << "}" << endl;
    }

    void PrintDot(bool verbose=false)
    {
        if(verbose) COUT("Printing Dependence Graph in DOT");
        ofstream dotout;
        string dotfname(ql::utils::get_output_dir() + "/dependenceGraph.dot");
        dotout.open(dotfname, ios::binary);
        if ( dotout.fail() )
        {
            COUT("Error opening file " << dotfname << std::endl
                     << "Make sure the output directory ("<< ql::utils::get_output_dir() << ") exists");
            return;
        }

        ListDigraph::NodeMap<size_t> cycle(graph);
        std::vector<ListDigraph::Node> order;
        PrintDot1_(false, false, cycle, order, dotout);
        dotout.close();
    }

    void TopologicalSort(std::vector<ListDigraph::Node> & order)
    {
        // COUT("Performing Topological sort.");
        ListDigraph::NodeMap<int> rorder(graph);
        if( !dag(graph) )
            COUT("This digraph is not a DAG.");

        topologicalSort(graph, rorder);

#ifdef DEBUG
        for (ListDigraph::ArcIt a(graph); a != INVALID; ++a)
        {
            if( rorder[graph.source(a)] > rorder[graph.target(a)] )
                COUT("Wrong topologicalSort()");
        }
#endif

        for ( ListDigraph::NodeMap<int>::MapIt it(rorder); it != INVALID; ++it)
        {
            order.push_back(it);
        }
    }

    void PrintTopologicalOrder(bool verbose=false)
    {
        std::vector<ListDigraph::Node> order;
        TopologicalSort(order);

        if(verbose) COUT("Printing nodes in Topological order");
        for ( std::vector<ListDigraph::Node>::reverse_iterator it = order.rbegin(); it != order.rend(); ++it)
        {
            std::cout << name[*it] << std::endl;
        }
    }

    void ScheduleASAP(ListDigraph::NodeMap<size_t> & cycle, std::vector<ListDigraph::Node> & order, bool verbose=false)
    {
        if(verbose) COUT("Performing ASAP Scheduling");
        TopologicalSort(order);

        std::vector<ListDigraph::Node>::reverse_iterator currNode = order.rbegin();
        cycle[*currNode]=0; // src dummy in cycle 0
        ++currNode;
        while(currNode != order.rend() )
        {
            size_t currCycle=0;
            // COUT("Scheduling " << name[*currNode]);
            for( ListDigraph::InArcIt arc(graph,*currNode); arc != INVALID; ++arc )
            {
                ListDigraph::Node srcNode  = graph.source(arc);
                size_t srcCycle = cycle[srcNode];
                if(currCycle < (srcCycle + weight[arc]))
                {
                    currCycle = srcCycle + weight[arc];
                }
            }
            cycle[*currNode]=currCycle;
            ++currNode;
        }
    }

    void PrintScheduleASAP(bool verbose=false)
    {
        ListDigraph::NodeMap<size_t> cycle(graph);
        std::vector<ListDigraph::Node> order;
        ScheduleASAP(cycle,order);

        COUT("\nPrinting ASAP Schedule");
        std::cout << "Cycle <- Instruction " << std::endl;
        std::vector<ListDigraph::Node>::reverse_iterator it;
        for ( it = order.rbegin(); it != order.rend(); ++it)
        {
            std::cout << cycle[*it] << "     <- " <<  name[*it] << std::endl;
        }
    }

    std::string GetDotScheduleASAP(bool verbose=false)
    {
        stringstream dotout;
        ListDigraph::NodeMap<size_t> cycle(graph);
        std::vector<ListDigraph::Node> order;
        ScheduleASAP(cycle,order);
        PrintDot1_(false,true,cycle,order,dotout);
        return dotout.str();
    }

    void PrintDotScheduleASAP(bool verbose=false)
    {
        ofstream dotout;
        string dotfname( ql::utils::get_output_dir() + "/scheduledASAP.dot");
        dotout.open( dotfname, ios::binary);
        if ( dotout.fail() )
        {
            COUT("Error opening file " << dotfname << std::endl
                     << "Make sure the output directory ("<< ql::utils::get_output_dir() << ") exists");
            return;
        }

<<<<<<< HEAD
        ListDigraph::NodeMap<size_t> cycle(graph);
        std::vector<ListDigraph::Node> order;
        ScheduleASAP(cycle, order, verbose);
        if(verbose) COUT("Printing Scheduled QASM in " << qcfname);

        // this is required for qasm code validity
        fout << "qubits " << num_qubits << "\n"; 

        typedef std::vector<std::string> insInOneCycle;
        std::map<size_t,insInOneCycle> insInAllCycles;

        std::vector<ListDigraph::Node>::reverse_iterator it;
        for ( it = order.rbegin(); it != order.rend(); ++it)
        {
            insInAllCycles[ cycle[*it] ].push_back( name[*it] );
        }

        size_t TotalCycles = 0;
        if( ! order.empty() )
        {
            TotalCycles =  cycle[ *( order.begin() ) ];
        }

        for(size_t currCycle = 1; currCycle<TotalCycles; ++currCycle)
        {
            auto it = insInAllCycles.find(currCycle);
            if( it != insInAllCycles.end() )
            {
                auto nInsThisCycle = insInAllCycles[currCycle].size();
                fout << "{ "; 
                for(size_t i=0; i<nInsThisCycle; ++i )
                {
                    fout << insInAllCycles[currCycle][i];
                    if( i != nInsThisCycle - 1 ) // last instruction
                        fout << " | ";
                }
                fout << " }"; 
            }
            else
            {
                fout << "   qwait 1";
            }
            fout << endl;
        }

        fout.close();
=======
        if(verbose) COUT("Printing Scheduled Graph in " << dotfname);
        dotout << GetDotScheduleASAP(verbose);
        dotout.close();
>>>>>>> bbf686da
    }

    std::string GetQASMScheduledASAP(bool verbose=false)
    {
        std::stringstream ss;

        ListDigraph::NodeMap<size_t> cycle(graph);
        std::vector<ListDigraph::Node> order;
        ScheduleASAP(cycle, order, verbose);

        typedef std::vector<std::string> insInOneCycle;
        std::map<size_t,insInOneCycle> insInAllCycles;

        std::vector<ListDigraph::Node>::reverse_iterator it;
        for ( it = order.rbegin(); it != order.rend(); ++it)
        {
            auto & ins_name = name[*it];
            if(ins_name != "qwait")
                insInAllCycles[ cycle[*it] ].push_back( name[*it] );
        }

        size_t TotalCycles = 0;
        if( ! order.empty() )
        {
            TotalCycles =  cycle[ *( order.begin() ) ];
        }

        size_t empty_cycles=0;
        ss << '\n';
        for(size_t currCycle = 1; currCycle<TotalCycles; ++currCycle)
        {
            auto it = insInAllCycles.find(currCycle);
            if( it != insInAllCycles.end() )
            {
                if( empty_cycles > 0 )
                {
                    ss << "    qwait " << empty_cycles << '\n';
                    empty_cycles=0;
                }

                auto nInsThisCycle = insInAllCycles[currCycle].size();
<<<<<<< HEAD
                ss << "{ "; 
=======
                if(nInsThisCycle>0)
                    ss << "    ";
>>>>>>> bbf686da
                for(size_t i=0; i<nInsThisCycle; ++i )
                {
                    auto & ins_name = insInAllCycles[currCycle][i];
                    ss << ins_name;
                    if( i != nInsThisCycle - 1 ) // last instruction
                        ss << " | ";
                }
                ss << " }"; 
                ss << '\n';
            }
            else
            {
                ++empty_cycles;
            }
        }
        return ss.str();
    }

    void PrintQASMScheduledASAP(bool verbose=false)
    {
        ofstream fout;
        string qcfname(ql::utils::get_output_dir() + "/scheduledASAP.qasm");
        fout.open( qcfname, ios::binary);
        if ( fout.fail() )
        {
            COUT("Error opening file " << qcfname << std::endl
                     << "Make sure the output directory ("<< ql::utils::get_output_dir() << ") exists");
            return;
        }

        fout << GetQASMScheduledASAP(verbose);
        fout.close();
    }

    // without rc and latency compensation
    void ScheduleALAP(ListDigraph::NodeMap<size_t> & cycle, std::vector<ListDigraph::Node> & order, bool verbose=false)
    {
        if(verbose) COUT("Performing ALAP Scheduling");
        TopologicalSort(order);

        std::vector<ListDigraph::Node>::iterator currNode = order.begin();
        cycle[*currNode]=MAX_CYCLE;
        ++currNode;
        while(currNode != order.end() )
        {
            // DOUT("Scheduling " << name[*currNode]);
            size_t currCycle=MAX_CYCLE;            
            for( ListDigraph::OutArcIt arc(graph,*currNode); arc != INVALID; ++arc )
            {
                ListDigraph::Node targetNode  = graph.target(arc);
                size_t targetCycle = cycle[targetNode];
                if(currCycle > (targetCycle-weight[arc]) )
                {
                    currCycle = targetCycle - weight[arc];
                }
            }
            cycle[*currNode]=currCycle;
            ++currNode;
        }
        // DOUT("Printing ALAP Schedule");
        // DOUT("Cycle   Cycle-simplified    Instruction");
        // for ( auto it = order.begin(); it != order.end(); ++it)
        // {
        //     DOUT( cycle[*it] << " :: " << MAX_CYCLE-cycle[*it] << "  <- " << name[*it] );
        // }
        if(verbose) COUT("Performing ALAP Scheduling [Done].");
    }


    // with rc and latency compensation
    void ScheduleALAP( ListDigraph::NodeMap<size_t> & cycle, std::vector<ListDigraph::Node> & order,
                       ql::arch::resource_manager_t & rm, ql::quantum_platform & platform, bool verbose=false )
    {
        if(verbose) COUT("Performing RC ALAP Scheduling");
        TopologicalSort(order);

        std::vector<ListDigraph::Node>::iterator currNode = order.begin();
        size_t currCycle=MAX_CYCLE;
        cycle[*currNode]=currCycle;
        ++currNode;
        while(currNode != order.end() )
        {
            DOUT("");
            auto & curr_ins = instruction[*currNode];
            auto & id = curr_ins->name;
            std::string operation_name(id);
            if ( !platform.instruction_settings[id]["cc_light_instr"].is_null() )
            {
                operation_name = platform.instruction_settings[id]["cc_light_instr"];
            }

            std::string operation_type;
            if ( !platform.instruction_settings[id]["cc_light_instr_type"].is_null() )
            {
                operation_type = platform.instruction_settings[id]["cc_light_instr_type"];
            }

            size_t operation_cycles = std::ceil( (curr_ins->duration) / cycle_time);
            for( ListDigraph::OutArcIt arc(graph,*currNode); arc != INVALID; ++arc )
            {
                ListDigraph::Node targetNode  = graph.target(arc);
                size_t targetCycle = cycle[targetNode];
                if( currCycle > (targetCycle - weight[arc]) )
                {
                    currCycle = targetCycle - weight[arc];
                }
            }

            while(currCycle > 0)
            {
                DOUT("Trying to schedule: " << name[*currNode] << "  in cycle: " << currCycle);
                if( rm.available(currCycle, instruction[*currNode], operation_name, operation_type, operation_cycles) )
                {
                    DOUT("Resources available, Scheduled.");

                    rm.reserve(currCycle, curr_ins, operation_name, operation_type, operation_cycles);
                    cycle[*currNode]=currCycle;
                    break;
                }
                else
                {
                    DOUT("Resources not available, trying again ...");
                    --currCycle; // TODO --operation_cycles
                }
            }
            if(currCycle <= 0)
            {
                EOUT("Error: could not find schedule");
                throw ql::exception("[x] Error : could not find schedule !",false);
            }
            ++currNode;
        }

        // DOUT("Printing ALAP Schedule before latency compensation");
        // DOUT("Cycle   Cycle-simplified    Instruction");
        // for ( auto it = order.begin(); it != order.end(); ++it)
        // {
        //     DOUT( cycle[*it] << " :: " << MAX_CYCLE-cycle[*it] << "  <- " << name[*it] );
        // }

        // latency compensation
        for ( auto it = order.begin(); it != order.end(); ++it)
        {
            auto & curr_ins = instruction[*it];
            auto & id = curr_ins->name;
            long latency_cycles=0;
            if ( !platform.instruction_settings[id]["latency"].is_null() )
            {
                float latency_ns = platform.instruction_settings[id]["latency"];
                latency_cycles = (std::ceil( std::abs(latency_ns) / cycle_time)) * ql::utils::sign_of(latency_ns);
            }
            cycle[*it] = cycle[*it] + latency_cycles;
            // DOUT( MAX_CYCLE-cycle[*it] << " <- " << name[*it] << latency_cycles );
        }

        // re-order
        std::sort
            (
                order.begin(),
                order.end(),
                [&](ListDigraph::Node & n1, ListDigraph::Node & n2) { return cycle[n1] > cycle[n2]; }
            );

        // DOUT("Printing ALAP Schedule after latency compensation");
        // DOUT("Cycle   Cycle-simplified    Instruction");
        // for ( auto it = order.begin(); it != order.end(); ++it)
        // {
        //     DOUT( cycle[*it] << "     =     " << MAX_CYCLE-cycle[*it] << "        " << name[*it] );
        // }

        if(verbose) COUT("Performing RC ALAP Scheduling [Done].");
    }


    void PrintScheduleALAP(bool verbose=false)
    {
        ListDigraph::NodeMap<size_t> cycle(graph);
        std::vector<ListDigraph::Node> order;
        ScheduleALAP(cycle,order);

        COUT("\nPrinting ALAP Schedule");
        std::cout << "Cycle <- Instruction " << std::endl;
        std::vector<ListDigraph::Node>::reverse_iterator it;
        for ( it = order.rbegin(); it != order.rend(); ++it)
        {
            std::cout << MAX_CYCLE-cycle[*it] << "     <- " <<  name[*it] << std::endl;
        }
    }

    void PrintDot2_(
                bool WithCritical,
                bool WithCycles,
                ListDigraph::NodeMap<size_t> & cycle,
                std::vector<ListDigraph::Node> & order,
                std::ostream& dotout
                )
    {
        ListDigraph::ArcMap<bool> isInCritical(graph);
        if(WithCritical)
        {
            for (ListDigraph::ArcIt a(graph); a != INVALID; ++a)
            {
                isInCritical[a] = false;
                for ( Path<ListDigraph>::ArcIt ap(p); ap != INVALID; ++ap )
                {
                    if(a==ap)
                    {
                        isInCritical[a] = true;
                        break;
                    }
                }
            }
        }

        string NodeStyle(" fontcolor=black, style=filled, fontsize=16");
        string EdgeStyle1(" color=black");
        string EdgeStyle2(" color=red");
        string EdgeStyle = EdgeStyle1;

        dotout << "digraph {\ngraph [ rankdir=TD; ]; // or rankdir=LR"
            << "\nedge [fontsize=16, arrowhead=vee, arrowsize=0.5];"
            << endl;

        // first print the nodes
        for (ListDigraph::NodeIt n(graph); n != INVALID; ++n)
        {
            int nid = graph.id(n);
            string nodeName = name[n];
            dotout  << "\"" << nid << "\""
                    << " [label=\" " << nodeName <<" \""
                    << NodeStyle
                    << "];" << endl;
        }

        if( WithCycles)
        {
            // Print cycle numbers as timeline, as shown below
            size_t cn=0,TotalCycles = MAX_CYCLE - cycle[ *( order.rbegin() ) ];
            dotout << "{\nnode [shape=plaintext, fontsize=16, fontcolor=blue]; \n";

            for(cn=0;cn<=TotalCycles;++cn)
            {
                if(cn>0)
                    dotout << " -> ";
                dotout << "Cycle" << cn;
            }
            dotout << ";\n}\n";

            // Now print ranks, as shown below
            std::vector<ListDigraph::Node>::reverse_iterator rit;
            for ( rit = order.rbegin(); rit != order.rend(); ++rit)
            {
                int nid = graph.id(*rit);
                dotout << "{ rank=same; Cycle" << TotalCycles - (MAX_CYCLE - cycle[*rit]) <<"; " <<nid<<"; }\n";
            }
        }

        // now print the edges
        for (ListDigraph::ArcIt arc(graph); arc != INVALID; ++arc)
        {
            ListDigraph::Node srcNode = graph.source(arc);
            ListDigraph::Node dstNode = graph.target(arc);
            int srcID = graph.id( srcNode );
            int dstID = graph.id( dstNode );

            if(WithCritical)
                EdgeStyle = ( isInCritical[arc]==true ) ? EdgeStyle2 : EdgeStyle1;

            dotout << dec
                << "\"" << srcID << "\""
                << "->"
                << "\"" << dstID << "\""
                << "[ label=\""
                << "q" << cause[arc]
                << " , " << weight[arc]
                << " , " << DepTypesNames[ depType[arc] ]
                <<"\""
                << " " << EdgeStyle << " "
                << "]"
                << endl;
        }

        dotout << "}" << endl;
    }

    void PrintDotScheduleALAP(bool verbose=false)
    {
        ofstream dotout;
        string dotfname(ql::utils::get_output_dir() + "/scheduledALAP.dot");
        dotout.open( dotfname, ios::binary);
        if ( dotout.fail() )
        {
            EOUT("Error opening file " << dotfname << std::endl
                     << "Make sure the output directory ("<< ql::utils::get_output_dir() << ") exists");
            return;
        }

        if(verbose) COUT("Printing Scheduled Graph in " << dotfname);
        ListDigraph::NodeMap<size_t> cycle(graph);
        std::vector<ListDigraph::Node> order;
        ScheduleALAP(cycle,order);
        PrintDot2_(false,true,cycle,order,dotout);

        dotout.close();
    }

    std::string GetDotScheduleALAP(bool verbose=false)
    {
        stringstream dotout;
        ListDigraph::NodeMap<size_t> cycle(graph);
        std::vector<ListDigraph::Node> order;
        ScheduleALAP(cycle,order);
        PrintDot2_(false,true,cycle,order,dotout);
        return dotout.str();
    }

<<<<<<< HEAD
    void PrintQASMScheduledALAP(bool verbose=false)
    {
        ofstream fout;
        string qcfname(ql::utils::get_output_dir() + "/scheduledALAP.qasm");
        fout.open( qcfname, ios::binary);
        if ( fout.fail() )
        {
            EOUT("Error opening file " << qcfname << std::endl
                     << "Make sure the output directory ("<< ql::utils::get_output_dir() << ") exists");
            return;
        }

        ListDigraph::NodeMap<size_t> cycle(graph);
        std::vector<ListDigraph::Node> order;
        ScheduleALAP(cycle,order);
        if(verbose) COUT("Printing Scheduled QASM in " << qcfname);

        // this is required for qasm code validity
        fout << "qubits " << num_qubits << "\n"; 

        typedef std::vector<std::string> insInOneCycle;
        std::map<size_t,insInOneCycle> insInAllCycles;

        std::vector<ListDigraph::Node>::iterator it;
        for ( it = order.begin(); it != order.end(); ++it)
        {
            insInAllCycles[ MAX_CYCLE - cycle[*it] ].push_back( name[*it] );
        }

        size_t TotalCycles = 0;
        if( ! order.empty() )
        {
            TotalCycles =  MAX_CYCLE - cycle[ *( order.rbegin() ) ];
        }

        for(size_t currCycle = TotalCycles-1; currCycle>0; --currCycle)
        {
            auto it = insInAllCycles.find(currCycle);
            if( it != insInAllCycles.end() )
            {
                auto nInsThisCycle = insInAllCycles[currCycle].size();
                fout << "{ "; 
                for(size_t i=0; i<nInsThisCycle; ++i )
                {
                    fout << insInAllCycles[currCycle][i];
                    if( i != nInsThisCycle - 1 ) // last instruction
                        fout << " | ";
                }
                fout << " }"; 
            }
            else
            {
                fout << "   qwait 1";
            }
            fout << endl;
        }
        fout.close();
    }
=======
>>>>>>> bbf686da

    std::string GetQASMScheduledALAP(bool verbose=false)
    {
        Bundles bundles = GetBundlesScheduleALAP(verbose);

        std::stringstream ssbundles;
        size_t curr_cycle=1;

        for (Bundle & abundle : bundles)
        {
            auto bcycle = abundle.start_cycle;
            auto delta = bcycle - curr_cycle;
            if(delta>1)
                ssbundles << "\n    qwait " << delta-1 << "\n";
            else
                ssbundles << "\n";

            ssbundles << "    ";
            for( auto secIt = abundle.ParallelSections.begin(); secIt != abundle.ParallelSections.end(); ++secIt )
            {
                auto firstInsIt = secIt->begin();
                auto insqasm = (*(firstInsIt))->qasm();
                ssbundles << insqasm << " ";

                if( std::next(secIt) != abundle.ParallelSections.end() )
                {
                    ssbundles << " | ";
                }
            }

            curr_cycle+=delta;
        }
        return ssbundles.str();
    }

    void PrintQASMScheduledALAP(bool verbose=false)
    {
        ofstream fout;
        string qcfname(ql::utils::get_output_dir() + "/scheduledALAP.qasm");
        fout.open( qcfname, ios::binary);
        if ( fout.fail() )
        {
            EOUT("Error opening file " << qcfname << std::endl
                     << "Make sure the output directory ("<< ql::utils::get_output_dir() << ") exists");
            return;
        }

        fout << GetQASMScheduledALAP(verbose);
        fout.close();
    }


    // the following without rc and buffer-buffer delays
    Bundles GetBundlesScheduleALAP(bool verbose=false)
    {
        if(verbose) COUT("Scheduling ALAP to get bundles ...");
        Bundles bundles;
        ListDigraph::NodeMap<size_t> cycle(graph);
        std::vector<ListDigraph::Node> order;
        ScheduleALAP(cycle,order);

        typedef std::vector<ql::gate*> insInOneCycle;
        std::map<size_t,insInOneCycle> insInAllCycles;

        std::vector<ListDigraph::Node>::iterator it;
        for ( it = order.begin(); it != order.end(); ++it)
        {
            if( instruction[*it]->type() != ql::gate_type_t::__wait_gate__ )
                insInAllCycles[ MAX_CYCLE - cycle[*it] ].push_back( instruction[*it] );
        }

        size_t TotalCycles = 0;
        if( ! order.empty() )
        {
            TotalCycles =  MAX_CYCLE - cycle[ *( order.rbegin() ) ];
        }

        for(size_t currCycle = TotalCycles-1; currCycle>0; --currCycle)
        {
            auto it = insInAllCycles.find(currCycle);
            Bundle abundle;
            abundle.start_cycle = TotalCycles - currCycle;
            size_t bduration = 0;
            if( it != insInAllCycles.end() )
            {
                auto nInsThisCycle = insInAllCycles[currCycle].size();
                for(size_t i=0; i<nInsThisCycle; ++i )
                {
                    ParallelSection aparsec;
                    auto & ins = insInAllCycles[currCycle][i];
                    aparsec.push_back(ins);
                    abundle.ParallelSections.push_back(aparsec);
                    size_t iduration = ins->duration;
                    bduration = std::max(bduration, iduration);
                }
                abundle.duration_in_cycles = std::ceil(bduration/cycle_time);
                bundles.push_back(abundle);
            }
        }
        if(verbose) COUT("Scheduling ALAP to get bundles [DONE]");
        return bundles;
    }


    // the following with rc and buffer-buffer delays
    Bundles GetBundlesScheduleALAP( ql::arch::resource_manager_t & rm, ql::quantum_platform & platform, bool verbose=false )
    {
        if(verbose) COUT("RC Scheduling ALAP to get bundles ...");
        Bundles bundles;
        ListDigraph::NodeMap<size_t> cycle(graph);
        std::vector<ListDigraph::Node> order;
        ScheduleALAP(cycle, order, rm, platform, verbose);

        typedef std::vector<ql::gate*> insInOneCycle;
        std::map<size_t,insInOneCycle> insInAllCycles;

        std::vector<ListDigraph::Node>::iterator it;
        for ( it = order.begin(); it != order.end(); ++it)
        {
            if ( instruction[*it]->type() != ql::gate_type_t::__wait_gate__ &&
                 instruction[*it]->type() != ql::gate_type_t::__dummy_gate__ 
               )
            {
                insInAllCycles[ MAX_CYCLE - cycle[*it] ].push_back( instruction[*it] );
            }
        }

        size_t TotalCycles = 0;
        if( ! order.empty() )
        {
            TotalCycles =  MAX_CYCLE - cycle[ *( order.rbegin() ) ];
        }

        for(int currCycle = TotalCycles; currCycle>=0; --currCycle)
        {
            auto it = insInAllCycles.find(currCycle);
            if( it != insInAllCycles.end() )
            {
                Bundle abundle;
                size_t bduration = 0;
                auto nInsThisCycle = insInAllCycles[currCycle].size();
                for(size_t i=0; i<nInsThisCycle; ++i )
                {
                    ParallelSection aparsec;
                    auto & ins = insInAllCycles[currCycle][i];
                    aparsec.push_back(ins);
                    abundle.ParallelSections.push_back(aparsec);
                    size_t iduration = ins->duration;
                    bduration = std::max(bduration, iduration);
                }
                abundle.start_cycle = TotalCycles - currCycle;
                abundle.duration_in_cycles = std::ceil(bduration/cycle_time);
                bundles.push_back(abundle);
            }
        }


        // insert buffer - buffer delays
        DOUT("buffer-buffer delay insertion ... ");
        std::vector<std::string> operations_prev_bundle;
        size_t buffer_cycles_accum = 0;
        for(auto & abundle : bundles)
        {
            std::vector<std::string> operations_curr_bundle;
            for( auto secIt = abundle.ParallelSections.begin(); secIt != abundle.ParallelSections.end(); ++secIt )
            {
                for(auto insIt = secIt->begin(); insIt != secIt->end(); ++insIt )
                {
                    auto & id = (*insIt)->name;
                    std::string op_type("none");
                    if ( !platform.instruction_settings[id]["type"].is_null() )
                    {
                        op_type = platform.instruction_settings[id]["type"];
                    }
                    operations_curr_bundle.push_back(op_type);
                }
            }

            size_t buffer_cycles = 0;
            for(auto & op_prev : operations_prev_bundle)
            {
                for(auto & op_curr : operations_curr_bundle)
                {
                    auto temp_buf_cycles = buffer_cycles_map[ std::pair<std::string,std::string>(op_prev, op_curr) ];
                    DOUT("Considering buffer_" << op_prev << "_" << op_curr << ": " << temp_buf_cycles);
                    buffer_cycles = std::max(temp_buf_cycles, buffer_cycles);
                }
            }
            DOUT( "Inserting buffer : " << buffer_cycles);
            buffer_cycles_accum += buffer_cycles;
            abundle.start_cycle = abundle.start_cycle + buffer_cycles_accum;
            operations_prev_bundle = operations_curr_bundle;
        }

        if(verbose) COUT("RC Scheduling ALAP to get bundles [DONE]");
        return bundles;
    }

};

#endif<|MERGE_RESOLUTION|>--- conflicted
+++ resolved
@@ -549,67 +549,18 @@
             return;
         }
 
-<<<<<<< HEAD
+        if(verbose) COUT("Printing Scheduled Graph in " << dotfname);
+        dotout << GetDotScheduleASAP(verbose);
+        dotout.close();
+    }
+
+    std::string GetQASMScheduledASAP(bool verbose=false)
+    {
+        std::stringstream ss;
+
         ListDigraph::NodeMap<size_t> cycle(graph);
         std::vector<ListDigraph::Node> order;
         ScheduleASAP(cycle, order, verbose);
-        if(verbose) COUT("Printing Scheduled QASM in " << qcfname);
-
-        // this is required for qasm code validity
-        fout << "qubits " << num_qubits << "\n"; 
-
-        typedef std::vector<std::string> insInOneCycle;
-        std::map<size_t,insInOneCycle> insInAllCycles;
-
-        std::vector<ListDigraph::Node>::reverse_iterator it;
-        for ( it = order.rbegin(); it != order.rend(); ++it)
-        {
-            insInAllCycles[ cycle[*it] ].push_back( name[*it] );
-        }
-
-        size_t TotalCycles = 0;
-        if( ! order.empty() )
-        {
-            TotalCycles =  cycle[ *( order.begin() ) ];
-        }
-
-        for(size_t currCycle = 1; currCycle<TotalCycles; ++currCycle)
-        {
-            auto it = insInAllCycles.find(currCycle);
-            if( it != insInAllCycles.end() )
-            {
-                auto nInsThisCycle = insInAllCycles[currCycle].size();
-                fout << "{ "; 
-                for(size_t i=0; i<nInsThisCycle; ++i )
-                {
-                    fout << insInAllCycles[currCycle][i];
-                    if( i != nInsThisCycle - 1 ) // last instruction
-                        fout << " | ";
-                }
-                fout << " }"; 
-            }
-            else
-            {
-                fout << "   qwait 1";
-            }
-            fout << endl;
-        }
-
-        fout.close();
-=======
-        if(verbose) COUT("Printing Scheduled Graph in " << dotfname);
-        dotout << GetDotScheduleASAP(verbose);
-        dotout.close();
->>>>>>> bbf686da
-    }
-
-    std::string GetQASMScheduledASAP(bool verbose=false)
-    {
-        std::stringstream ss;
-
-        ListDigraph::NodeMap<size_t> cycle(graph);
-        std::vector<ListDigraph::Node> order;
-        ScheduleASAP(cycle, order, verbose);
 
         typedef std::vector<std::string> insInOneCycle;
         std::map<size_t,insInOneCycle> insInAllCycles;
@@ -642,12 +593,9 @@
                 }
 
                 auto nInsThisCycle = insInAllCycles[currCycle].size();
-<<<<<<< HEAD
-                ss << "{ "; 
-=======
                 if(nInsThisCycle>0)
                     ss << "    ";
->>>>>>> bbf686da
+                if (nInsThisCycle > 1) ss << "{ "; 
                 for(size_t i=0; i<nInsThisCycle; ++i )
                 {
                     auto & ins_name = insInAllCycles[currCycle][i];
@@ -655,7 +603,7 @@
                     if( i != nInsThisCycle - 1 ) // last instruction
                         ss << " | ";
                 }
-                ss << " }"; 
+                if (nInsThisCycle > 1) ss << " }"; 
                 ss << '\n';
             }
             else
@@ -964,67 +912,6 @@
         return dotout.str();
     }
 
-<<<<<<< HEAD
-    void PrintQASMScheduledALAP(bool verbose=false)
-    {
-        ofstream fout;
-        string qcfname(ql::utils::get_output_dir() + "/scheduledALAP.qasm");
-        fout.open( qcfname, ios::binary);
-        if ( fout.fail() )
-        {
-            EOUT("Error opening file " << qcfname << std::endl
-                     << "Make sure the output directory ("<< ql::utils::get_output_dir() << ") exists");
-            return;
-        }
-
-        ListDigraph::NodeMap<size_t> cycle(graph);
-        std::vector<ListDigraph::Node> order;
-        ScheduleALAP(cycle,order);
-        if(verbose) COUT("Printing Scheduled QASM in " << qcfname);
-
-        // this is required for qasm code validity
-        fout << "qubits " << num_qubits << "\n"; 
-
-        typedef std::vector<std::string> insInOneCycle;
-        std::map<size_t,insInOneCycle> insInAllCycles;
-
-        std::vector<ListDigraph::Node>::iterator it;
-        for ( it = order.begin(); it != order.end(); ++it)
-        {
-            insInAllCycles[ MAX_CYCLE - cycle[*it] ].push_back( name[*it] );
-        }
-
-        size_t TotalCycles = 0;
-        if( ! order.empty() )
-        {
-            TotalCycles =  MAX_CYCLE - cycle[ *( order.rbegin() ) ];
-        }
-
-        for(size_t currCycle = TotalCycles-1; currCycle>0; --currCycle)
-        {
-            auto it = insInAllCycles.find(currCycle);
-            if( it != insInAllCycles.end() )
-            {
-                auto nInsThisCycle = insInAllCycles[currCycle].size();
-                fout << "{ "; 
-                for(size_t i=0; i<nInsThisCycle; ++i )
-                {
-                    fout << insInAllCycles[currCycle][i];
-                    if( i != nInsThisCycle - 1 ) // last instruction
-                        fout << " | ";
-                }
-                fout << " }"; 
-            }
-            else
-            {
-                fout << "   qwait 1";
-            }
-            fout << endl;
-        }
-        fout.close();
-    }
-=======
->>>>>>> bbf686da
 
     std::string GetQASMScheduledALAP(bool verbose=false)
     {
@@ -1043,6 +930,7 @@
                 ssbundles << "\n";
 
             ssbundles << "    ";
+            if (abundle.ParallelSections.size() > 1) ssbundles << "{ "; 
             for( auto secIt = abundle.ParallelSections.begin(); secIt != abundle.ParallelSections.end(); ++secIt )
             {
                 auto firstInsIt = secIt->begin();
@@ -1054,7 +942,7 @@
                     ssbundles << " | ";
                 }
             }
-
+            if (abundle.ParallelSections.size() > 1) ssbundles << " }"; 
             curr_cycle+=delta;
         }
         return ssbundles.str();
