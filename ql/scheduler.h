--- conflicted
+++ resolved
@@ -724,9 +724,9 @@
                     {
                         DOUT("Resources available at cycle " << op_start_cycle << ", Scheduled.");
 
-<<<<<<< HEAD
                         rm.reserve(op_start_cycle, curr_ins, operation_name, operation_type, instruction_type, operation_duration);
                         cycle[*currNode]=op_start_cycle;
+                        instruction[*currNode]->cycle = op_start_cycle;
                         break;
                     }
                     else
@@ -734,12 +734,6 @@
                         DOUT("Resources not available at cycle " << op_start_cycle << ", trying again ...");
                         ++op_start_cycle;
                     }
-=======
-                    rm.reserve(op_start_cycle, curr_ins, operation_name, operation_type, instruction_type, operation_duration);
-                    cycle[*currNode]=op_start_cycle;
-                    instruction[*currNode]->cycle = op_start_cycle;
-                    break;
->>>>>>> 34eaf100
                 }
 
                 if(op_start_cycle >= MAX_CYCLE)
@@ -1462,11 +1456,8 @@
 
 
 // =========== uniform
-<<<<<<< HEAD
-=======
 
 private:
->>>>>>> 34eaf100
     void compute_alap_cycle(ListDigraph::NodeMap<size_t> & cycle, std::vector<ListDigraph::Node> & order, size_t max_cycle)
     {
         // DOUT("Computing alap_cycle");
