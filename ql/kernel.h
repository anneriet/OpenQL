--- conflicted
+++ resolved
@@ -706,15 +706,7 @@
                 bool custom_added = add_custom_gate_if_available(gname, qubits, duration, angle);
                 if(!custom_added)
                 {
-<<<<<<< HEAD
-                    // default gate check (which is always parameterized)
-                	DOUT("adding default gate for " << gname);
-
-    				bool default_available = add_default_gate_if_available(gname, qubits, duration, angle);
-    				if( default_available )
-=======
                     if(ql::options::get("use_default_gates") == "yes")
->>>>>>> 09b9c7e3
                     {
                         // default gate check (which is always parameterized)
                     	DOUT("adding default gate for " << gname);
