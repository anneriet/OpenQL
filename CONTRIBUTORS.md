
OpenQL framework has been created initially by Nader Khammassi.

Note: please fill your contributions in this file

- [Nader Khammassi](https://github.com/Nader-Khammassi)
    -   CBox Backend
    -   Configuration file support
    -   QASM loader for QASM syntax check
    -   C++ exceptions
    -   QISA map file generation
    -   QISA Control store generation

- [Imran Ashraf](https://github.com/imranashraf)
    -   support for hybrid classical/quantum compilation
    -   support for control flow (selection and repetition)
    -   kernel un-compute/conjugation feature
    -   multi-qubit control decomposition
    -   toffoli decompositions
    -   openql intermediate representation
    -   quantumsim simulator Backend
    -   compilation for CC-Light architecture
            - resource-constrained scheduling
            - parallel (SIMD and VLIW) QISA code generation
    -   flexible platform constraints specification and its implementation
    -   support for multi-qubit gates
    -   scheduling (ASAP/ALAP) algorithms
    -   parametrized gate decomposition
    -   unit-tests
    -   python Package for OpenQL
    -   cmake-based Compilation for cross-platform build setup
    -   conda recipies and packages
    -   single qubit flux operations
    -   cQASM v1.0 support
    -   OpenQL documentation

- [Adriaan Rol](https://github.com/AdriaanRol)
    -   Contributed to the Hardware Configuration Specification
    -   Utilizing qisa-as in unit-tests
    -   Testing OpenQL on the Hardware

- [Xiang Fu](https://github.com/gtaifu)
    -   Contributed to the Hardware Configuration Specification
    -   Testing OpenQL on the Hardware

- [Wouter Vlothuizen](https://github.com/wvlothuizen)
    -   backend for Central Controller (CC)
    -   new simplified qubit numbering scheme (rotated surface code fabric by 45 deg)
    -   support for comments in JSON file
    -   show line number and position on JSON syntax errors
    -   cleanup

- [Hans van Someren](https://github.com/jvansomeren)
    -   uniform scheduling algorithm
    -   resource constraint framework design
    -   resource constraint description for CC-Light architecture
    -   resource constrained list scheduling algorithms
    -   backward resource constraint checking
    -   forward and backward list scheduling algorithms
    -   gate commutation while scheduling
    -   clifford gate sequence optimization
    -   out of order gate creation
    -   staged decomposition description
    -   generalized passes, dumping and reporting
    -   platform topology specification and its implementation
    -   single qubit flux operations design
    -   initial placement mapping implementation
    -   basic routing implementation
    -   latency sensitive routing
    -   resource constrained routing
    -   scheduler integration into routing
    -   use moves next to swaps while routing
    -   crossbar spin-qubit scheduling and resource management
    -   recursive look-back and look-ahead routing
    -   arbitrary topology routing
    -   OpenQL documentation

- [Fer Grooteman](https://github.com/QFer)
<<<<<<< HEAD
    -   added interface (C++ and Python) to compile cQASM 1.0
=======
    -   added interface (C++ and Python) to compile cQASM 1.0

- [Anneriet Krol](https://github.com/anneriet)
    -   unitary decomposition support
>>>>>>> d0106025
<|MERGE_RESOLUTION|>--- conflicted
+++ resolved
@@ -76,11 +76,7 @@
     -   OpenQL documentation
 
 - [Fer Grooteman](https://github.com/QFer)
-<<<<<<< HEAD
-    -   added interface (C++ and Python) to compile cQASM 1.0
-=======
     -   added interface (C++ and Python) to compile cQASM 1.0
 
 - [Anneriet Krol](https://github.com/anneriet)
-    -   unitary decomposition support
->>>>>>> d0106025
+    -   unitary decomposition support